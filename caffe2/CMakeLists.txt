--- conflicted
+++ resolved
@@ -566,25 +566,6 @@
     list(APPEND Caffe2_GPU_SRCS
       ${TORCH_SRC_DIR}/csrc/cuda/nccl.cpp)
   endif()
-<<<<<<< HEAD
-  if(USE_DISTRIBUTED)
-    append_filelist("libtorch_cuda_distributed_base_sources" Caffe2_GPU_SRCS)
-    if(NOT WIN32)
-      append_filelist("libtorch_cuda_distributed_extra_sources" Caffe2_GPU_SRCS)
-      set_source_files_properties(
-        ${TORCH_SRC_DIR}/csrc/distributed/c10d/ProcessGroupNCCL.cpp
-        ${TORCH_SRC_DIR}/csrc/distributed/c10d/cuda/utils.cpp
-        ${TORCH_SRC_DIR}/csrc/distributed/c10d/intra_node_comm.cpp
-        ${TORCH_SRC_DIR}/csrc/distributed/c10d/symm_mem/CudaDMAConnectivity.cpp
-        ${TORCH_SRC_DIR}/csrc/distributed/c10d/symm_mem/CUDASymmetricMemory.cu
-        ${TORCH_SRC_DIR}/csrc/distributed/c10d/symm_mem/CUDASymmetricMemoryOps.cu
-        ${TORCH_SRC_DIR}/csrc/distributed/c10d/symm_mem/CUDASymmetricMemoryUtils.cpp
-        ${TORCH_SRC_DIR}/csrc/distributed/c10d/symm_mem/NCCLSymmetricMemory.cu
-        ${TORCH_SRC_DIR}/csrc/distributed/c10d/symm_mem/cuda_mem_pool.cpp
-        PROPERTIES COMPILE_FLAGS "-DPYTORCH_C10_DRIVER_API_SUPPORTED=1"
-      )
-    endif()
-=======
   append_filelist("libtorch_cuda_distributed_base_sources" Caffe2_GPU_SRCS)
   if(NOT WIN32)
     append_filelist("libtorch_cuda_distributed_extra_sources" Caffe2_GPU_SRCS)
@@ -601,7 +582,6 @@
       PROPERTIES COMPILE_FLAGS "-DPYTORCH_C10_DRIVER_API_SUPPORTED=1"
     )
   endif()
->>>>>>> 524b78d4
 
   set(ASYNC_MM_FILE "${TORCH_SRC_DIR}/csrc/distributed/c10d/cuda/AsyncMM.cu")
   # Disable the warning to make cutlass warp-specialized cooperative kernel build for gcc-9
