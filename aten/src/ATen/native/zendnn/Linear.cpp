--- conflicted
+++ resolved
@@ -12,14 +12,8 @@
 at::Tensor zendnn_linear(
     const at::Tensor& input,
     const at::Tensor& weight,
-<<<<<<< HEAD
-    const std::optional<at::Tensor>& bias,
-    std::string_view zendnn_op_name) {
+    const std::optional<at::Tensor>& bias) {
   TORCH_CHECK(false, "zendnn_linear: ATen is not compiled with ZenDNN support");
-=======
-    const std::optional<at::Tensor>& bias) {
-  TORCH_CHECK(false, "zendnn_linear: ATen not compiled with ZenDNN support");
->>>>>>> 9e079e49
 }
 } // namespace at::native
 #else // !AT_ZENDNN_ENABLED()
@@ -30,8 +24,7 @@
     const at::Tensor& input,
     const at::Tensor& weight,
     const at::Tensor& bias,
-    at::Tensor& result,
-    std::string_view zendnn_op_name) {
+    at::Tensor& result) {
   // Get appropriately processed tensors (2D input, transposed weight, 2D
   // result)
   check_args_for_linear(input, weight);
@@ -72,20 +65,14 @@
 at::Tensor zendnn_linear(
     const at::Tensor& input,
     const at::Tensor& weight,
-<<<<<<< HEAD
-    const std::optional<at::Tensor>& bias,
-    std::string_view zendnn_op_name) {
+    const std::optional<at::Tensor>& bias) {
   c10::MaybeOwned<at::Tensor> bias_maybe_owned =
       at::borrow_from_optional_tensor(bias);
   const at::Tensor& bias_t = *bias_maybe_owned;
   // Create output tensor with appropriate size and strides
   at::Tensor result = create_linear_output_tensor(input, weight);
   // Perform ZENDNN linear operation
-  zendnn_linear_impl(input, weight, bias_t, result, zendnn_op_name);
-=======
-    const std::optional<at::Tensor>& bias) {
-  at::Tensor result;
->>>>>>> 9e079e49
+  zendnn_linear_impl(input, weight, bias_t, result);
   return result;
 }
 } // namespace at::native
