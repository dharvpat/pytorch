--- conflicted
+++ resolved
@@ -16,12 +16,8 @@
     const std::optional<at::Tensor>& bias,
     bool is_weight_prepacked,
     std::string_view post_op) {
-<<<<<<< HEAD
-  TORCH_CHECK(false, "zendnn_linear: ATen is not compiled with ZenDNN support");
-=======
   TORCH_CHECK(
       false, "zendnn_linear_unary: ATen is not compiled with ZenDNN support");
->>>>>>> e0a37834
 }
 } // namespace at::native
 
