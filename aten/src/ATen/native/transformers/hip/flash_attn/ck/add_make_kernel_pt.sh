#!/bin/bash

# Check if the input file is provided
if [ "$#" -ne 1 ]; then
  echo "Usage: $0 <file_list.txt>"
  exit 1
fi

# Assign the input file to a variable
file_list=$1

# Check if the file exists
if [ ! -f "$file_list" ]; then
  echo "Error: File '$file_list' not found!"
  exit 1
fi

# Loop through each line in the file list
while IFS= read -r file; do
<<<<<<< HEAD
  # Check if the file exists in the current directory
  if [ -f "$file" ]; then
    # Use sed to replace "make_kernel" with "make_kernel_pt" in place
    sed -i 's/make_kernel/make_kernel_pt/g' "$file"
    echo "Updated: $file"
  else
    echo "Skipping: $file (not found)"
  fi
done <"$file_list"
=======
    # Check if the file exists in the current directory
    if [ -f "$file" ]; then
        # Use sed to replace "make_kernel" with "make_kernel_pt" in place
        sed -i 's/make_kernel/make_kernel_pt/g' "$file"
        sed -i 's/\#include \"fmha_fwd.hpp\"/\#include \"fmha_fwd.hpp\"\n\#include \"launch_kernel_pt.hpp\"/g' "$file"
        sed -i 's/\#include \"fmha_bwd.hpp\"/\#include \"fmha_bwd.hpp\"\n\#include \"launch_kernel_pt.hpp\"/g' "$file"
        echo "Updated: $file"
    else
        echo "Skipping: $file (not found)"
    fi
done < "$file_list"
>>>>>>> 01f66d08

echo "Replacement completed."<|MERGE_RESOLUTION|>--- conflicted
+++ resolved
@@ -17,28 +17,16 @@
 
 # Loop through each line in the file list
 while IFS= read -r file; do
-<<<<<<< HEAD
   # Check if the file exists in the current directory
   if [ -f "$file" ]; then
     # Use sed to replace "make_kernel" with "make_kernel_pt" in place
     sed -i 's/make_kernel/make_kernel_pt/g' "$file"
+    sed -i 's/\#include \"fmha_fwd.hpp\"/\#include \"fmha_fwd.hpp\"\n\#include \"launch_kernel_pt.hpp\"/g' "$file"
+    sed -i 's/\#include \"fmha_bwd.hpp\"/\#include \"fmha_bwd.hpp\"\n\#include \"launch_kernel_pt.hpp\"/g' "$file"
     echo "Updated: $file"
   else
     echo "Skipping: $file (not found)"
   fi
 done <"$file_list"
-=======
-    # Check if the file exists in the current directory
-    if [ -f "$file" ]; then
-        # Use sed to replace "make_kernel" with "make_kernel_pt" in place
-        sed -i 's/make_kernel/make_kernel_pt/g' "$file"
-        sed -i 's/\#include \"fmha_fwd.hpp\"/\#include \"fmha_fwd.hpp\"\n\#include \"launch_kernel_pt.hpp\"/g' "$file"
-        sed -i 's/\#include \"fmha_bwd.hpp\"/\#include \"fmha_bwd.hpp\"\n\#include \"launch_kernel_pt.hpp\"/g' "$file"
-        echo "Updated: $file"
-    else
-        echo "Skipping: $file (not found)"
-    fi
-done < "$file_list"
->>>>>>> 01f66d08
 
 echo "Replacement completed."