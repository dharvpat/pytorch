--- conflicted
+++ resolved
@@ -104,94 +104,6 @@
   TORCH_CHECK(scalarBitSize <= 64, "Unsupported data type: ", getMPSTypeString(scalar_type));
   return std::to_string(scalarBitSize) + "bit";
 }
-<<<<<<< HEAD
-static std::string getIndexFunctionName(ScalarType scalar_type,
-                                        bool index_select,
-                                        bool accumulate,
-                                        bool serial,
-                                        bool use_64bit_indexing) {
-  std::string indexFunction = index_select     ? "index_select_"
-      : (accumulate && (scalar_type != kBool)) ? "index_put_accumulate_"
-                                               : (serial ? "index_put_serial_" : "index_put_");
-
-  indexFunction.append(getBitSizeString(scalar_type));
-  if (accumulate) {
-    indexFunction.append(1, '_');
-    indexFunction.append(scalarToMetalTypeString(scalar_type));
-  }
-  indexFunction.append(use_64bit_indexing ? "_idx64" : "_idx32");
-  return indexFunction;
-}
-
-static bool dispatchIndexKernel(TensorIteratorBase& iter,
-                                IntArrayRef index_size,
-                                IntArrayRef index_stride,
-                                bool index_select,
-                                bool accumulate) {
-  using namespace mps;
-
-  if (iter.numel() == 0) {
-    return true;
-  }
-  const bool serial_index_put = at::globalContext().deterministicAlgorithms() && !accumulate && !index_select;
-
-  const Tensor& inputTensor = iter.tensor(1);
-  Tensor outputTensor = iter.tensor(0);
-  MPSStream* mpsStream = getCurrentMPSStream();
-  id<MTLDevice> device = MPSDevice::getInstance()->device();
-
-  dispatch_sync_with_rethrow(mpsStream->queue(), ^() {
-    @autoreleasepool {
-      NSError* error = nil;
-      const int64_t num_indices = index_size.size();
-      const uint32_t numIters = serial_index_put ? iter.numel() : 1;
-      uint32_t numThreads = iter.numel();
-
-      id<MTLComputeCommandEncoder> computeEncoder = mpsStream->commandEncoder();
-      const bool use_64bit_indexing = !iter.can_use_32bit_indexing();
-      auto kernelDataOffsets = generateKernelDataOffsets(computeEncoder, iter, use_64bit_indexing);
-
-      auto indexFunction = getIndexFunctionName(
-          inputTensor.scalar_type(), index_select, accumulate, serial_index_put, use_64bit_indexing);
-      auto indexSelectPSO = lib.getPipelineStateForFunc(indexFunction);
-      size_t argumentBufferLength = sizeof(uint64_t) * num_indices;
-      auto indexAB = [[device newBufferWithLength:argumentBufferLength options:0] autorelease];
-      uint64_t* indexABContents = (uint64_t*)(indexAB.contents);
-      for (uint32_t idx = 0; idx < num_indices; idx++) {
-        const Tensor& indexTensor = iter.tensor(idx + 2);
-        auto indexBuffer = ConstMTLBufferTensor(indexTensor).mtl_buffer_unsafe();
-        indexABContents[idx] = indexBuffer.gpuAddress + (indexTensor.storage_offset() * indexTensor.element_size());
-        TORCH_CHECK(indexTensor.scalar_type() == ScalarType::Long, "index(): Expected dtype int64 for Index");
-        [computeEncoder useResource:indexBuffer usage:MTLResourceUsageRead];
-      }
-      // this function call is a no-op if MPS Profiler is not enabled
-      getMPSProfiler().beginProfileKernel(indexSelectPSO, indexFunction, {inputTensor});
-
-      [computeEncoder setComputePipelineState:indexSelectPSO];
-      mtl_setArgs(computeEncoder,
-                  indexAB,
-                  index_size,
-                  index_stride,
-                  kernelDataOffsets,
-                  ConstMTLBufferTensor(inputTensor).mtl_buffer_unsafe(),
-                  outputTensor,
-                  num_indices);
-      MTLSize gridSize = MTLSizeMake(numThreads, 1, 1);
-      if (serial_index_put) {
-        mtl_setBytes(computeEncoder, numIters, 7);
-        gridSize = MTLSizeMake(1, 1, 1);
-        numThreads = 1;
-      }
-
-      NSUInteger tgSize = indexSelectPSO.maxTotalThreadsPerThreadgroup;
-      if (tgSize > numThreads) {
-        tgSize = numThreads;
-      }
-
-      MTLSize threadGroupSize = MTLSizeMake(tgSize, 1, 1);
-      [computeEncoder dispatchThreads:gridSize threadsPerThreadgroup:threadGroupSize];
-=======
->>>>>>> be9e5fb5
 
 static std::string getBitSizeString(const TensorBase& t) {
   return getBitSizeString(t.scalar_type());
@@ -272,9 +184,10 @@
                                              0};
     for (uint32_t idx = 0; idx < num_indices; idx++) {
       const auto& indexTensor = iter.tensor_base(idx + 2);
-      indexAB.push_back(getMTLBufferStorage(indexTensor).gpuAddress + iter_tensor_offset(iter, idx + 2));
+      auto indexBuffer = ConstMTLBufferTensor(indexTensor).mtl_buffer_unsafe();
+      indexAB.push_back(indexBuffer.gpuAddress + iter_tensor_offset(iter, idx + 2));
       TORCH_CHECK(indexTensor.scalar_type() == ScalarType::Long, "index(): Expected dtype int64 for Index");
-      [computeEncoder useResource:getMTLBufferStorage(indexTensor) usage:MTLResourceUsageRead];
+      [computeEncoder useResource:indexBuffer usage:MTLResourceUsageRead];
     }
     [computeEncoder setComputePipelineState:indexSelectPSO];
     bind_iter_tensors(computeEncoder, iter, 2);
