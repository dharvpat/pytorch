//  Copyright © 2022 Apple Inc.
#define TORCH_ASSERT_ONLY_METHOD_OPERATORS
#include <ATen/native/ConvUtils.h>
#include <ATen/native/mps/OperationUtils.h>
#include <ATen/ops/_mps_convolution_native.h>
#include <ATen/ops/_mps_convolution_transpose_native.h>
#include <ATen/ops/mps_convolution_backward_native.h>
#include <ATen/ops/mps_convolution_transpose_backward_native.h>
#include <fmt/format.h>

namespace at::native {

// Create 3D convolution descriptor
static void fill_conv3d_desc(MPSGraphConvolution3DOpDescriptor* descriptor_,
                             NSUInteger strideInX,
                             NSUInteger strideInY,
                             NSUInteger strideInZ,
                             NSUInteger dilationRateInX,
                             NSUInteger dilationRateInY,
                             NSUInteger dilationRateInZ,
                             NSUInteger paddingHorizontal,
                             NSUInteger paddingVertical,
                             NSUInteger paddingDepth,
                             NSUInteger groups) {
  descriptor_.strideInX = strideInX;
  descriptor_.strideInY = strideInY;
  descriptor_.strideInZ = strideInZ;
  descriptor_.dilationRateInX = dilationRateInX;
  descriptor_.dilationRateInY = dilationRateInY;
  descriptor_.dilationRateInZ = dilationRateInZ;

  // TODO: Program the padding style
  descriptor_.paddingStyle = MPSGraphPaddingStyleExplicit;

  descriptor_.paddingLeft = paddingHorizontal;
  descriptor_.paddingRight = paddingHorizontal;
  descriptor_.paddingTop = paddingVertical;
  descriptor_.paddingBottom = paddingVertical;
  descriptor_.paddingFront = paddingDepth;
  descriptor_.paddingBack = paddingDepth;

  descriptor_.dataLayout = MPSGraphTensorNamedDataLayoutNCDHW;

  descriptor_.weightsLayout = MPSGraphTensorNamedDataLayoutOIDHW;

  descriptor_.groups = groups; // not yet tested in Xcode/C++
}

static void fill_depthwise_conv_desc(MPSGraphDepthwiseConvolution3DOpDescriptor* descriptor_,
                                     NSUInteger strideInX,
                                     NSUInteger strideInY,
                                     NSUInteger dilationRateInX,
                                     NSUInteger dilationRateInY,
                                     NSUInteger paddingHorizontal,
                                     NSUInteger paddingVertical,
                                     c10::MemoryFormat memory_format,
                                     NSUInteger groups) {
  descriptor_.strides =
      @[ @1, [[NSNumber alloc] initWithInteger:strideInY], [[NSNumber alloc] initWithInteger:strideInX] ];
  descriptor_.dilationRates =
      @[ @1, [[NSNumber alloc] initWithInteger:dilationRateInY], [[NSNumber alloc] initWithInteger:dilationRateInX] ];

  descriptor_.paddingStyle = MPSGraphPaddingStyleExplicit;
  descriptor_.paddingValues = @[
    @0,
    @0,
    [[NSNumber alloc] initWithInteger:paddingVertical],
    [[NSNumber alloc] initWithInteger:paddingVertical],
    [[NSNumber alloc] initWithInteger:paddingHorizontal],
    [[NSNumber alloc] initWithInteger:paddingHorizontal]
  ];
  descriptor_.channelDimensionIndex = -3LL;
}

// Create convolution descriptor
static void fill_conv_desc(MPSGraphConvolution2DOpDescriptor* descriptor_,
                           NSUInteger strideInX,
                           NSUInteger strideInY,
                           NSUInteger dilationRateInX,
                           NSUInteger dilationRateInY,
                           NSUInteger paddingHorizontal,
                           NSUInteger paddingVertical,
                           c10::MemoryFormat memory_format,
                           NSUInteger groups) {
  descriptor_.strideInX = strideInX;
  descriptor_.strideInY = strideInY;
  descriptor_.dilationRateInX = dilationRateInX;
  descriptor_.dilationRateInY = dilationRateInY;

  // TODO: Program the padding style
  descriptor_.paddingStyle = MPSGraphPaddingStyleExplicit;

  descriptor_.paddingLeft = paddingHorizontal;
  descriptor_.paddingRight = paddingHorizontal;
  descriptor_.paddingTop = paddingVertical;
  descriptor_.paddingBottom = paddingVertical;

  descriptor_.dataLayout = (memory_format == at::MemoryFormat::Contiguous) ? MPSGraphTensorNamedDataLayoutNCHW
                                                                           : MPSGraphTensorNamedDataLayoutNHWC;

  // PyTorch always uses OIHW memory layout for weights
  descriptor_.weightsLayout = MPSGraphTensorNamedDataLayoutOIHW;
  descriptor_.groups = groups;
}

static Tensor _mps_convolution_impl(const Tensor& input_t_,
                                    const Tensor& weight_t,
                                    const std::optional<Tensor>& bias_opt,
                                    IntArrayRef padding,
                                    IntArrayRef stride,
                                    IntArrayRef dilation,
                                    int64_t groups,
                                    std::optional<IntArrayRef> input_shape) {
  const bool is_macOS_15_0_or_newer = is_macos_13_or_newer(MacOSVersion::MACOS_VER_15_0_PLUS);
  Tensor input_t = input_t_;
  bool is3DConv = input_t.dim() == 5;
  if (!is_macOS_15_0_or_newer || is3DConv) {
    input_t = input_t.contiguous();
  }

  TORCH_CHECK(isFloatingType(input_t.scalar_type()), "Convolution is supported only for Floating types");

  using namespace at::native::mps;
  CheckedFrom c = "mps_convolution";
  TensorArg input{input_t, "input", 1}, weight{weight_t, "weight", 2};
  checkAllSameType(c, {input, weight});
  checkAllSameGPU(c, {input, weight});

  bool bias_defined;

  if (bias_opt == std::nullopt)
    bias_defined = false;
  else
    bias_defined = bias_opt->defined();

  auto memory_format = input_t.suggest_memory_format();
  bool is_channels_last = (memory_format == at::MemoryFormat::ChannelsLast) && !is3DConv;
  auto output_t =
      at::empty(input_shape.has_value() ? input_shape.value()
                                        : conv_output_size(input->sizes(), weight->sizes(), padding, stride, dilation),
                input->scalar_type(),
                std::nullopt,
                kMPS,
                std::nullopt,
                is_macOS_15_0_or_newer ? memory_format : MemoryFormat::Contiguous);
  if (output_t.numel() == 0) {
    return output_t;
  }
  TensorArg output{output_t, "result", 0};

  if (!is_macos_13_or_newer(MacOSVersion::MACOS_VER_15_1_PLUS)) {
    // On macOS < 15.1, MPS convolution kernel does not support output channels > 2^16
    for (auto elem : output_t.sizes()) {
      TORCH_CHECK_NOT_IMPLEMENTED(elem <= (1 << 16), "Output channels > 65536 not supported at the MPS device. ");
    }
  }

  convolution_shape_check(c, input, weight, output, padding, stride, dilation, groups);

  // Derive from MPSCachedGraph
  struct CachedGraph : public MPSCachedGraph {
    CachedGraph(MPSGraph* graph) : MPSCachedGraph(graph) {}
    MPSGraphTensor* inputTensor_ = nil;
    MPSGraphTensor* biasTensor_ = nil;
    MPSGraphTensor* weightTensor_ = nil;
    MPSGraphTensor* outputTensor_ = nil;
  };

  auto stream = at::mps::getCurrentMPSStream();

  @autoreleasepool {
    IntArrayRef bias_shape;
    if (bias_defined)
      bias_shape = bias_opt.value().sizes();

    std::string bias_shape_key;
    if (bias_defined) {
      bias_shape_key = std::to_string(bias_shape[0]);
    } else {
      bias_shape_key = "nobias";
    }

    std::string key = fmt::format("mps_{}convolution:{}:{}:{}:{}:{}:{}:{}:{}",
                                  is3DConv ? "3d_" : "",
                                  getArrayRefString(stride),
                                  getArrayRefString(dilation),
                                  getArrayRefString(padding),
                                  groups,
                                  is_channels_last,
                                  mps::getTensorsStringKey({input_t, weight_t}),
                                  bias_defined,
                                  bias_shape_key);

    MPSShape* inputShape = mps::getMPSShape(input_t, memory_format);
    MPSShape* outputShape = mps::getMPSShape(output_t, memory_format);
    MPSNDArray* inputNDArray = nil;
    MPSNDArray* outputNDArray = nil;

    if (input_t.is_contiguous(memory_format) && output_t.is_contiguous(memory_format) && is_macOS_15_0_or_newer) {
      inputNDArray = getMPSNDArray(input_t, inputShape);
      outputNDArray = getMPSNDArray(*output, outputShape);
    }

    auto cachedGraph = LookUpOrCreateCachedGraph<CachedGraph>(key, [&](auto mpsGraph, auto newCachedGraph) {
      MPSShape* weightShape = mps::getMPSShape(weight_t);
      bool isDepthwiseConv = ((groups > 1 && (weightShape[1].intValue == 1)) && inputShape.count >= 4 &&
                              weightShape.count >= 4 && !is_channels_last);

      MPSGraphTensor* inputTensor =
          mpsGraphRankedPlaceHolder(mpsGraph, getMPSScalarType(input_t.scalar_type()), inputShape);
      MPSGraphTensor* weightTensor = mpsGraphRankedPlaceHolder(mpsGraph, weight_t);
      MPSGraphTensor* outputTensor;
      if (is3DConv) {
        MPSGraphConvolution3DOpDescriptor* conv3dDescriptor_ = [[MPSGraphConvolution3DOpDescriptor new] autorelease];
        fill_conv3d_desc(conv3dDescriptor_,
                         stride[2],
                         stride[1],
                         stride[0],
                         dilation[2],
                         dilation[1],
                         dilation[0],
                         padding[2],
                         padding[1],
                         padding[0],
                         groups);

        outputTensor = [mpsGraph convolution3DWithSourceTensor:inputTensor
                                                 weightsTensor:weightTensor
                                                    descriptor:conv3dDescriptor_
                                                          name:nil];
      } else if (isDepthwiseConv) {
        MPSGraphDepthwiseConvolution3DOpDescriptor* depthWiseConv3dDescriptor_ =
            [[MPSGraphDepthwiseConvolution3DOpDescriptor new] autorelease];
        fill_depthwise_conv_desc(depthWiseConv3dDescriptor_,
                                 stride[1],
                                 stride[0],
                                 dilation[1],
                                 dilation[0],
                                 padding[1],
                                 padding[0],
                                 memory_format,
                                 groups);

        MPSGraphTensor* weightTransposeTensor = [mpsGraph transposeTensor:weightTensor
                                                                dimension:-3
                                                            withDimension:-4
                                                                     name:nil];
        outputTensor = [mpsGraph depthwiseConvolution3DWithSourceTensor:inputTensor
                                                          weightsTensor:weightTransposeTensor
                                                             descriptor:depthWiseConv3dDescriptor_
                                                                   name:nil];
      } else {
        MPSGraphConvolution2DOpDescriptor* conv2dDescriptor_ = [[MPSGraphConvolution2DOpDescriptor new] autorelease];
        fill_conv_desc(conv2dDescriptor_,
                       stride[1],
                       stride[0],
                       dilation[1],
                       dilation[0],
                       padding[1],
                       padding[0],
                       memory_format,
                       groups);

        outputTensor = [mpsGraph convolution2DWithSourceTensor:inputTensor
                                                 weightsTensor:weightTensor
                                                    descriptor:conv2dDescriptor_
                                                          name:nil];
      }

      MPSGraphTensor* biasTensor = nil;
      if (bias_defined) {
        biasTensor = mpsGraphUnrankedPlaceHolder(mpsGraph, getMPSDataType(bias_opt.value()));
      }

      if (is_channels_last && !is_macOS_15_0_or_newer) {
        outputTensor = mps::convertNHWCtoNCHW(mpsGraph, outputTensor);
      }

      if (bias_defined) {
        outputTensor = [mpsGraph additionWithPrimaryTensor:outputTensor secondaryTensor:biasTensor name:nil];
      }
      newCachedGraph->inputTensor_ = inputTensor;
      newCachedGraph->weightTensor_ = weightTensor;
      newCachedGraph->biasTensor_ = biasTensor;
      newCachedGraph->outputTensor_ = outputTensor;
    });

    auto inputPlaceholder = inputNDArray ? Placeholder(cachedGraph->inputTensor_, inputNDArray)
                                         : Placeholder(cachedGraph->inputTensor_, input_t, inputShape);
    auto weightsPlaceholder = Placeholder(cachedGraph->weightTensor_, weight_t);
    auto biasPlaceholder = Placeholder();
    // Reshape the bias to be broadcastable with output of conv2d or conv3d
    if (bias_defined) {
      if (is3DConv) {
        biasPlaceholder = Placeholder(cachedGraph->biasTensor_, (bias_opt.value()).view({1, bias_shape[0], 1, 1, 1}));
      } else {
        if (is_channels_last && is_macOS_15_0_or_newer) {
          biasPlaceholder = Placeholder(cachedGraph->biasTensor_, (bias_opt.value()).view({1, 1, 1, bias_shape[0]}));
        } else {
          biasPlaceholder = Placeholder(cachedGraph->biasTensor_, (bias_opt.value()).view({1, bias_shape[0], 1, 1}));
        }
      }
    }
    auto outputPlaceholder = outputNDArray ? Placeholder(cachedGraph->outputTensor_, outputNDArray)
                                           : Placeholder(cachedGraph->outputTensor_, *output);

    NSMutableDictionary<MPSGraphTensor*, MPSGraphTensorData*>* feeds =
        [[[NSMutableDictionary alloc] initWithCapacity:3] autorelease];
    feeds[inputPlaceholder.getMPSGraphTensor()] = inputPlaceholder.getMPSGraphTensorData();
    feeds[weightsPlaceholder.getMPSGraphTensor()] = weightsPlaceholder.getMPSGraphTensorData();
    if (bias_defined) {
      feeds[biasPlaceholder.getMPSGraphTensor()] = biasPlaceholder.getMPSGraphTensorData();
    }

    runMPSGraph(stream, cachedGraph->graph(), feeds, outputPlaceholder);
  }

  return *output;
}

Tensor _mps_convolution(const Tensor& input_t,
                        const Tensor& weight_t,
                        const std::optional<Tensor>& bias_opt,
                        IntArrayRef padding,
                        IntArrayRef stride,
                        IntArrayRef dilation,
                        int64_t groups) {
  return _mps_convolution_impl(input_t, weight_t, bias_opt, padding, stride, dilation, groups, std::nullopt);
}

static Tensor mps_convolution_backward_input(IntArrayRef input_size,
                                             const Tensor& grad_output_t,
                                             const Tensor& weight_t,
                                             IntArrayRef padding,
                                             IntArrayRef stride,
                                             IntArrayRef dilation,
                                             int64_t groups,
                                             bool bias_defined) {
  using namespace at::native::mps;
  using namespace mps;
  bool is3DConv = grad_output_t.dim() == 5;
  if (!is_macos_13_or_newer(MacOSVersion::MACOS_VER_15_1_PLUS)) {
    // On macOS < 15.1, MPS convolution kernel does not support output channels > 2^16
    for (auto elem : grad_output_t.sizes()) {
      TORCH_CHECK_NOT_IMPLEMENTED(elem <= (1 << 16), "Output channels > 65536 not supported at the MPS device. ");
    }
  }

  TORCH_CHECK(isFloatingType(grad_output_t.scalar_type()), "Convolution is supported only for Floating types");
  CheckedFrom c = "mps_convolution_backward_input";
  TensorArg grad_output{grad_output_t, "grad_output", 1}, weight{weight_t, "weight", 2};
  checkAllSameType(c, {grad_output, weight});
  checkAllSameGPU(c, {grad_output, weight});
  constexpr auto kChannelsLast = at::MemoryFormat::ChannelsLast;
  bool is_channels_last =
      (grad_output_t.suggest_memory_format() == kChannelsLast || weight_t.suggest_memory_format() == kChannelsLast) &&
      !is3DConv;
  auto grad_input_t =
      at::empty(input_size, grad_output_t.options(), is_channels_last ? std::optional(kChannelsLast) : std::nullopt);

  // Avoid "grad_input" when this is being used as transposed convolution
  TensorArg grad_input{grad_input_t, "result", 0};
  convolution_shape_check(c, grad_input, weight, grad_output, padding, stride, dilation, groups);

  // Derive from MPSCachedGraph
  struct CachedGraph : public MPSCachedGraph {
    CachedGraph(MPSGraph* graph) : MPSCachedGraph(graph) {}
    MPSGraphTensor* gradOutputTensor_ = nil;
    MPSGraphTensor* weightTensor_ = nil;
    MPSGraphTensor* gradInputTensor_ = nil;
  };

  // Add backward with input
  @autoreleasepool {
    MPSStream* stream = getCurrentMPSStream();

<<<<<<< HEAD
    const auto mem_format_key = is_channels_last ? "ChannelsLast" : "Contiguous";

=======
>>>>>>> 864f6caa
    MPSShape* mps_input_shape = getMPSShape(input_size);
    std::string key = fmt::format("mps_{}_convolution_backward_input:{}:{}:{}:{}:{}:{}",
                                  is3DConv ? "3d_" : "",
                                  getArrayRefString(stride),
                                  getArrayRefString(dilation),
                                  getArrayRefString(padding),
                                  groups,
                                  is_channels_last,
                                  getTensorsStringKey({grad_output_t, weight_t}));
    auto cachedGraph = LookUpOrCreateCachedGraph<CachedGraph>(key, [&](auto mpsGraph, auto newCachedGraph) {
      auto gradOutputTensor = mpsGraphRankedPlaceHolder(mpsGraph, grad_output_t);
      auto weightTensor = mpsGraphRankedPlaceHolder(mpsGraph, weight_t);

      MPSGraphTensor* gradInputTensor;
      MPSShape* weightOutputShape = mps::getMPSShape(weight_t);
      // Depthwise conv is input feature channels = groups. So I in OIHW has to be 1.
      bool isDepthwiseConv = ((groups > 1 && (weightOutputShape[1].intValue == 1)) && grad_output_t.ndimension() >= 4 &&
                              weightOutputShape.count >= 4 && !is_channels_last);

      if (is3DConv) {
        MPSGraphConvolution3DOpDescriptor* conv3dDescriptor_ = [[MPSGraphConvolution3DOpDescriptor new] autorelease];
        fill_conv3d_desc(conv3dDescriptor_,
                         stride[2],
                         stride[1],
                         stride[0],
                         dilation[2],
                         dilation[1],
                         dilation[0],
                         padding[2],
                         padding[1],
                         padding[0],
                         groups);
        gradInputTensor = [mpsGraph convolution3DDataGradientWithIncomingGradientTensor:gradOutputTensor
                                                                          weightsTensor:weightTensor
                                                                            outputShape:mps_input_shape
                                                           forwardConvolutionDescriptor:conv3dDescriptor_
                                                                                   name:nil];
      } else if (isDepthwiseConv) {
        MPSGraphDepthwiseConvolution3DOpDescriptor* depthWiseConv3dDescriptor_ =
            [[MPSGraphDepthwiseConvolution3DOpDescriptor new] autorelease];
        fill_depthwise_conv_desc(depthWiseConv3dDescriptor_,
                                 stride[1],
                                 stride[0],
                                 dilation[1],
                                 dilation[0],
                                 padding[1],
                                 padding[0],
                                 at::MemoryFormat::Contiguous,
                                 groups);
        MPSGraphTensor* weightTransposeTensor = [mpsGraph transposeTensor:weightTensor
                                                                dimension:-3
                                                            withDimension:-4
                                                                     name:nil];
        gradInputTensor =
            [mpsGraph depthwiseConvolution3DDataGradientWithIncomingGradientTensor:gradOutputTensor
                                                                     weightsTensor:weightTransposeTensor
                                                                       outputShape:mps_input_shape
                                                                        descriptor:depthWiseConv3dDescriptor_
                                                                              name:nil];
      } else {
        MPSGraphConvolution2DOpDescriptor* conv2dDescriptor_ = [[MPSGraphConvolution2DOpDescriptor new] autorelease];
        fill_conv_desc(conv2dDescriptor_,
                       stride[1],
                       stride[0],
                       dilation[1],
                       dilation[0],
                       padding[1],
                       padding[0],
                       at::MemoryFormat::Contiguous,
                       groups);

        gradInputTensor = [mpsGraph convolution2DDataGradientWithIncomingGradientTensor:gradOutputTensor
                                                                          weightsTensor:weightTensor
                                                                            outputShape:mps_input_shape
                                                           forwardConvolutionDescriptor:conv2dDescriptor_
                                                                                   name:nil];
      }

      newCachedGraph->gradOutputTensor_ = gradOutputTensor;
      newCachedGraph->weightTensor_ = weightTensor;
      newCachedGraph->gradInputTensor_ = gradInputTensor;
    });

    auto gradOutputPlaceholder = Placeholder(cachedGraph->gradOutputTensor_, grad_output_t);
    auto weightsPlaceholder = Placeholder(cachedGraph->weightTensor_, weight_t);
    auto outputPlaceholder = Placeholder(cachedGraph->gradInputTensor_, *grad_input);

    auto feeds = dictionaryFromPlaceholders(gradOutputPlaceholder, weightsPlaceholder);
    runMPSGraph(stream, cachedGraph->graph(), feeds, outputPlaceholder);
  }
  return *grad_input;
}

static Tensor mps_convolution_backward_weights(IntArrayRef weight_size,
                                               const Tensor& grad_output_t,
                                               const Tensor& input_t,
                                               IntArrayRef padding,
                                               IntArrayRef stride,
                                               IntArrayRef dilation,
                                               int64_t groups,
                                               bool bias_defined) {
  using namespace at::native::mps;
  using namespace mps;
  bool is3DConv = input_t.dim() == 5;
  TORCH_CHECK(isFloatingType(grad_output_t.scalar_type()), "Convolution is supported only for Floating types");
  CheckedFrom c = "mps_convolution_backward_weights";
  constexpr auto kChannelsLast = at::MemoryFormat::ChannelsLast;
  bool is_channels_last =
      (input_t.suggest_memory_format() == kChannelsLast || grad_output_t.suggest_memory_format() == kChannelsLast) &&
      !is3DConv;

  // For uniformity with everything else, although it seems grad_weight
  // would be unambiguous too.
  TensorArg grad_output{grad_output_t, "grad_output", 1};
  TensorArg input{input_t, "input", 2};

  checkAllSameType(c, {grad_output, input});
  checkAllSameGPU(c, {grad_output, input});

  auto grad_weight_t =
      at::empty(weight_size, grad_output_t.options(), is_channels_last ? std::optional(kChannelsLast) : std::nullopt);
  TensorArg grad_weight{grad_weight_t, "result", 0};

  convolution_shape_check(c, input, grad_weight, grad_output, padding, stride, dilation, groups);

  // Derive from MPSCachedGraph
  struct CachedGraph : public MPSCachedGraph {
    CachedGraph(MPSGraph* graph) : MPSCachedGraph(graph) {}
    MPSGraphTensor* gradOutputTensor_ = nil;
    MPSGraphTensor* inputTensor_ = nil;
    MPSGraphTensor* gradWeightTensor_ = nil;
  };

  @autoreleasepool {
    MPSStream* stream = getCurrentMPSStream();

    MPSShape* mps_weight_shape = getMPSShape(weight_size);
<<<<<<< HEAD
    const auto mem_format_key = is_channels_last ? "ChannelsLast" : "Contiguous";
    std::string key;
    if (is3DConv) {
      key = "mps_3d_convolution_backward_weights:" + std::to_string(stride[0]) + ":" + std::to_string(stride[1]) + ":" +
          std::to_string(stride[2]) + ":" + std::to_string(dilation[0]) + ":" + std::to_string(dilation[1]) + ":" +
          std::to_string(dilation[2]) + ":" + std::to_string(padding[0]) + ":" + std::to_string(padding[1]) + ":" +
          std::to_string(padding[2]) + ":" + std::to_string(groups) + ":" + mem_format_key +
          getTensorsStringKey({grad_output_t, input_t, grad_weight_t});
    } else {
      key = "mps_convolution_backward_weights:" + std::to_string(stride[0]) + ":" + std::to_string(stride[1]) + ":" +
          std::to_string(dilation[0]) + ":" + std::to_string(dilation[1]) + ":" + std::to_string(padding[0]) + ":" +
          std::to_string(padding[1]) + ":" + std::to_string(groups) + ":" + mem_format_key +
          getTensorsStringKey({grad_output_t, input_t, grad_weight_t});
    }
=======
    std::string key = fmt::format("mps_{}convolution_backward_weights:{}:{}:{}:{}:{}",
                                  is3DConv ? "3d_" : "",
                                  getArrayRefString(stride),
                                  getArrayRefString(dilation),
                                  getArrayRefString(padding),
                                  groups,
                                  getTensorsStringKey({grad_output_t, input_t, grad_weight_t}));
>>>>>>> 864f6caa
    auto cachedGraph = LookUpOrCreateCachedGraph<CachedGraph>(key, [&](auto mpsGraph, auto newCachedGraph) {
      MPSShape* inputShape = getMPSShape(input_t);
      bool isDepthwiseConv =
          ((groups > 1 && (mps_weight_shape[1].intValue == 1)) && inputShape.count >= 4 && mps_weight_shape.count >= 4);

      MPSGraphTensor* gradOutputTensor = mpsGraphRankedPlaceHolder(mpsGraph, grad_output_t);
      MPSGraphTensor* inputTensor = mpsGraphRankedPlaceHolder(mpsGraph, input_t);

      MPSGraphTensor* gradWeightTensor;
      if (is3DConv) {
        MPSGraphConvolution3DOpDescriptor* conv3dDescriptor_ = [[MPSGraphConvolution3DOpDescriptor new] autorelease];
        fill_conv3d_desc(conv3dDescriptor_,
                         stride[2],
                         stride[1],
                         stride[0],
                         dilation[2],
                         dilation[1],
                         dilation[0],
                         padding[2],
                         padding[1],
                         padding[0],
                         groups);
        gradWeightTensor = [mpsGraph convolution3DWeightsGradientWithIncomingGradientTensor:gradOutputTensor
                                                                               sourceTensor:inputTensor
                                                                                outputShape:mps_weight_shape
                                                               forwardConvolutionDescriptor:conv3dDescriptor_
                                                                                       name:nil];
      } else if (isDepthwiseConv) {
        MPSGraphDepthwiseConvolution3DOpDescriptor* depthWiseConv3dDescriptor_ =
            [[MPSGraphDepthwiseConvolution3DOpDescriptor new] autorelease];
        fill_depthwise_conv_desc(depthWiseConv3dDescriptor_,
                                 stride[1],
                                 stride[0],
                                 dilation[1],
                                 dilation[0],
                                 padding[1],
                                 padding[0],
                                 at::MemoryFormat::Contiguous,
                                 groups);
        NSNumber* outputFeatChannelDim = mps_weight_shape[0];
        MPSShape* weightShapeTranspose = @[ @1, outputFeatChannelDim, mps_weight_shape[2], mps_weight_shape[3] ];
        MPSGraphTensor* gradWeightTensorTranspose =
            [mpsGraph depthwiseConvolution3DWeightsGradientWithIncomingGradientTensor:gradOutputTensor
                                                                         sourceTensor:inputTensor
                                                                          outputShape:weightShapeTranspose
                                                                           descriptor:depthWiseConv3dDescriptor_
                                                                                 name:nil];
        gradWeightTensor = [mpsGraph transposeTensor:gradWeightTensorTranspose dimension:-3 withDimension:-4 name:nil];
      } else {
        MPSGraphConvolution2DOpDescriptor* conv2dDescriptor_ = [[MPSGraphConvolution2DOpDescriptor new] autorelease];
        fill_conv_desc(conv2dDescriptor_,
                       stride[1],
                       stride[0],
                       dilation[1],
                       dilation[0],
                       padding[1],
                       padding[0],
                       at::MemoryFormat::Contiguous,
                       groups);

        gradWeightTensor = [mpsGraph convolution2DWeightsGradientWithIncomingGradientTensor:gradOutputTensor
                                                                               sourceTensor:inputTensor
                                                                                outputShape:mps_weight_shape
                                                               forwardConvolutionDescriptor:conv2dDescriptor_
                                                                                       name:nil];
      }

      newCachedGraph->gradOutputTensor_ = gradOutputTensor;
      newCachedGraph->inputTensor_ = inputTensor;
      newCachedGraph->gradWeightTensor_ = gradWeightTensor;
    });

    auto gradOutputPlaceholder = Placeholder(cachedGraph->gradOutputTensor_, grad_output_t);
    auto inputPlaceholder = Placeholder(cachedGraph->inputTensor_, input_t);
    auto outputPlaceholder = Placeholder(cachedGraph->gradWeightTensor_, grad_weight_t);

    auto feeds = dictionaryFromPlaceholders(gradOutputPlaceholder, inputPlaceholder);
    runMPSGraph(stream, cachedGraph->graph(), feeds, outputPlaceholder);
  }

  return grad_weight_t;
}

std::tuple<at::Tensor, at::Tensor, at::Tensor> mps_convolution_backward(const at::Tensor& input,
                                                                        const at::Tensor& grad_output,
                                                                        const at::Tensor& weight,
                                                                        IntArrayRef padding,
                                                                        IntArrayRef stride,
                                                                        IntArrayRef dilation,
                                                                        int64_t groups,
                                                                        std::array<bool, 3> output_mask) {
  Tensor grad_input, grad_weight, grad_bias;
  if (input.numel() == 0) {
    if (output_mask[0]) {
      grad_input = at::empty_like(input, LEGACY_CONTIGUOUS_MEMORY_FORMAT);
    }
    if (output_mask[1]) {
      grad_weight = at::zeros_like(weight, LEGACY_CONTIGUOUS_MEMORY_FORMAT);
    }
  } else {
    if (output_mask[0]) {
      grad_input = mps_convolution_backward_input(
          input.sizes(), grad_output, weight, padding, stride, dilation, groups, output_mask[2]);
    }
    if (output_mask[1]) {
      grad_weight = mps_convolution_backward_weights(
          weight.sizes(), grad_output, input, padding, stride, dilation, groups, output_mask[2]);
    }
  }

  return std::tuple<Tensor, Tensor, Tensor>{grad_input, grad_weight, grad_bias};
}

static Tensor mps_convolution_transpose_forward(const Tensor& grad_output,
                                                const Tensor& weight,
                                                IntArrayRef padding,
                                                IntArrayRef output_padding,
                                                IntArrayRef stride,
                                                IntArrayRef dilation,
                                                int64_t groups) {
  auto input_size =
      conv_input_size(grad_output.sizes(), weight.sizes(), padding, output_padding, stride, dilation, groups);
  return mps_convolution_backward_input(input_size, grad_output, weight, padding, stride, dilation, groups, false);
}

Tensor _mps_convolution_transpose(const Tensor& input_t,
                                  const Tensor& weight_t,
                                  IntArrayRef padding,
                                  IntArrayRef output_padding,
                                  IntArrayRef stride,
                                  IntArrayRef dilation,
                                  int64_t groups) {
  bool is_unsupported_3d_dtype =
      (input_t.dim() == 5 && (input_t.scalar_type() == kHalf || input_t.scalar_type() == kBFloat16));
  TORCH_CHECK(!is_unsupported_3d_dtype, "ConvTranspose 3D with BF16 or FP16 types is not supported on MPS");

  auto output_t =
      mps_convolution_transpose_forward(input_t, weight_t, padding, output_padding, stride, dilation, groups);
  return output_t;
}

static Tensor mps_convolution_transpose_backward_input(const Tensor& grad_output_t,
                                                       const Tensor& weight_t,
                                                       IntArrayRef padding,
                                                       IntArrayRef stride,
                                                       IntArrayRef dilation,
                                                       int64_t groups,
                                                       IntArrayRef input_shape) {
  return _mps_convolution_impl(grad_output_t, weight_t, std::nullopt, padding, stride, dilation, groups, input_shape);
}

static Tensor mps_convolution_transpose_backward_weight(IntArrayRef weight_size,
                                                        const Tensor& grad_output_t,
                                                        const Tensor& input_t,
                                                        IntArrayRef padding,
                                                        IntArrayRef stride,
                                                        IntArrayRef dilation,
                                                        int64_t groups) {
  return mps_convolution_backward_weights(
      weight_size, input_t, grad_output_t, padding, stride, dilation, groups, false);
}

std::tuple<Tensor, Tensor> mps_convolution_transpose_backward(const Tensor& input,
                                                              const Tensor& grad_output,
                                                              const Tensor& weight,
                                                              IntArrayRef padding,
                                                              IntArrayRef output_padding,
                                                              IntArrayRef stride,
                                                              IntArrayRef dilation,
                                                              int64_t groups,
                                                              std::array<bool, 2> output_mask) {
  Tensor grad_input, grad_weight;
  if (output_mask[0]) {
    grad_input =
        mps_convolution_transpose_backward_input(grad_output, weight, padding, stride, dilation, groups, input.sizes());
  }
  if (output_mask[1]) {
    grad_weight = mps_convolution_transpose_backward_weight(
        weight.sizes(), grad_output, input, padding, stride, dilation, groups);
  }

  return std::tuple<Tensor, Tensor>{grad_input, grad_weight};
}

} // namespace at::native<|MERGE_RESOLUTION|>--- conflicted
+++ resolved
@@ -373,12 +373,6 @@
   // Add backward with input
   @autoreleasepool {
     MPSStream* stream = getCurrentMPSStream();
-
-<<<<<<< HEAD
-    const auto mem_format_key = is_channels_last ? "ChannelsLast" : "Contiguous";
-
-=======
->>>>>>> 864f6caa
     MPSShape* mps_input_shape = getMPSShape(input_size);
     std::string key = fmt::format("mps_{}_convolution_backward_input:{}:{}:{}:{}:{}:{}",
                                   is3DConv ? "3d_" : "",
@@ -516,30 +510,14 @@
     MPSStream* stream = getCurrentMPSStream();
 
     MPSShape* mps_weight_shape = getMPSShape(weight_size);
-<<<<<<< HEAD
-    const auto mem_format_key = is_channels_last ? "ChannelsLast" : "Contiguous";
-    std::string key;
-    if (is3DConv) {
-      key = "mps_3d_convolution_backward_weights:" + std::to_string(stride[0]) + ":" + std::to_string(stride[1]) + ":" +
-          std::to_string(stride[2]) + ":" + std::to_string(dilation[0]) + ":" + std::to_string(dilation[1]) + ":" +
-          std::to_string(dilation[2]) + ":" + std::to_string(padding[0]) + ":" + std::to_string(padding[1]) + ":" +
-          std::to_string(padding[2]) + ":" + std::to_string(groups) + ":" + mem_format_key +
-          getTensorsStringKey({grad_output_t, input_t, grad_weight_t});
-    } else {
-      key = "mps_convolution_backward_weights:" + std::to_string(stride[0]) + ":" + std::to_string(stride[1]) + ":" +
-          std::to_string(dilation[0]) + ":" + std::to_string(dilation[1]) + ":" + std::to_string(padding[0]) + ":" +
-          std::to_string(padding[1]) + ":" + std::to_string(groups) + ":" + mem_format_key +
-          getTensorsStringKey({grad_output_t, input_t, grad_weight_t});
-    }
-=======
-    std::string key = fmt::format("mps_{}convolution_backward_weights:{}:{}:{}:{}:{}",
+    std::string key = fmt::format("mps_{}convolution_backward_weights:{}:{}:{}:{}:{}:{}",
                                   is3DConv ? "3d_" : "",
                                   getArrayRefString(stride),
                                   getArrayRefString(dilation),
                                   getArrayRefString(padding),
                                   groups,
+                                  is_channels_last,
                                   getTensorsStringKey({grad_output_t, input_t, grad_weight_t}));
->>>>>>> 864f6caa
     auto cachedGraph = LookUpOrCreateCachedGraph<CachedGraph>(key, [&](auto mpsGraph, auto newCachedGraph) {
       MPSShape* inputShape = getMPSShape(input_t);
       bool isDepthwiseConv =
