#pragma once

#include <c10/core/Allocator.h>
#include <c10/core/DeviceType.h>

// Use of c10::hip namespace here makes hipification easier, because
// I don't have to also fix namespaces.  Sorry!
namespace c10::hip {

// Takes a valid HIPAllocator (of any sort) and turns it into
// an allocator pretending to be a CUDA allocator.  See
// Note [Masquerading as CUDA]
class HIPAllocatorMasqueradingAsCUDA final : public Allocator {
  Allocator* allocator_;
public:
  explicit HIPAllocatorMasqueradingAsCUDA(Allocator* allocator)
    : allocator_(allocator) {}
  DataPtr allocate(size_t size) override {
    DataPtr r = allocator_->allocate(size);
    r.unsafe_set_device(Device(c10::DeviceType::CUDA, r.device().index()));
    return r;
  }
  DeleterFnPtr raw_deleter() const override {
    return allocator_->raw_deleter();
  }
  void copy_data(void* dest, const void* src, std::size_t count) const final {
    allocator_->copy_data(dest, src, count);
  }
<<<<<<< HEAD
  bool initialized() override {
    return allocator_->initialized();
  }
  void emptyCache(MempoolId_t mempool_id = {0, 0}) {
    allocator_->emptyCache(mempool_id);
  }
  void recordStream(const DataPtr& ptr, c10::Stream stream) {
    allocator_->recordStream(ptr, stream);
  }
  CachingDeviceAllocator::DeviceStats getDeviceStats(c10::DeviceIndex device) {
    return allocator_->getDeviceStats(device);
  }
  void resetAccumulatedStats(c10::DeviceIndex device) {
    allocator_->resetAccumulatedStats(device);
  }
  void resetPeakStats(c10::DeviceIndex device) {
    allocator_->resetPeakStats(device);
  }
  std::pair<size_t, size_t> getMemoryInfo(c10::DeviceIndex device) {
    return allocator_->getMemoryInfo(device);
  }
=======
>>>>>>> 872b362f
};

} // namespace c10::hip<|MERGE_RESOLUTION|>--- conflicted
+++ resolved
@@ -26,30 +26,6 @@
   void copy_data(void* dest, const void* src, std::size_t count) const final {
     allocator_->copy_data(dest, src, count);
   }
-<<<<<<< HEAD
-  bool initialized() override {
-    return allocator_->initialized();
-  }
-  void emptyCache(MempoolId_t mempool_id = {0, 0}) {
-    allocator_->emptyCache(mempool_id);
-  }
-  void recordStream(const DataPtr& ptr, c10::Stream stream) {
-    allocator_->recordStream(ptr, stream);
-  }
-  CachingDeviceAllocator::DeviceStats getDeviceStats(c10::DeviceIndex device) {
-    return allocator_->getDeviceStats(device);
-  }
-  void resetAccumulatedStats(c10::DeviceIndex device) {
-    allocator_->resetAccumulatedStats(device);
-  }
-  void resetPeakStats(c10::DeviceIndex device) {
-    allocator_->resetPeakStats(device);
-  }
-  std::pair<size_t, size_t> getMemoryInfo(c10::DeviceIndex device) {
-    return allocator_->getMemoryInfo(device);
-  }
-=======
->>>>>>> 872b362f
 };
 
 } // namespace c10::hip