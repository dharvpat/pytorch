# Copyright (c) Meta Platforms, Inc. and affiliates
# Owner(s): ["oncall: distributed"]

import copy
import itertools
from pprint import pformat
from typing import NamedTuple

import torch
from torch.distributed.device_mesh import init_device_mesh
from torch.distributed.tensor import (
    DeviceMesh,
    distribute_module,
    distribute_tensor,
    DTensor,
    Replicate,
    Shard,
)
from torch.distributed.tensor._ops.utils import is_tensor_partial, normalize_dim
from torch.distributed.tensor.debug import CommDebugMode
from torch.distributed.tensor.parallel import (
    ColwiseParallel,
    parallelize_module,
    RowwiseParallel,
    SequenceParallel,
)
from torch.testing._internal.common_utils import run_tests, skipIfRocm
from torch.testing._internal.distributed._tensor.common_dtensor import (
    DTensorTestBase,
    skip_unless_torch_gpu,
    with_comms,
)


funcol = torch.ops.c10d_functional


class DistMathOpsTest(DTensorTestBase):
    def _check_module(self, m1, m2, check_grad=False):
        named_parameters = dict(m1.named_parameters())
        for name, param_m2 in m2.named_parameters():
            self.assertTrue(name in named_parameters)
            param_m1 = named_parameters[name]
            if check_grad:
                param_m2 = param_m2.grad
                param_m1 = param_m1.grad
            if isinstance(param_m2, DTensor):
                replicate = [Replicate()]
                param_m2 = param_m2.redistribute(
                    device_mesh=param_m2.device_mesh, placements=replicate
                ).to_local()
            self.assertEqual(param_m2, param_m1)

    def linear_op_reductions(self, op_str):
        device_mesh = self.build_device_mesh()
        shard_spec = [Shard(0)]

        tensor = torch.randn(12, 8, 8)
        # TODO: check `all` correctness and test `all` on a bool tensor
        if op_str in ("any"):
            # test out a bool tensor for any
            tensor = tensor < 0
        dtensor = distribute_tensor(tensor, device_mesh, shard_spec)

        op = getattr(tensor, op_str)
        op_dt = getattr(dtensor, op_str)

        keep_dim_or_not = [True, False, None]
        for dim in range(tensor.ndim):
            for keep_dim in keep_dim_or_not:
                args = (dim, keep_dim) if keep_dim is not None else (dim,)
                if op_str in ("max", "min"):
                    # min and max return a tuple when dim specified
                    dim_reduced_tensor, _ = op(*args)
                    dt_reduced, _ = op_dt(*args)
                else:
                    dim_reduced_tensor = op(*args)
                    dt_reduced = op_dt(*args)
                dt_dim_reduced_tensor = dt_reduced.full_tensor()
                self.assertEqual(dt_dim_reduced_tensor, dim_reduced_tensor)

        full_reduced_tensor = op()
        dt_full_reduced = op_dt().full_tensor()
        self.assertEqual(dt_full_reduced, full_reduced_tensor)

    @with_comms
    def test_linear_op_reductions(self):
        for op_str in ("all", "sum", "prod", "max", "min", "any", "amax", "amin"):
            self.linear_op_reductions(op_str)

    @with_comms
    @skip_unless_torch_gpu
    def test_mean(self):
        self.linear_op_reductions("mean")

    # TODO: forward test can be removed once test_softmax_with_bwd passes on CPU
    @with_comms
    def test_softmax_fwd(self):
        device_mesh = self.build_device_mesh()

        x = torch.rand(8, 12, 16, device=self.device_type)
        dims = range(3)  # used to convert -1 to the actual dim
        softmax_dims = [-1, 0, 1, 2]
        shard_dims = [-1, 0, 1, 2]
        test_list = list(itertools.product(softmax_dims, shard_dims))

        for softmax_dim, shard_dim in test_list:
            local_y = torch.nn.functional.softmax(
                x, dim=softmax_dim, dtype=torch.float32
            )
            dist_x = distribute_tensor(x, device_mesh, [Shard(shard_dim)])
            dist_y = torch.nn.functional.softmax(
                dist_x, dim=softmax_dim, dtype=torch.float32
            )
            shard_dim = normalize_dim(shard_dim, dist_x.ndim)
            if dims[shard_dim] == dims[softmax_dim]:
                self.assertTrue(dist_y.placements[0].is_replicate())
                self.assertEqual(dist_y.to_local(), local_y)
            else:
                self.assertTrue(dist_y.placements[0].is_shard(dim=shard_dim))
                self.assertEqual(dist_y.full_tensor(), local_y)

    # TODO: get test_softmax_with_bwd pass on CPU
    # DTensor's _softmax_backward_data produces wrong result on CPU on certain dimension.
    # fail_on_cpu_list = [(0, -1), (1, -1)]
    @with_comms
    @skip_unless_torch_gpu
    def test_softmax_with_bwd(self):
        device_mesh = self.build_device_mesh()

        dims = range(3)  # used to convert -1 to the actual dim
        softmax_dims = [-1, 0, 1, 2]
        shard_dims = [-1, 0, 1, 2]
        test_list = list(itertools.product(softmax_dims, shard_dims))

        for params in test_list:
            softmax_dim, shard_dim = params
            x = torch.rand(8, 12, 16, device=self.device_type, requires_grad=True)
            self.assertTrue(x.requires_grad)
            local_y = torch.nn.functional.softmax(
                x, dim=softmax_dim, dtype=torch.float32
            ).sum()
            local_y.backward()

            dist_x = distribute_tensor(x, device_mesh, [Shard(shard_dim)])
            self.assertTrue(dist_x.requires_grad)
            dist_softmax = dist_x.softmax(dim=softmax_dim)
            shard_dim = normalize_dim(shard_dim, dist_x.ndim)
            if dims[softmax_dim] == dims[shard_dim]:
                self.assertTrue(dist_softmax.placements[0].is_replicate())
            else:
                self.assertTrue(dist_softmax.placements[0].is_shard(dim=shard_dim))
            dist_y = dist_softmax.sum()
            if dims[softmax_dim] == dims[shard_dim]:
                self.assertTrue(dist_y.placements[0].is_replicate())
            else:
                self.assertTrue(dist_y.placements[0].is_partial())
                dist_y = dist_y.redistribute(device_mesh, [Replicate()])
            self.assertEqual(dist_y.to_local(), local_y)
            self.assertIsNone(dist_x.grad)
            dist_y.backward()
            self.assertIsNotNone(dist_x.grad)
            if dims[softmax_dim] == dims[shard_dim]:
                self.assertTrue(dist_x.grad.placements[0].is_replicate())
            else:
                self.assertTrue(dist_x.grad.placements[0].is_shard(dim=shard_dim))
            self.assertEqual(dist_x.grad.full_tensor(), x.grad)

    @with_comms
    @skip_unless_torch_gpu
    def test_nll_loss_and_cross_entropy(self):
        device_mesh = self.build_device_mesh()
        comm_mode = CommDebugMode()

        channel_size, channel_dim = 16, 1
        test_setup = [
            (2, (8, channel_size), (8,)),  # calling aten.nll_loss_forward
            (3, (8, channel_size, 12), (8, 12)),  # calling aten.nll_loss2d_forward
        ]
        for input_ndim, input_size, target_size in test_setup:
            x = torch.rand(*input_size, device=self.device_type, requires_grad=True)
            target = torch.randint(channel_size, target_size, device=self.device_type)
            dist_target = distribute_tensor(target, device_mesh, [Replicate()])

            shard_dims = list(range(input_ndim))
            reductions = ["none", "mean", "sum"]
            # Compared with nll_loss, cross_entropy additionally calls log_softmax first.
            # Testing them together as code can be reused.
            loss_functions = [
                torch.nn.functional.nll_loss,
                torch.nn.functional.cross_entropy,
            ]
            for shard_dim, reduction, loss_fn in itertools.product(
                shard_dims, reductions, loss_functions
            ):
                dist_x = distribute_tensor(x, device_mesh, [Shard(shard_dim)])
                y = loss_fn(x, target, reduction=reduction)
                if reduction == "none":
                    y.sum().backward()
                else:
                    y.backward()
                with comm_mode:
                    dist_y = loss_fn(dist_x, dist_target, reduction=reduction)
                    if shard_dim == channel_dim:
                        self.assertEqual(comm_mode.get_total_counts(), 1)
                        self.assertEqual(
                            comm_mode.get_comm_counts()[funcol.all_gather_into_tensor],
                            1,
                        )
                        self.assertTrue(dist_y.placements[0].is_replicate())
                        self.assertEqual(dist_y.to_local(), y)
                    else:
                        self.assertEqual(comm_mode.get_total_counts(), 0)
                        if reduction == "none":
                            output_shard_dim = (
                                shard_dim if shard_dim < channel_dim else shard_dim - 1
                            )
                            self.assertTrue(
                                dist_y.placements[0].is_shard(dim=output_shard_dim)
                            )
                        else:
                            self.assertTrue(dist_y.placements[0].is_partial())
                        self.assertEqual(dist_y.full_tensor(), y)

                    if reduction == "none":
                        dist_y.sum().backward()
                    else:
                        dist_y.backward()
                    if shard_dim == channel_dim:
                        self.assertTrue(dist_x.grad.placements[0].is_replicate())
                        self.assertEqual(dist_x.grad.to_local(), x.grad)
                    else:
                        self.assertTrue(
                            dist_x.grad.placements[0].is_shard(dim=shard_dim)
                        )
                        self.assertEqual(dist_x.grad.full_tensor(), x.grad)
                    x.grad.zero_()

    @with_comms
    def test_shard_math_ops(self):
        mesh_shape = (2, self.world_size // 2)
        mesh = DeviceMesh(
            self.device_type,
            torch.arange(self.world_size).reshape(*mesh_shape),
        )
        global_tensor = torch.ones(4, 4)
        double_shard_tensor = distribute_tensor(
            global_tensor, mesh, [Shard(0), Shard(0)]
        )
        fully_shard_tensor = distribute_tensor(
            global_tensor, mesh, [Shard(0), Shard(1)]
        )

        # for op in [torch.add, torch.sub, torch.mul, torch.div]:
        for op in [torch.add, torch.sub, torch.mul, torch.div]:
            expect_rs = op(global_tensor, 2)
            double_shard_full_tensor = op(double_shard_tensor, 2).full_tensor()
            self.assertEqual(double_shard_full_tensor, expect_rs)

            fully_shard_full_tensor = op(fully_shard_tensor, 2).full_tensor()
            self.assertEqual(fully_shard_full_tensor, expect_rs)

    @with_comms
    def test_layer_norm_fwd(self):
        device_mesh = self.build_device_mesh()

        # NLP example from pytorch docs
        # https://pytorch.org/docs/stable/generated/torch.nn.LayerNorm.html
        batch, sentence_length, embedding_dim = 20, 5, 10
        x = torch.rand(batch, sentence_length, embedding_dim, device=self.device_type)
        norm_shape_idx_list = list(range(x.ndim))
        shard_dims = [-1, 0, 1, 2]
        elementwise_affine_list = [False, True]

        # Test RMSNorm as well if CUDA
        norm_types = [torch.nn.LayerNorm]
        if self.device_type == "cuda" and hasattr(torch.nn, "RMSNorm"):
            norm_types.append(torch.nn.RMSNorm)

        test_config_list = list(
            itertools.product(
                norm_types, shard_dims, norm_shape_idx_list, elementwise_affine_list
            )
        )

        # normalized shape is a torch.Size object
        for norm_type, shard_dim, norm_idx, elementwise_affine in test_config_list:
            normalized_shape = x.shape[norm_idx:]
            layer_norm = norm_type(
                normalized_shape,
                elementwise_affine=elementwise_affine,
                device=self.device_type,
            )
            layer_norm_local = copy.deepcopy(layer_norm).to(self.device_type)

            def _replicate_fn(name, module, device_mesh):
                for name, param in module.named_parameters():
                    # RMSNorm only has weight, LayerNorm has both weight and bias
                    if name in ["weight", "bias"]:
                        param_dist = torch.nn.Parameter(
                            distribute_tensor(param, device_mesh, [Replicate()])
                        )
                        module.register_parameter(name, param_dist)

            layer_norm_dist = distribute_module(layer_norm, device_mesh, _replicate_fn)

            x_local = x
            x_dist = distribute_tensor(x, device_mesh, [Shard(shard_dim)])

            y_local = layer_norm_local(x_local)
            # make sure that forward layer norm does not introduce extra collectives
            comm_mode = CommDebugMode()
            with comm_mode:
                y_dist = layer_norm_dist(x_dist)

            self.assertLessEqual(
                comm_mode.get_total_counts(),
                1,  # TODO: This should be 0!
                f"comm count={comm_mode.get_total_counts()}, norm_type={norm_type.__name__}, "
                f"shard_dim={shard_dim}, norm_shape={normalized_shape}, elem_affine={elementwise_affine}",
            )

            from torch.distributed.tensor._dtensor_spec import TensorMeta

            dtensor_meta = y_dist._spec.tensor_meta
            assert isinstance(dtensor_meta, TensorMeta)
            # make sure the right shape in sharding prop
            self.assertEqual(y_local.shape, dtensor_meta.shape)
            self.assertEqual(y_local, y_dist.full_tensor())

    @with_comms
    def test_layer_norm_bwd(self):
        device_mesh = self.build_device_mesh()

        # NLP example from pytorch docs
        # https://pytorch.org/docs/stable/generated/torch.nn.LayerNorm.html
        batch, sentence_length, embedding_dim = 20, 5, 10
        norm_shape_idx_list = list(range(3))
        shard_dims = [0, 1, 2]
        elementwise_affine_list = [False, True]

        # Test both LayerNorm and RMSNorm (if CUDA)
        norm_types = [torch.nn.LayerNorm]
        if self.device_type == "cuda" and hasattr(torch.nn, "RMSNorm"):
            norm_types.append(torch.nn.RMSNorm)

        test_config_list = list(
            itertools.product(
                norm_types, shard_dims, norm_shape_idx_list, elementwise_affine_list
            )
        )

        # normalized shape is a torch.Size object
        for norm_type, shard_dim, norm_idx, elementwise_affine in test_config_list:
            x = torch.rand(
                batch,
                sentence_length,
                embedding_dim,
                device=self.device_type,
                requires_grad=True,
            )
            normalized_shape = x.shape[norm_idx:]
            layer_norm = norm_type(
                normalized_shape,
                elementwise_affine=elementwise_affine,
                device=self.device_type,
            )
            layer_norm_local = copy.deepcopy(layer_norm).to(self.device_type)

            def _replicate_fn(name, module, device_mesh):
                for name, param in module.named_parameters():
                    if name in ["weight", "bias"]:
                        param_dist = torch.nn.Parameter(
                            distribute_tensor(param, device_mesh, [Replicate()])
                        )
                        module.register_parameter(name, param_dist)

            layer_norm_dist = distribute_module(layer_norm, device_mesh, _replicate_fn)

            if elementwise_affine:
                self.assertEqual(
                    layer_norm_local.weight, layer_norm_dist.weight.full_tensor()
                )
                # RMSNorm doesn't have bias
                if hasattr(layer_norm_local, "bias"):
                    self.assertEqual(
                        layer_norm_local.bias, layer_norm_dist.bias.full_tensor()
                    )

            x_local = x.detach().clone().requires_grad_(True)
            x_dist = distribute_tensor(x, device_mesh, [Shard(shard_dim)])
            self.assertEqual(x_local, x_dist.full_tensor())

            y_local = layer_norm_local(x_local)
            # make sure that backward layer norm does not introduce extra collectives
            comm_mode = CommDebugMode()
            with comm_mode:
                y_dist = layer_norm_dist(x_dist)
                y_dist.sum().backward()

            expected_fwd_comm = 0 if shard_dim < norm_idx else 1

            self.assertEqual(
                sum(comm_mode.comm_module_counts["Global"]["forward"].values()),
                expected_fwd_comm,
                f"comm count={comm_mode.get_total_counts()}, norm_type={norm_type.__name__}, "
                f"shard_dim={shard_dim}, norm_shape={normalized_shape}, elem_affine={elementwise_affine}",
            )

            self.assertEqual(y_local, y_dist.full_tensor())

            # backward step
            y_local.sum().backward()

            expected_bwd_comm = 0 if shard_dim < norm_idx else 1

            self.assertEqual(
                sum(comm_mode.comm_module_counts["Global"]["backward"].values()),
                expected_bwd_comm,
                f"comm count={comm_mode.get_total_counts()}, norm_type={norm_type.__name__}, "
                f"shard_dim={shard_dim}, norm_shape={normalized_shape}, elem_affine={elementwise_affine}",
            )

            if elementwise_affine:
                # if input is sharded on any outer dimension, the gradient of weight
                # and bias should be Partial
                dim_map = x_dist._spec.dim_map
                outer_dims = range(norm_idx)
                needs_reduction = any(dim_map[d] >= 0 for d in outer_dims)
                self.assertEqual(
                    is_tensor_partial(layer_norm_dist.weight.grad._spec),
                    needs_reduction,
                )
                # RMSNorm doesn't have bias
                if hasattr(layer_norm_dist, "bias"):
                    self.assertEqual(
                        is_tensor_partial(layer_norm_dist.bias.grad._spec),
                        needs_reduction,
                    )
                self.assertEqual(
                    layer_norm_local.weight.grad,
                    layer_norm_dist.weight.grad.full_tensor(),
                )
                # RMSNorm doesn't have bias
                if hasattr(layer_norm_local, "bias"):
                    self.assertEqual(
                        layer_norm_local.bias.grad,
                        layer_norm_dist.bias.grad.full_tensor(),
                    )

            self.assertEqual(x_local.grad, x_dist.grad.full_tensor())

    @with_comms
    def test_layer_norm_bwd_req_grad(self):
        device_mesh = self.build_device_mesh()
        batch, seq_len, embedding_dim, vocab_size = 8, 8, 10, 32

        # Test both LayerNorm and RMSNorm (if CUDA)
        norm_types = [torch.nn.LayerNorm]
        if self.device_type == "cuda" and hasattr(torch.nn, "RMSNorm"):
            norm_types.append(torch.nn.RMSNorm)

        # build our subtest configurations and filter out invalid ones
        class SubTest(NamedTuple):
            norm_type: type
            multidim_norm: bool
            elementwise_affine: bool
            emb_req_grad: bool
            ln_req_grad: bool
            out_req_grad: bool

        subtest_fails = {}
<<<<<<< HEAD
        valid_filter = lambda cfg: not (  # noqa: E731
            cfg.ln_req_grad and not cfg.elementwise_affine
        ) and any(cfg[2:])
=======
        valid_filter = (  # noqa: E731
            lambda cfg: (
                not (cfg.ln_req_grad and not cfg.elementwise_affine) and any(cfg[3:])
            )
        )
>>>>>>> eaa5d9d3
        subtest_cfgs = list(
            filter(
                valid_filter,
                [
                    SubTest(norm_type, *cfg)
                    for norm_type in norm_types
                    for cfg in itertools.product(*(((False, True),) * 5))
                ],
            )
        )

        for subtest_cfg in subtest_cfgs:
            try:
                (
                    norm_type,
                    multidim_norm,
                    elementwise_affine,
                    emb_req_grad,
                    ln_req_grad,
                    out_req_grad,
                ) = subtest_cfg
                normalized_shape = (
                    (seq_len, embedding_dim) if multidim_norm else (embedding_dim,)
                )

                # configure our local and parallelized models for this subtest
                class LnTpBlock(torch.nn.Module):
                    def __init__(self):
                        super().__init__()
                        self.preln_embeddings = torch.nn.Embedding(
                            vocab_size, embedding_dim
                        )
                        self.layer_norm = norm_type(
                            normalized_shape, elementwise_affine=elementwise_affine
                        )
                        self.postln_linear = torch.nn.Linear(
                            embedding_dim, embedding_dim
                        )

                    def forward(self, tokens):
                        h = self.preln_embeddings(tokens)
                        h = self.layer_norm(h)
                        output = self.postln_linear(h)
                        return output

                parallel_plan = {
                    "preln_embeddings": RowwiseParallel(
                        input_layouts=Replicate(), output_layouts=Shard(1)
                    ),
                    "layer_norm": SequenceParallel(),
                    "postln_linear": ColwiseParallel(
                        input_layouts=Shard(1),
                        output_layouts=Replicate(),
                    ),
                }

                model = LnTpBlock()
                model_local = copy.deepcopy(model).to(device=self.device_type)
                model_dist = parallelize_module(model, device_mesh, parallel_plan)
                req_grad_map = {
                    "preln_embeddings": emb_req_grad,
                    "postln_linear": out_req_grad,
                    "layer_norm": ln_req_grad,
                }

                # apply the relevant `requires_grad` mask for this subtest to both models
                for target_model in [model_local, model_dist]:
                    for n, p in target_model.named_parameters():
                        if not req_grad_map.get(n.rpartition(".")[0], False):
                            p.requires_grad_(False)
                            assert not p.requires_grad
                        else:
                            assert p.requires_grad

                # forward step for both local and distributed models
                x = torch.randint(vocab_size, (batch, seq_len), device=self.device_type)
                x_local = x.detach().clone()
                output_local = model_local(x_local)

                with CommDebugMode() as comm_mode:
                    output_dist = model_dist(x)

                self.assertEqual(output_local, output_dist)

                # all requires_grad patterns should have the same forward comm counts
                expected_fwd_comm = {
                    funcol.reduce_scatter_tensor: 1,
                    funcol.all_gather_into_tensor: 2,
                }
                self.assertDictEqual(
                    comm_mode.comm_module_counts["Global"]["forward"], expected_fwd_comm
                )

                # backward step
                output_local.sum().backward()

                with CommDebugMode() as comm_mode:
                    output_dist.sum().backward()

                # ensure gradients (and parameters) remain equal between local and distributed models
                self._check_module(model_local, model_dist, check_grad=True)

                # different requires_grad patterns will have different bwd comm counts
                if out_req_grad and not any((emb_req_grad, ln_req_grad)):
                    expected_bwd_comm = {}
                elif ln_req_grad and not any((emb_req_grad, multidim_norm)):
                    expected_bwd_comm = {funcol.reduce_scatter_tensor: 1}
                elif multidim_norm:
                    expected_bwd_comm = {funcol.all_reduce: 1}
                    expected_bwd_comm[funcol.all_gather_into_tensor] = (
                        2 if emb_req_grad else 1
                    )
                else:
                    expected_bwd_comm = {
                        funcol.reduce_scatter_tensor: 1,
                        funcol.all_gather_into_tensor: 1,
                    }

                self.assertDictEqual(
                    comm_mode.comm_module_counts["Global"]["backward"],
                    expected_bwd_comm,
                )
                self.assertEqual(output_local, output_dist)

            except Exception as e:
                subtest_fails[subtest_cfg] = e
        # if any subtest fails, provide the failed subtests and report the overall failure
<<<<<<< HEAD
        assert (
            not subtest_fails
        ), f"{len(subtest_fails)}/{len(subtest_cfgs)} subtests failed: {pformat(subtest_fails)}"
=======
        assert not subtest_fails, (
            f"{len(subtest_fails)}/{len(subtest_cfgs)} subtests failed: {pformat(subtest_fails)}"
        )
>>>>>>> eaa5d9d3

    @with_comms
    def test_topk(self):
        device_mesh = self.build_device_mesh()
        placement_combs = [Shard(0), Shard(1), Shard(2), Replicate()]

        comm_mode = CommDebugMode()

        tensor = torch.randn(12, 8, 8, requires_grad=True)
        global_topk = tensor.topk(3, dim=0)

        for placement in placement_combs:
            dtensor = distribute_tensor(tensor, device_mesh, (placement,))
            with comm_mode:
                out_dt = dtensor.topk(3, dim=0)
            if placement.is_shard(0):
                self.assertEqual(comm_mode.get_total_counts(), 1)
                self.assertEqual(
                    comm_mode.get_comm_counts()[funcol.all_gather_into_tensor],
                    1,
                )
            out_full_values = out_dt.values.full_tensor()
            self.assertEqual(global_topk.values, out_full_values)

            # TODO: support backward scatter
            # global_topk.values.sum().backward()
            # out_full_values.sum().backward()

    @with_comms
    def test_shard0_svd(self):
        device_mesh = self.build_device_mesh()
        torch.manual_seed(42)
        replicated_x = torch.randn((8, 8), device=self.device_type)
        sharded_x = distribute_tensor(replicated_x, device_mesh, (Shard(0),))
        with CommDebugMode() as comm_mode:
            U, S, V = torch.linalg.svd(sharded_x, full_matrices=False)
        ref_U, ref_S, ref_V = torch.linalg.svd(replicated_x, full_matrices=False)
        self.assertEqual(U.to_local(), ref_U)
        self.assertEqual(S.to_local(), ref_S)
        self.assertEqual(V.to_local(), ref_V)
        comm_counts = comm_mode.get_comm_counts()
        self.assertEqual(len(comm_counts), 1)
        self.assertEqual(comm_counts[funcol.all_gather_into_tensor], 1)

    @with_comms
    def test_foreach_norm(self):
        device_mesh = self.build_device_mesh()

        grad0 = torch.randn(12, 8)
        grad1 = torch.randn(8, 8)

        sharded_grad0 = distribute_tensor(grad0, device_mesh, [Shard(0)])
        sharded_grad1 = distribute_tensor(grad1, device_mesh, [Shard(0)])

        # non-sharded op
        out = torch.ops.aten._foreach_norm([grad0, grad1], 2)

        # sharded op
        sharded_out = torch.ops.aten._foreach_norm([sharded_grad0, sharded_grad1], 2)

        for o, so in zip(out, sharded_out):
            self.assertEqual(so.full_tensor(), o)

    @with_comms
    def test_foreach_norm_different_mesh(self):
        mesh_shape = (2, self.world_size // 2)
        mesh_2d = init_device_mesh(
            self.device_type, mesh_shape, mesh_dim_names=("x", "y")
        )

        mesh_x = mesh_2d["x"]
        mesh_y = mesh_2d["y"]

        torch.manual_seed(0)

        grad0 = torch.randn(12, 8)
        grad1 = torch.randn(8, 8)

        replica_grad0 = DTensor.from_local(grad0, mesh_x, [Replicate()])
        replica_grad1 = DTensor.from_local(grad1, mesh_y, [Replicate()])

        # could run sharded op without error
        out_tuple = torch.ops.aten._foreach_norm([replica_grad0, replica_grad1], 2)

        grad0_norm = out_tuple[0]
        grad1_norm = out_tuple[1]
        self.assertEqual(grad0_norm.device_mesh, mesh_x)
        self.assertEqual(grad1_norm.device_mesh, mesh_y)

    @with_comms
    @skipIfRocm
    def test_foreach_add_different_mesh(self):
        mesh_shape = (2, self.world_size // 2)
        mesh_2d = init_device_mesh(
            self.device_type, mesh_shape, mesh_dim_names=("x", "y")
        )

        mesh_x = mesh_2d["x"]
        mesh_y = mesh_2d["y"]

        inp00 = torch.ones(4, 8) * 2
        inp01 = torch.ones(8, 8) * 3
        inp10 = torch.ones(4, 8) * 4
        inp11 = torch.ones(8, 8) * 3

        replica_inp00 = DTensor.from_local(inp00, mesh_x, [Shard(0)])
        replica_inp01 = DTensor.from_local(inp01, mesh_x, [Replicate()])
        replica_inp10 = DTensor.from_local(inp10, mesh_y, [Shard(0)])
        replica_inp11 = DTensor.from_local(inp11, mesh_y, [Replicate()])

        # zipped foreach, could run sharded op without error
        out_tuple = torch.ops.aten._foreach_add(
            [replica_inp00, replica_inp10], [replica_inp01, replica_inp11]
        )

        out0, out1 = out_tuple
        self.assertEqual(out0.device_mesh, mesh_x)
        self.assertEqual(out1.device_mesh, mesh_y)

        with self.assertRaisesRegex(ValueError, "computation across different mesh"):
            torch.ops.aten._foreach_add(
                [replica_inp00, replica_inp01], [replica_inp10, replica_inp11]
            )

    @with_comms
    def test_linalg_eigh(self):
        A = torch.randn(2, 2, dtype=torch.float64)
        mesh = self.build_device_mesh()
        dtensor_A = distribute_tensor(A, device_mesh=mesh, placements=[Replicate()])
        dtensor_A = dtensor_A + dtensor_A.mT
        dtensor_L, dtensor_Q = torch.linalg.eigh(dtensor_A)

        # TODO: we need to convert A, L, Q to local because we don't have a
        # sharding strategy registered for aten.dist.default yet.
        local_A, local_L, local_Q = (
            dtensor_A.to_local(),
            dtensor_L.to_local(),
            dtensor_Q.to_local(),
        )
        distance = torch.dist(local_Q @ torch.diag(local_L) @ local_Q.mT, local_A)
        self.assertEqual(distance.item(), 0.0)

    @with_comms
    def test_upsampling(self):
        input = torch.arange(1, 5, dtype=torch.float32).view(1, 1, 2, 2)
        mesh = self.build_device_mesh()
        input_dtensor = distribute_tensor(
            input, device_mesh=mesh, placements=[Shard(0)]
        )

        upsample_m = [
            torch.nn.UpsamplingBilinear2d(scale_factor=2),
            torch.nn.UpsamplingNearest2d(scale_factor=2),
            torch.nn.Upsample(scale_factor=2, mode="bicubic"),
        ]
        for m in upsample_m:
            result = m(input)
            dtensor_result = m(input_dtensor)
            self.assertEqual(result, dtensor_result.full_tensor())

    @with_comms
    def test_cumsum(self):
        mesh = self.build_device_mesh()
        comm_mode = CommDebugMode()
        inp = torch.rand(3, 5, device=self.device_type)

        shard_dim = 0
        input_dtensor = distribute_tensor(
            inp, device_mesh=mesh, placements=[Shard(shard_dim)]
        )

        cumsum_dims = [0, 1]
        for dim in cumsum_dims:
            output = torch.cumsum(inp, dim=dim)
            with comm_mode:
                output_dtensor = torch.cumsum(input_dtensor, dim=dim)
                if dim == shard_dim:
                    self.assertEqual(comm_mode.get_total_counts(), 1)
                    self.assertEqual(
                        comm_mode.get_comm_counts()[funcol.all_gather_into_tensor],
                        1,
                    )
                    self.assertTrue(output_dtensor.placements[0].is_replicate())
                else:
                    self.assertEqual(comm_mode.get_total_counts(), 0)
                    self.assertTrue(output_dtensor.placements[0].is_shard(shard_dim))
                self.assertEqual(output_dtensor.full_tensor(), output)


if __name__ == "__main__":
    run_tests()<|MERGE_RESOLUTION|>--- conflicted
+++ resolved
@@ -470,17 +470,11 @@
             out_req_grad: bool
 
         subtest_fails = {}
-<<<<<<< HEAD
-        valid_filter = lambda cfg: not (  # noqa: E731
-            cfg.ln_req_grad and not cfg.elementwise_affine
-        ) and any(cfg[2:])
-=======
         valid_filter = (  # noqa: E731
             lambda cfg: (
                 not (cfg.ln_req_grad and not cfg.elementwise_affine) and any(cfg[3:])
             )
         )
->>>>>>> eaa5d9d3
         subtest_cfgs = list(
             filter(
                 valid_filter,
@@ -608,15 +602,9 @@
             except Exception as e:
                 subtest_fails[subtest_cfg] = e
         # if any subtest fails, provide the failed subtests and report the overall failure
-<<<<<<< HEAD
-        assert (
-            not subtest_fails
-        ), f"{len(subtest_fails)}/{len(subtest_cfgs)} subtests failed: {pformat(subtest_fails)}"
-=======
         assert not subtest_fails, (
             f"{len(subtest_fails)}/{len(subtest_cfgs)} subtests failed: {pformat(subtest_fails)}"
         )
->>>>>>> eaa5d9d3
 
     @with_comms
     def test_topk(self):
@@ -805,6 +793,94 @@
                     self.assertTrue(output_dtensor.placements[0].is_shard(shard_dim))
                 self.assertEqual(output_dtensor.full_tensor(), output)
 
+    @with_comms
+    def test_conj_complex_dtensor(self):
+        mesh = self.build_device_mesh()
+        comm_mode = CommDebugMode()
+
+        freqs_cis = torch.randn(
+            1, 1, dtype=torch.complex64, requires_grad=False, device=self.device_type
+        )
+        freqs_cis_dt = distribute_tensor(
+            freqs_cis, device_mesh=mesh, placements=[Replicate()]
+        )
+
+        local_result = freqs_cis.conj() + 1
+        with comm_mode:
+            dtensor_result = freqs_cis_dt.conj() + 1
+            self.assertEqual(comm_mode.get_total_counts(), 0)
+
+        self.assertEqual(local_result, dtensor_result.full_tensor())
+
+    @with_comms
+    def test_rotary_embedding_complex_ops(self):
+        mesh = self.build_device_mesh()
+        comm_mode = CommDebugMode()
+
+        def apply_rotary_emb(xq, freqs_cis):
+            xq_ = torch.view_as_complex(xq)
+            xq_out = torch.view_as_real(xq_ * freqs_cis)
+            return xq_out
+
+        xq = torch.randn(1, 1, 2, requires_grad=True, device=self.device_type)
+        freqs_cis = torch.randn(
+            1, 1, dtype=torch.complex64, requires_grad=False, device=self.device_type
+        )
+
+        xq_dt = distribute_tensor(xq, device_mesh=mesh, placements=[Replicate()])
+        freqs_cis_dt = distribute_tensor(
+            freqs_cis, device_mesh=mesh, placements=[Replicate()]
+        )
+
+        with comm_mode:
+            xq_out_dt = apply_rotary_emb(xq_dt, freqs_cis_dt)
+            xq_out_dt.sum().backward()
+            self.assertEqual(comm_mode.get_total_counts(), 0)
+
+        dtensor_grad = xq_dt.grad.full_tensor()
+
+        xq.grad = None
+        xq_out = apply_rotary_emb(xq, freqs_cis)
+        xq_out.sum().backward()
+
+        self.assertEqual(dtensor_grad, xq.grad)
+
+    @with_comms
+    def test_histc(self):
+        # TODO - nicer to use parametrize here so its easy to run one sub-test by name,
+        # but its too slow (10sec per process-group init) -> switch to MultiProcessContinuousTest
+        device_mesh = self.build_device_mesh()
+        comm_mode = CommDebugMode()
+        tensor = torch.randn(12, 8, 8, requires_grad=True)
+        for min_max_specified in (True, False):
+            for placement in [Shard(0), Shard(1), Shard(2), Replicate()]:
+                min_ = tensor.min().item()
+                max_ = tensor.max().item()
+                global_bins = (
+                    tensor.histc(min=min_, max=max_)
+                    if min_max_specified
+                    else tensor.histc()
+                )
+
+                dtensor = distribute_tensor(tensor, device_mesh, (placement,))
+                with comm_mode:
+                    out_dt = (
+                        dtensor.histc(min=min_, max=max_)
+                        if min_max_specified
+                        else dtensor.histc()
+                    )
+
+                if placement.is_shard() and not min_max_specified:
+                    self.assertEqual(comm_mode.get_total_counts(), 1)
+                    self.assertEqual(
+                        comm_mode.get_comm_counts()[funcol.all_gather_into_tensor], 1
+                    )
+                else:
+                    self.assertEqual(comm_mode.get_total_counts(), 0)
+
+                out_full = out_dt.full_tensor()
+                self.assertEqual(global_bins, out_full)
+
 
 if __name__ == "__main__":
     run_tests()