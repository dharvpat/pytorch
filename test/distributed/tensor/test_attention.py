# Copyright (c) Meta Platforms, Inc. and affiliates
# Owner(s): ["oncall: distributed"]
import functools
import itertools
import random
import unittest
from typing import Optional, Union

import torch
import torch.distributed as dist
import torch.nn.functional as F
from torch import nn, Tensor
from torch.distributed.device_mesh import init_device_mesh
from torch.distributed.tensor import DeviceMesh
from torch.distributed.tensor.debug import CommDebugMode
from torch.distributed.tensor.experimental._attention import (
    _AttentionContextParallel,
    _CausalBehavior,
    _cp_options,
    _DispatchMode,
    _is_causal_behavior,
    _RotateMethod,
    context_parallel,
    context_parallel_unshard,
    LoadBalancer,
    PerDocumentHeadTailLoadBalancer,
    set_rotate_method,
)
from torch.distributed.tensor.parallel import parallelize_module
from torch.nn.attention import sdpa_kernel, SDPBackend
from torch.nn.attention.flex_attention import (
    _mask_mod_signature,
    AuxRequest,
    create_block_mask,
    flex_attention,
)
from torch.testing._internal.common_cuda import (
    PLATFORM_SUPPORTS_CUDNN_ATTENTION,
    PLATFORM_SUPPORTS_FLASH_ATTENTION,
    PLATFORM_SUPPORTS_FUSED_ATTENTION,
    PLATFORM_SUPPORTS_MEM_EFF_ATTENTION,
)
from torch.testing._internal.common_distributed import skip_if_lt_x_gpu
from torch.testing._internal.common_utils import run_tests, skipIfRocm
from torch.testing._internal.distributed._tensor.common_dtensor import (
    DTensorTestBase,
    ModelArgs,
    Transformer,
    with_comms,
)


c10d_functional = torch.ops.c10d_functional
backends = []
if PLATFORM_SUPPORTS_FLASH_ATTENTION:
    backends.append(SDPBackend.FLASH_ATTENTION)
if PLATFORM_SUPPORTS_MEM_EFF_ATTENTION:
    backends.append(SDPBackend.EFFICIENT_ATTENTION)
if PLATFORM_SUPPORTS_CUDNN_ATTENTION:
    backends.append(SDPBackend.CUDNN_ATTENTION)

rotater_enum_to_str = {
    _RotateMethod.ALL_GATHER: "allgather",
    _RotateMethod.ALL_TO_ALL: "alltoall",
}  # mapping from _RotateMethod enum to string


class RingAttentionTest(DTensorTestBase):
    @property
    def world_size(self) -> int:
        return torch.cuda.device_count()

    @property
    def destroy_pg_upon_exit(self) -> bool:
        return False

    @skip_if_lt_x_gpu(2)
    @skipIfRocm  # Missing _c10d_functional_autograd::all_to_all_single
    @unittest.skipIf(
        not PLATFORM_SUPPORTS_FUSED_ATTENTION,
        "Does not support flash nor efficient attention",
    )
    @with_comms
    def test_ring_attention_sdpa(self) -> None:
        self.run_subtests(
            {
                "is_causal": [True, False],
                "compiled": [True, False],
                "backend": backends,
                "load_balance": [True, False],
                "rotater": [_RotateMethod.ALL_TO_ALL, _RotateMethod.ALL_GATHER],
                "test_forward_only": [True, False],
                "dispatch_mode": [
                    _DispatchMode.MONKEY_PATCH,
                    _DispatchMode.TORCH_FUNCTION,
                ],
            },
            self._test_ring_attention_sdpa,
        )

    def _test_ring_attention_sdpa(
        self,
        is_causal: bool,
        compiled: bool,
        backend: SDPBackend,
        load_balance: bool,
        rotater: _RotateMethod,
        test_forward_only: bool,
        dispatch_mode: _DispatchMode,
    ) -> None:
        torch.distributed.tensor.experimental._attention._dispatch_mode = dispatch_mode

        def fn_eval(fn, *args, **kwargs):
            if test_forward_only:
                with torch.no_grad():
                    return fn(*args, **kwargs)
            else:
                out = fn(*args, **kwargs)
                out.sum().backward()
                return out

        if load_balance and not is_causal:
            return

        set_rotate_method(rotater_enum_to_str[rotater])
        self.assertEqual(_cp_options.rotate_method, rotater)
        device_mesh = DeviceMesh(self.device_type, torch.arange(0, self.world_size))
        dtype = torch.bfloat16
        bs = 8
        query_tokens = 64
        context_tokens = 64
        dim = 32
        nheads = 8
        torch.manual_seed(10)
        dtype = (
            torch.bfloat16
            if backend == SDPBackend.FLASH_ATTENTION
            or backend == SDPBackend.CUDNN_ATTENTION
            else torch.float32
        )

        _cp_options.enable_load_balance = load_balance

        q = torch.rand(
            (bs, nheads, self.world_size * query_tokens, dim),
            device=self.device_type,
            dtype=dtype,
            requires_grad=True,
        )
        k = torch.rand(
            (bs, nheads, self.world_size * context_tokens, dim),
            device=self.device_type,
            dtype=dtype,
            requires_grad=True,
        )
        v = torch.rand(
            (bs, nheads, self.world_size * context_tokens, dim),
            device=self.device_type,
            dtype=dtype,
            requires_grad=True,
        )

        # Ensure all ranks have the same initialization data.
        with torch.no_grad():
            dist.broadcast(q, src=0)
            dist.broadcast(k, src=0)
            dist.broadcast(v, src=0)

        with sdpa_kernel(backend):
            out = fn_eval(F.scaled_dot_product_attention, q, k, v, is_causal=is_causal)

        cp_q = q.detach().clone()
        cp_k = k.detach().clone()
        cp_v = v.detach().clone()
        # Theoretically, context_parallel() should not be used to shard
        # parameters because when require_grad is True, resize_ is not
        # allowed. But requires_grad of cp_q, cp_k, and cp_v are False
        # now. So we can just use context_parallel() to shard q, k, v.
        # In reality, context_paralle() should be used to shard the input.
        with context_parallel(
            device_mesh, buffers=(cp_q, cp_k, cp_v), buffer_seq_dims=(2, 2, 2)
        ):
            cp_q.requires_grad = True
            cp_k.requires_grad = True
            cp_v.requires_grad = True
            with CommDebugMode() as comm_mode:
                with sdpa_kernel(backend):
                    if compiled:
                        fn = torch.compile(
                            F.scaled_dot_product_attention,
                            fullgraph=True,
                            backend="aot_eager",
                        )
                    else:
                        fn = F.scaled_dot_product_attention

                    cp_out = fn_eval(fn, cp_q, cp_k, cp_v, is_causal=is_causal)

                    if not compiled and rotater == _RotateMethod.ALL_TO_ALL:
                        # Compiler and CommDebugMode do not work well together.
                        expect_all2all_count = (
                            self.world_size - 1
                            if test_forward_only
                            else self.world_size * 3 - 2
                        )
                        self.assertDictEqual(
                            comm_mode.get_comm_counts(),
                            {c10d_functional.all_to_all_single: expect_all2all_count},
                        )

            # Due to numerical error, we need to choose different atol for different
            # attention kernels
            (cp_out,) = context_parallel_unshard(device_mesh, [cp_out], [2])
            atol = (
                1e-08
                if backend == SDPBackend.EFFICIENT_ATTENTION
                else 1e-3 * self.world_size
            )
            self.assertTrue(torch.allclose(out, cp_out, atol=atol))

            if not test_forward_only:
                cp_dq, cp_dk, cp_dv = context_parallel_unshard(
                    device_mesh,
                    [cp_q.grad, cp_k.grad, cp_v.grad],
                    [2, 2, 2],
                )
                atol = (
                    2e-06
                    if backend == SDPBackend.EFFICIENT_ATTENTION
                    else 8e-3 * self.world_size
                )
                self.assertTrue(torch.allclose(q.grad, cp_dq, atol=atol))
                self.assertTrue(torch.allclose(k.grad, cp_dk, atol=atol))
                self.assertTrue(torch.allclose(v.grad, cp_dv, atol=atol))

                cp_q.grad = None
                cp_k.grad = None
                cp_v.grad = None

            cp_q.requires_grad = False
            cp_k.requires_grad = False
            cp_v.requires_grad = False

        torch.distributed.tensor.experimental._attention._dispatch_mode = (
            _DispatchMode.MONKEY_PATCH
        )

    def test_is_causal_behavior(self) -> None:
        _cp_options.enable_load_balance = False
        self.assertEqual(
            _is_causal_behavior(rank=0, world_size=4, i=0, is_causal=False),
            _CausalBehavior.NOT_IS_CAUSAL,
        )

        ranks = [
            [_CausalBehavior.IS_CAUSAL, _CausalBehavior.SKIP],
            [_CausalBehavior.IS_CAUSAL, _CausalBehavior.NOT_IS_CAUSAL],
        ]
        for rank, iters in enumerate(ranks):
            for i, behavior in enumerate(iters):
                self.assertEqual(
                    _is_causal_behavior(rank=rank, world_size=2, i=i, is_causal=True),
                    behavior,
                )

        _cp_options.enable_load_balance = True
        ranks = [
            [_CausalBehavior.IS_CAUSAL, _CausalBehavior.NOT_IS_CAUSAL],
            [_CausalBehavior.IS_CAUSAL, _CausalBehavior.NOT_IS_CAUSAL],
        ]
        for rank, iters in enumerate(ranks):
            for i, behavior in enumerate(iters):
                self.assertEqual(
                    _is_causal_behavior(rank=rank, world_size=2, i=i, is_causal=True),
                    behavior,
                )

    @skip_if_lt_x_gpu(2)
    @unittest.skipIf(
        not PLATFORM_SUPPORTS_FLASH_ATTENTION, "Does not support flash attention"
    )
    @with_comms
    def test_ring_attention_native_transformer(self) -> None:
        self.run_subtests(
            {
                "is_causal": [True, False],
                "rotater": [_RotateMethod.ALL_GATHER, _RotateMethod.ALL_TO_ALL],
            },
            self._test_ring_attention_native_transformer,
        )

    @sdpa_kernel(backends=[SDPBackend.FLASH_ATTENTION])
    def _test_ring_attention_native_transformer(
        self, is_causal: bool, rotater: _RotateMethod
    ) -> None:
        _cp_options.enable_load_balance = is_causal
        set_rotate_method(rotater_enum_to_str[rotater])
        self.assertEqual(_cp_options.rotate_method, rotater)
        device_mesh = DeviceMesh(
            self.device_type,
            torch.arange(0, self.world_size),
        )
        dtype = torch.bfloat16
        bs = 8
        ntokens = 8
        dim = 32
        nheads = 8
        num_layers = 2

        encoder_layer = nn.TransformerEncoderLayer(
            d_model=dim,
            nhead=nheads,
            dim_feedforward=dim,
            batch_first=True,
        ).to(dtype)
        encoder_layer = parallelize_module(
            module=encoder_layer,
            device_mesh=device_mesh,
            parallelize_plan={
                "self_attn": _AttentionContextParallel(),
            },
        )
        model = nn.TransformerEncoder(encoder_layer, num_layers=num_layers)
        model = model.to(self.device_type).to(dtype)

        mask = (
            nn.Transformer.generate_square_subsequent_mask(
                ntokens, device=self.device_type, dtype=dtype
            )
            if is_causal
            else None
        )
        seq = torch.rand((bs, ntokens, dim), device=self.device_type, dtype=dtype)

        with CommDebugMode() as comm_mode:
            out = model(seq, mask=mask, is_causal=is_causal)

        if rotater == _RotateMethod.ALL_TO_ALL:
            self.assertDictEqual(
                comm_mode.get_comm_counts(),
                {
                    c10d_functional.all_to_all_single: (self.world_size - 1)
                    * num_layers,
                },
            )
        else:
            self.assertDictEqual(
                comm_mode.get_comm_counts(),
                {
                    c10d_functional.all_gather_into_tensor: num_layers,
                },
            )

        with CommDebugMode() as comm_mode:
            out.sum().backward()

        if rotater == _RotateMethod.ALL_TO_ALL:
            self.assertDictEqual(
                comm_mode.get_comm_counts(),
                {
                    c10d_functional.all_to_all_single: (self.world_size * 2 - 1)
                    * num_layers,
                },
            )
        else:
            self.assertDictEqual(
                comm_mode.get_comm_counts(),
                {
                    c10d_functional.all_gather_into_tensor: num_layers,
                    c10d_functional.all_to_all_single: self.world_size * num_layers,
                },
            )

    @skip_if_lt_x_gpu(2)
    @unittest.skipIf(
        not PLATFORM_SUPPORTS_FLASH_ATTENTION, "Does not support flash attention"
    )
    @with_comms
    @sdpa_kernel(backends=[SDPBackend.FLASH_ATTENTION])
    def test_ring_attention_custom_transformer(self) -> None:
        self.run_subtests(
            {"rotater": [_RotateMethod.ALL_GATHER, _RotateMethod.ALL_TO_ALL]},
            self._test_ring_attention_custom_transformer,
        )

    def _test_ring_attention_custom_transformer(self, rotater: _RotateMethod) -> None:
        set_rotate_method(rotater_enum_to_str[rotater])
        self.assertEqual(_cp_options.rotate_method, rotater)
        device_mesh = DeviceMesh(
            self.device_type,
            torch.arange(0, self.world_size),
        )
        # early init DTensor RNG tracker to avoid broadcast be captuured in comm_mode
        torch.distributed.tensor._random.manual_seed(10, device_mesh)

        dtype = torch.bfloat16
        bs = 2
        args = ModelArgs()

        model = Transformer(args).to(dtype).to(self.device_type)

        model = parallelize_module(
            module=model,
            device_mesh=device_mesh,
            parallelize_plan={
                f"layers.{i}.attention": _AttentionContextParallel()
                for i in range(args.n_layers)
            },
        )

        seq = torch.randint(
            args.vocab_size, (bs, args.max_seq_len), device=self.device_type
        )

        with CommDebugMode() as comm_mode:
            out = model(seq)

        if rotater == _RotateMethod.ALL_TO_ALL:
            self.assertDictEqual(
                comm_mode.get_comm_counts(),
                {
                    c10d_functional.all_to_all_single: (self.world_size - 1)
                    * args.n_layers,
                },
            )
        else:
            self.assertDictEqual(
                comm_mode.get_comm_counts(),
                {c10d_functional.all_gather_into_tensor: args.n_layers},
            )

        with CommDebugMode() as comm_mode:
            out.sum().backward()

        if rotater == _RotateMethod.ALL_TO_ALL:
            self.assertDictEqual(
                comm_mode.get_comm_counts(),
                {
                    c10d_functional.all_to_all_single: (self.world_size * 2 - 1)
                    * args.n_layers,
                },
            )
        else:
            self.assertDictEqual(
                comm_mode.get_comm_counts(),
                {
                    c10d_functional.all_gather_into_tensor: args.n_layers,
                    c10d_functional.all_to_all_single: self.world_size * args.n_layers,
                },
            )


# Compile the flex_attention function
compiled_flex_attention = torch.compile(flex_attention, dynamic=False, fullgraph=True)
compiled_create_block_mask = torch.compile(
    create_block_mask, dynamic=False, fullgraph=True
)


def causal_mask(b, h, q_idx, kv_idx):
    return q_idx >= kv_idx


# copied from https://github.com/meta-pytorch/attention-gym/blob/main/attn_gym/masks/document_mask.py
def generate_random_lengths(total_length, num_documents) -> list[int]:
    # Initialize all lengths to 1 to ensure each document has at least one token
    lengths = [1] * num_documents
    remaining_length = total_length - num_documents

    # Randomly distribute the remaining length
    for _ in range(remaining_length):
        index = random.randint(0, num_documents - 1)
        lengths[index] += 1

    return lengths


def generate_random_lengths_in_chunks(
    total_length, num_documents, chunk_size
) -> list[int]:
    # Generate a list of random document lengths so that each document contains
    # some number of chunks of size `chunk_size`. This means each document's length
    # must be a multiple of `chunk_size`. Besides, the lengths of all the documents
    # sum up to `total_length`.
    num_chunks = total_length // chunk_size
    assert total_length % chunk_size == 0 and num_chunks >= num_documents

    num_chunks_per_document = [1] * num_documents
    remaining_chunks = num_chunks - num_documents
    # Randomly distribute the remaining chunks
    for _ in range(remaining_chunks):
        index = random.randint(0, num_documents - 1)  # document_id
        num_chunks_per_document[index] += 1

    return [num_chunks * chunk_size for num_chunks in num_chunks_per_document]


def length_to_offsets(
    lengths: list[list[int]], device: Union[str, torch.device]
) -> Tensor:
    """Converts a list of lengths to a list of offsets.

    Args:
        lengths: A list of lengths.

    """
    offsets = [[0] + lengths_in_batch for lengths_in_batch in lengths]
    offsets = torch.tensor(offsets, device=device, dtype=torch.int32)
    offsets = torch.cumsum(offsets, dim=-1)
    return offsets


def _offsets_to_doc_ids_tensor(offsets):
    doc_ids = []
    device = offsets.device
    for batch_idx in range(offsets.size(0)):
        counts = offsets[batch_idx][1:] - offsets[batch_idx][:-1]
        doc_id = torch.repeat_interleave(
            torch.arange(len(counts), device=device, dtype=torch.int32), counts
        )
        doc_ids.append(doc_id)

    return torch.stack(doc_ids)


def generate_doc_mask_mod(
    mask_mod: _mask_mod_signature, offsets: Tensor
) -> _mask_mod_signature:
    """Generates mask mods that apply to inputs to flex attention in the sequence stacked
    format.

    Args:
        mask_mod: The mask mod to apply to the documents
        offsets: This tensor should be of shape(num_documents + 1)
            this should contain the cumulative counts of document tokens.
            e.g. if you have 3 documents of length 2, 4, 3 then
            offsets = [0, 2, 6, 9]

    Note:
        What is the sequence stacked format? When assembling batches of inputs, we
        take multiple sequences and stack them together to form 1 large sequence. We then
        use masking to ensure that the attention scores are only applied to tokens within
        the same document.
    """
    document_id = _offsets_to_doc_ids_tensor(offsets)

    def doc_mask_mod(b, h, q_idx, kv_idx):
        same_doc = document_id[b][q_idx] == document_id[b][kv_idx]
        q_logical = q_idx - offsets[b, document_id[b, q_idx]]
        kv_logical = kv_idx - offsets[b, document_id[b, kv_idx]]
        inner_mask = mask_mod(b, h, q_logical, kv_logical)
        return same_doc & inner_mask

    return doc_mask_mod


class RingFlexAttentionTest(DTensorTestBase):
    @property
    def world_size(self) -> int:
        return 2

    def _test_ring_flex_attention(
        self,
        *,
        qkv_size: int,
        B: int = 1,
        mask_func: _mask_mod_signature = causal_mask,
        lb: Optional[LoadBalancer] = None,
        atol: float = 1e-6,
        rtol: float = 1e-2,
    ) -> None:
        torch.cuda.manual_seed(10)
        dtype = torch.float32
        bs = B if B > 1 else 8
        query_tokens = context_tokens = qkv_size
        dim = 32
        nheads = 8

        q = torch.rand(
            (bs, nheads, query_tokens, dim),
            device=self.device_type,
            dtype=dtype,
            requires_grad=True,
        )
        k = torch.rand(
            (bs, nheads, context_tokens, dim),
            device=self.device_type,
            dtype=dtype,
            requires_grad=True,
        )
        v = torch.rand(
            (bs, nheads, context_tokens, dim),
            device=self.device_type,
            dtype=dtype,
            requires_grad=True,
        )

        block_mask = compiled_create_block_mask(
            mask_func,
            B=B,
            H=1,
            Q_LEN=query_tokens,
            KV_LEN=context_tokens,
            device=self.device_type,
        )

        expect_out, expect_aux = compiled_flex_attention(
            q, k, v, block_mask=block_mask, return_aux=AuxRequest(lse=True)
        )
        expect_out.sum().backward()

        # Prepare the required global vars for CP+Flex:
        device_mesh = init_device_mesh(
            device_type=self.device_type,
            mesh_shape=(self.world_size,),
            mesh_dim_names=("cp",),
        )
        # NOTE: cp needs to know the sharding dimension
        # TODO: see if this can be moved to the cp context
        from torch.distributed.tensor.experimental._attention import _set_cp_global_var

        _set_cp_global_var("cp_shard_dim", 2)
        self.assertEqual(
            torch.distributed.tensor.experimental._attention._cp_global_vars.cp_shard_dim,
            2,
        )

        # set CP context dispatch mode to use TORCH_FUNCTION for flex_attention
        torch.distributed.tensor.experimental._attention._dispatch_mode = (
            _DispatchMode.TORCH_FUNCTION
        )

        # prepare input buffer
        cp_q = q.detach().clone()
        cp_k = k.detach().clone()
        cp_v = v.detach().clone()

        # create block_mask for CP
        from torch.distributed.tensor.experimental._attention import (
            create_cp_block_mask,
        )

        # if load-balance is enabled, reorder input tensor and produce the index tensor
        # NOTE: call create_block_mask() within TorchFunctionMode would cause error in create_fw_bw_graph
        cp_block_mask = create_cp_block_mask(
            mask_func,
            B=B,
            H=1,
            Q_LEN=query_tokens,
            KV_LEN=context_tokens,
            device_mesh=device_mesh,
            load_balancer=lb,
        )

        # shard qkv on seq_dim
        shard_dim = 2

        with context_parallel(
            device_mesh,
            buffers=[cp_q, cp_k, cp_v],
            buffer_seq_dims=[shard_dim] * 3,
            load_balancer=lb,
        ):
            cp_q.requires_grad = True
            cp_k.requires_grad = True
            cp_v.requires_grad = True

            cp_out, cp_aux = compiled_flex_attention(
                cp_q,
                cp_k,
                cp_v,
                block_mask=cp_block_mask,
                return_aux=AuxRequest(lse=True),
            )

            # check block_mask rewrite doesn't escape to the outside
            assert cp_block_mask.seq_lengths == (
                cp_q.size(dim=shard_dim),
                cp_k.size(dim=shard_dim),
            )

            # backward run
            cp_out.sum().backward()

            cp_q.requires_grad = False
            cp_k.requires_grad = False
            cp_v.requires_grad = False

        # unshard the output
        cp_out, cp_lse = context_parallel_unshard(
<<<<<<< HEAD
            device_mesh,
            buffers=[cp_out, cp_lse],
            seq_dims=[2, 2],
            load_balancer=lb,
=======
            device_mesh, [cp_out, cp_aux.lse], [2, 2]
>>>>>>> 457b27f9
        )
        torch.testing.assert_close(cp_out, expect_out, atol=atol, rtol=rtol)
        torch.testing.assert_close(cp_lse, expect_aux.lse, atol=atol, rtol=rtol)

        # unshard the gradient
        cp_q_grad, cp_k_grad, cp_v_grad = context_parallel_unshard(
            device_mesh,
            buffers=[cp_q.grad, cp_k.grad, cp_v.grad],
            seq_dims=[2, 2, 2],
            load_balancer=lb,
        )
        torch.testing.assert_close(cp_q_grad, q.grad, atol=atol, rtol=rtol)
        torch.testing.assert_close(cp_k_grad, k.grad, atol=atol, rtol=rtol)
        torch.testing.assert_close(cp_v_grad, v.grad, atol=atol, rtol=rtol)

        # reset CP context dispatch mode to default
        torch.distributed.tensor.experimental._attention._dispatch_mode = (
            _DispatchMode.MONKEY_PATCH
        )

    @skip_if_lt_x_gpu(2)
    @with_comms
    @unittest.skipIf(
        not PLATFORM_SUPPORTS_FLASH_ATTENTION, "Does not support flash attention"
    )
    def test_ring_flex_attention(self) -> None:
        restore_enable_load_balance = _cp_options.enable_load_balance

        for enable_load_balance in [
            False,  # test w/o load-balancing
            True,  # test w/ the default load-balancing
        ]:
            _cp_options.enable_load_balance = enable_load_balance

            self.run_subtests(
                {"qkv_size": [128 * self.world_size, 2048]},
                self._test_ring_flex_attention,
            )

            # NOTE: Context Parallel should not be used for small attentions (block_size < 128)
            with self.assertRaisesRegex(AssertionError, "Tensor-likes are not close"):
                self.run_subtests(
                    {"qkv_size": [64 * self.world_size]},
                    self._test_ring_flex_attention,
                )

        _cp_options.enable_load_balance = restore_enable_load_balance

    # TODO: merge with the above test
    @skip_if_lt_x_gpu(2)
    @with_comms
    @unittest.skipIf(
        not PLATFORM_SUPPORTS_FLASH_ATTENTION, "Does not support flash attention"
    )
    def test_ring_flex_attention_document_mask(self) -> None:
        restore_enable_load_balance = _cp_options.enable_load_balance

        random.seed(10)

        # parameters for testing
        doc_count = 28
        enable_load_balance_list = [True, False]
        batch_size_list = [2, 4, 8]
        max_seq_len_list = [
            256 * self.world_size,
            2048,
            # 128 * self.world_size  # NOTE: Mismatched elements: 8 / 131072 (0.0%),
        ]

        # NOTE: Each (enable_load_balance, batch_size, seq_len) tuple introduces 2
        # create_block_mask compilations: 1 for single-rank flex_attention and 1 for
        # CP flex_attention. In order to avoid the "exceeds_recompile_limit" error,
        # we need to increase the cache_size_limit to 12 which is the total number
        # of compilations in our test case.
        torch._dynamo.config.cache_size_limit = (
            2
            * len(enable_load_balance_list)
            * len(batch_size_list)
            * len(max_seq_len_list)
        )

        # TODO: change this for-loop to run_subtests
        # Use a for-loop instead of run_subtests because we need to intialize the mask
        # for each subtest. This can be baked into self._test_ring_flex_attention as
        # a str argument denoting mask type.
        for enable_load_balance, batch_size, max_seq_len in itertools.product(
            enable_load_balance_list, batch_size_list, max_seq_len_list
        ):
            _cp_options.enable_load_balance = enable_load_balance

            # initialize document mask
            lengths = [
                (
                    generate_random_lengths_in_chunks(
                        max_seq_len, doc_count, chunk_size=2 * self.world_size
                    )
                    if enable_load_balance
                    else generate_random_lengths(max_seq_len, doc_count)
                )
                for _ in range(batch_size)
            ]
            offsets = length_to_offsets(lengths, self.device_type)
            document_causal_mask = generate_doc_mask_mod(causal_mask, offsets)

            # generate load balancer
            load_balancer = (
                PerDocumentHeadTailLoadBalancer(
                    lengths, self.world_size, torch.device(self.device_type)
                )
                if enable_load_balance
                else None
            )

            # construct testing function
            test_func = functools.partial(
                self._test_ring_flex_attention,
                qkv_size=max_seq_len,
                B=batch_size,
                lb=load_balancer,
                mask_func=document_causal_mask,
                atol=1e-6,
            )

            test_func()

        _cp_options.enable_load_balance = restore_enable_load_balance


if __name__ == "__main__":
    run_tests()<|MERGE_RESOLUTION|>--- conflicted
+++ resolved
@@ -688,14 +688,10 @@
 
         # unshard the output
         cp_out, cp_lse = context_parallel_unshard(
-<<<<<<< HEAD
             device_mesh,
-            buffers=[cp_out, cp_lse],
+            buffers=[cp_out, cp_aux.lse],
             seq_dims=[2, 2],
             load_balancer=lb,
-=======
-            device_mesh, [cp_out, cp_aux.lse], [2, 2]
->>>>>>> 457b27f9
         )
         torch.testing.assert_close(cp_out, expect_out, atol=atol, rtol=rtol)
         torch.testing.assert_close(cp_lse, expect_aux.lse, atol=atol, rtol=rtol)
