# Copyright (c) Meta Platforms, Inc. and affiliates
# Owner(s): ["oncall: distributed"]
import functools
import itertools
import random
import unittest
from typing import Union

import torch
import torch.distributed as dist
import torch.nn.functional as F
from torch import Tensor
from torch.distributed.device_mesh import init_device_mesh
from torch.distributed.tensor import DeviceMesh
from torch.distributed.tensor.debug import CommDebugMode
from torch.distributed.tensor.experimental._attention import (
    _CausalBehavior,
    _cp_options,
    _DispatchMode,
    _is_causal_behavior,
    _RotateMethod,
    context_parallel,
    context_parallel_unshard,
    set_rotate_method,
)
from torch.nn.attention import sdpa_kernel, SDPBackend
from torch.nn.attention.flex_attention import (
    _mask_mod_signature,
    AuxRequest,
    create_block_mask,
    flex_attention,
)
from torch.testing._internal.common_cuda import (
    PLATFORM_SUPPORTS_CUDNN_ATTENTION,
    PLATFORM_SUPPORTS_FLASH_ATTENTION,
    PLATFORM_SUPPORTS_FUSED_ATTENTION,
    PLATFORM_SUPPORTS_MEM_EFF_ATTENTION,
)
from torch.testing._internal.common_distributed import skip_if_lt_x_gpu
from torch.testing._internal.common_utils import run_tests, skipIfRocm
from torch.testing._internal.distributed._tensor.common_dtensor import (
    DTensorTestBase,
    with_comms,
)


c10d_functional = torch.ops.c10d_functional
backends = []
if PLATFORM_SUPPORTS_FLASH_ATTENTION:
    backends.append(SDPBackend.FLASH_ATTENTION)
if PLATFORM_SUPPORTS_MEM_EFF_ATTENTION:
    backends.append(SDPBackend.EFFICIENT_ATTENTION)
if PLATFORM_SUPPORTS_CUDNN_ATTENTION:
    backends.append(SDPBackend.CUDNN_ATTENTION)

rotater_enum_to_str = {
    _RotateMethod.ALL_GATHER: "allgather",
    _RotateMethod.ALL_TO_ALL: "alltoall",
}  # mapping from _RotateMethod enum to string


class RingAttentionTest(DTensorTestBase):
    @property
    def world_size(self) -> int:
        return torch.cuda.device_count()

    @property
    def destroy_pg_upon_exit(self) -> bool:
        return False

    @skip_if_lt_x_gpu(2)
    @skipIfRocm  # Missing _c10d_functional_autograd::all_to_all_single
    @unittest.skipIf(
        not PLATFORM_SUPPORTS_FUSED_ATTENTION,
        "Does not support flash nor efficient attention",
    )
    @unittest.skipIf(
        True,
        "https://github.com/pytorch/pytorch/issues/162743",
    )
    @with_comms
    def test_ring_attention_sdpa(self) -> None:
        self.run_subtests(
            {
                "is_causal": [True, False],
                "compiled": [True, False],
                "backend": backends,
                "load_balance": [True, False],
                "rotater": [_RotateMethod.ALL_TO_ALL, _RotateMethod.ALL_GATHER],
                "test_forward_only": [True, False],
                "dispatch_mode": [
                    _DispatchMode.MONKEY_PATCH,
                    _DispatchMode.TORCH_FUNCTION,
                ],
            },
            self._test_ring_attention_sdpa,
        )

    def _test_ring_attention_sdpa(
        self,
        is_causal: bool,
        compiled: bool,
        backend: SDPBackend,
        load_balance: bool,
        rotater: _RotateMethod,
        test_forward_only: bool,
        dispatch_mode: _DispatchMode,
    ) -> None:
        torch.distributed.tensor.experimental._attention._dispatch_mode = dispatch_mode

        def fn_eval(fn, *args, **kwargs):
            if test_forward_only:
                with torch.no_grad():
                    return fn(*args, **kwargs)
            else:
                out = fn(*args, **kwargs)
                out.sum().backward()
                return out

        if load_balance and not is_causal:
            return

        set_rotate_method(rotater_enum_to_str[rotater])
        self.assertEqual(_cp_options.rotate_method, rotater)
        device_mesh = DeviceMesh(self.device_type, torch.arange(0, self.world_size))
        dtype = torch.bfloat16
        bs = 8
        query_tokens = 64
        context_tokens = 64
        dim = 32
        nheads = 8
        torch.manual_seed(10)
        dtype = (
            torch.bfloat16
            if backend == SDPBackend.FLASH_ATTENTION
            or backend == SDPBackend.CUDNN_ATTENTION
            else torch.float32
        )

        _cp_options.enable_load_balance = load_balance

        q = torch.rand(
            (bs, nheads, self.world_size * query_tokens, dim),
            device=self.device_type,
            dtype=dtype,
            requires_grad=True,
        )
        k = torch.rand(
            (bs, nheads, self.world_size * context_tokens, dim),
            device=self.device_type,
            dtype=dtype,
            requires_grad=True,
        )
        v = torch.rand(
            (bs, nheads, self.world_size * context_tokens, dim),
            device=self.device_type,
            dtype=dtype,
            requires_grad=True,
        )

        # Ensure all ranks have the same initialization data.
        with torch.no_grad():
            dist.broadcast(q, src=0)
            dist.broadcast(k, src=0)
            dist.broadcast(v, src=0)

        with sdpa_kernel(backend):
            out = fn_eval(F.scaled_dot_product_attention, q, k, v, is_causal=is_causal)

        cp_q = q.detach().clone()
        cp_k = k.detach().clone()
        cp_v = v.detach().clone()
        # Theoretically, context_parallel() should not be used to shard
        # parameters because when require_grad is True, resize_ is not
        # allowed. But requires_grad of cp_q, cp_k, and cp_v are False
        # now. So we can just use context_parallel() to shard q, k, v.
        # In reality, context_paralle() should be used to shard the input.
        with context_parallel(
            device_mesh, buffers=(cp_q, cp_k, cp_v), buffer_seq_dims=(2, 2, 2)
        ):
            cp_q.requires_grad = True
            cp_k.requires_grad = True
            cp_v.requires_grad = True
            with CommDebugMode() as comm_mode:
                with sdpa_kernel(backend):
                    if compiled:
                        fn = torch.compile(
                            F.scaled_dot_product_attention,
                            fullgraph=True,
                            backend="aot_eager",
                        )
                    else:
                        fn = F.scaled_dot_product_attention

                    cp_out = fn_eval(fn, cp_q, cp_k, cp_v, is_causal=is_causal)

                    if not compiled and rotater == _RotateMethod.ALL_TO_ALL:
                        # Compiler and CommDebugMode do not work well together.
                        expect_all2all_count = (
                            self.world_size - 1
                            if test_forward_only
                            else self.world_size * 3 - 2
                        )
                        self.assertDictEqual(
                            comm_mode.get_comm_counts(),
                            {c10d_functional.all_to_all_single: expect_all2all_count},
                        )

            # Due to numerical error, we need to choose different atol for different
            # attention kernels
            (cp_out,) = context_parallel_unshard(device_mesh, [cp_out], [2])
            atol = (
                1e-08
                if backend == SDPBackend.EFFICIENT_ATTENTION
                else 1e-3 * self.world_size
            )
            self.assertTrue(torch.allclose(out, cp_out, atol=atol))

            if not test_forward_only:
                cp_dq, cp_dk, cp_dv = context_parallel_unshard(
                    device_mesh,
                    [cp_q.grad, cp_k.grad, cp_v.grad],
                    [2, 2, 2],
                )
                atol = (
                    2e-06
                    if backend == SDPBackend.EFFICIENT_ATTENTION
                    else 8e-3 * self.world_size
                )
                self.assertTrue(torch.allclose(q.grad, cp_dq, atol=atol))
                self.assertTrue(torch.allclose(k.grad, cp_dk, atol=atol))
                self.assertTrue(torch.allclose(v.grad, cp_dv, atol=atol))

                cp_q.grad = None
                cp_k.grad = None
                cp_v.grad = None

            cp_q.requires_grad = False
            cp_k.requires_grad = False
            cp_v.requires_grad = False

        torch.distributed.tensor.experimental._attention._dispatch_mode = (
            _DispatchMode.MONKEY_PATCH
        )

    def test_is_causal_behavior(self) -> None:
        _cp_options.enable_load_balance = False
        self.assertEqual(
            _is_causal_behavior(rank=0, world_size=4, i=0, is_causal=False),
            _CausalBehavior.NOT_IS_CAUSAL,
        )

        ranks = [
            [_CausalBehavior.IS_CAUSAL, _CausalBehavior.SKIP],
            [_CausalBehavior.IS_CAUSAL, _CausalBehavior.NOT_IS_CAUSAL],
        ]
        for rank, iters in enumerate(ranks):
            for i, behavior in enumerate(iters):
                self.assertEqual(
                    _is_causal_behavior(rank=rank, world_size=2, i=i, is_causal=True),
                    behavior,
                )

        _cp_options.enable_load_balance = True
        ranks = [
            [_CausalBehavior.IS_CAUSAL, _CausalBehavior.NOT_IS_CAUSAL],
            [_CausalBehavior.IS_CAUSAL, _CausalBehavior.NOT_IS_CAUSAL],
        ]
        for rank, iters in enumerate(ranks):
            for i, behavior in enumerate(iters):
                self.assertEqual(
                    _is_causal_behavior(rank=rank, world_size=2, i=i, is_causal=True),
                    behavior,
                )


# Compile the flex_attention function
compiled_flex_attention = torch.compile(flex_attention, dynamic=False, fullgraph=True)
compiled_create_block_mask = torch.compile(
    create_block_mask, dynamic=False, fullgraph=True
)


def causal_mask(b, h, q_idx, kv_idx):
    return q_idx >= kv_idx


# copied from https://github.com/meta-pytorch/attention-gym/blob/main/attn_gym/masks/document_mask.py
def generate_random_lengths(total_length, num_documents):
    # Initialize all lengths to 1 to ensure each document has at least one token
    lengths = [1] * num_documents
    remaining_length = total_length - num_documents

    # Randomly distribute the remaining length
    for _ in range(remaining_length):
        index = random.randint(0, num_documents - 1)
        lengths[index] += 1

    return lengths


def length_to_offsets(
    lengths: list[list[int]], device: Union[str, torch.device]
) -> Tensor:
    """Converts a list of lengths to a list of offsets.

    Args:
        lengths: A list of lengths.

    """
    offsets = [[0] + lengths_in_batch for lengths_in_batch in lengths]
    offsets = torch.tensor(offsets, device=device, dtype=torch.int32)
    offsets = torch.cumsum(offsets, dim=-1)
    return offsets


def _offsets_to_doc_ids_tensor(offsets):
    doc_ids = []
    device = offsets.device
    for batch_idx in range(offsets.size(0)):
        counts = offsets[batch_idx][1:] - offsets[batch_idx][:-1]
        doc_id = torch.repeat_interleave(
            torch.arange(len(counts), device=device, dtype=torch.int32), counts
        )
        doc_ids.append(doc_id)

    return torch.stack(doc_ids)


def generate_doc_mask_mod(
    mask_mod: _mask_mod_signature, offsets: Tensor
) -> _mask_mod_signature:
    """Generates mask mods that apply to inputs to flex attention in the sequence stacked
    format.

    Args:
        mask_mod: The mask mod to apply to the documents
        offsets: This tensor should be of shape(num_documents + 1)
            this should contain the cumulative counts of document tokens.
            e.g. if you have 3 documents of length 2, 4, 3 then
            offsets = [0, 2, 6, 9]

    Note:
        What is the sequence stacked format? When assembling batches of inputs, we
        take multiple sequences and stack them together to form 1 large sequence. We then
        use masking to ensure that the attention scores are only applied to tokens within
        the same document.
    """
    document_id = _offsets_to_doc_ids_tensor(offsets)

    def doc_mask_mod(b, h, q_idx, kv_idx):
        same_doc = document_id[b][q_idx] == document_id[b][kv_idx]
        q_logical = q_idx - offsets[b, document_id[b, q_idx]]
        kv_logical = kv_idx - offsets[b, document_id[b, kv_idx]]
        inner_mask = mask_mod(b, h, q_logical, kv_logical)
        return same_doc & inner_mask

    return doc_mask_mod


class CPFlexAttentionTest(DTensorTestBase):
    @property
    def world_size(self) -> int:
        return 2

    def _test_cp_flex_attention(
        self, qkv_size, B=1, mask_func=causal_mask, atol=1e-6, rtol=1e-2
    ) -> None:
        torch.cuda.manual_seed(10)
        dtype = torch.float32
        bs = B if B > 1 else 8
        query_tokens = context_tokens = qkv_size
        dim = 32
        nheads = 8

        q = torch.rand(
            (bs, nheads, query_tokens, dim),
            device=self.device_type,
            dtype=dtype,
            requires_grad=True,
        )
        k = torch.rand(
            (bs, nheads, context_tokens, dim),
            device=self.device_type,
            dtype=dtype,
            requires_grad=True,
        )
        v = torch.rand(
            (bs, nheads, context_tokens, dim),
            device=self.device_type,
            dtype=dtype,
            requires_grad=True,
        )

        block_mask = compiled_create_block_mask(
            mask_func,
            B=B,
            H=1,
            Q_LEN=query_tokens,
            KV_LEN=context_tokens,
            device=self.device_type,
        )

        expect_out, expect_aux = compiled_flex_attention(
            q, k, v, block_mask=block_mask, return_aux=AuxRequest(lse=True)
        )
        expect_out.sum().backward()

        # Prepare the required global vars for CP+Flex:
        device_mesh = init_device_mesh(
            device_type=self.device_type,
            mesh_shape=(self.world_size,),
            mesh_dim_names=("cp",),
        )

        # NOTE: we do not test load balance here
        _cp_options.enable_load_balance = False

        # set CP context dispatch mode to use TORCH_FUNCTION for flex_attention
        torch.distributed.tensor.experimental._attention._dispatch_mode = (
            _DispatchMode.TORCH_FUNCTION
        )

        # prepare input buffer
        cp_q = q.detach().clone()
        cp_k = k.detach().clone()
        cp_v = v.detach().clone()

        # create block_mask for CP
        from torch.distributed.tensor.experimental._attention import (
            create_cp_block_mask,
        )

        # NOTE: call create_block_mask() within TorchFunctionMode would cause error in create_fw_bw_graph
        cp_block_mask = create_cp_block_mask(
            mask_func,
            B=B,
            H=1,
            Q_LEN=query_tokens,
            KV_LEN=context_tokens,
            device_mesh=device_mesh,
        )

        # shard qkv on seq_dim
        shard_dim = 2

        with context_parallel(
            device_mesh,
            buffers=[cp_q, cp_k, cp_v],
            buffer_seq_dims=[shard_dim] * 3,
        ):
            cp_q.requires_grad = True
            cp_k.requires_grad = True
            cp_v.requires_grad = True

            cp_out, cp_aux = compiled_flex_attention(
                cp_q,
                cp_k,
                cp_v,
                block_mask=cp_block_mask,
                return_aux=AuxRequest(lse=True),
            )

            # check block_mask rewrite doesn't escape to the outside
            assert cp_block_mask.seq_lengths == (
                cp_q.size(dim=shard_dim),
                cp_k.size(dim=shard_dim),
            )

            # backward run
            cp_out.sum().backward()

            cp_q.requires_grad = False
            cp_k.requires_grad = False
            cp_v.requires_grad = False

        # unshard the output
        cp_out, cp_lse = context_parallel_unshard(
            device_mesh, [cp_out, cp_aux.lse], [2, 2]
        )
        torch.testing.assert_close(cp_out, expect_out, atol=atol, rtol=rtol)
        torch.testing.assert_close(cp_lse, expect_aux.lse, atol=atol, rtol=rtol)

        # unshard the gradient
        cp_q_grad, cp_k_grad, cp_v_grad = context_parallel_unshard(
            device_mesh,
            [cp_q.grad, cp_k.grad, cp_v.grad],
            [2, 2, 2],
        )
        torch.testing.assert_close(cp_q_grad, q.grad, atol=atol, rtol=rtol)
        torch.testing.assert_close(cp_k_grad, k.grad, atol=atol, rtol=rtol)
        torch.testing.assert_close(cp_v_grad, v.grad, atol=atol, rtol=rtol)

        # reset CP context dispatch mode to default
        torch.distributed.tensor.experimental._attention._dispatch_mode = (
            _DispatchMode.MONKEY_PATCH
        )

    @skip_if_lt_x_gpu(2)
    @with_comms
    @unittest.skipIf(
        not PLATFORM_SUPPORTS_FLASH_ATTENTION, "Does not support flash attention"
    )
<<<<<<< HEAD
    @unittest.skipIf(
        True,
        "https://github.com/pytorch/pytorch/issues/162820",
    )
    def test_ring_flex_attention(self) -> None:
=======
    def test_cp_flex_attention(self) -> None:
>>>>>>> 0ee331b5
        self.run_subtests(
            {"qkv_size": [128 * self.world_size, 2048]},
            self._test_cp_flex_attention,
        )

        # NOTE: Context Parallel should not be used for small attentions (block_size < 128)
        with self.assertRaisesRegex(AssertionError, "Tensor-likes are not close"):
            self.run_subtests(
                {"qkv_size": [64 * self.world_size]},
                self._test_cp_flex_attention,
            )

    # TODO: merge with the above test
    @skip_if_lt_x_gpu(2)
    @with_comms
    @unittest.skipIf(
        not PLATFORM_SUPPORTS_FLASH_ATTENTION, "Does not support flash attention"
    )
<<<<<<< HEAD
    @unittest.skipIf(
        True,
        "https://github.com/pytorch/pytorch/issues/162820",
    )
    def test_ring_flex_attention_document_mask(self) -> None:
=======
    def test_cp_flex_attention_document_mask(self) -> None:
>>>>>>> 0ee331b5
        random.seed(10)

        # NOTE: Each (batch_size, seq_len) tuple introduces 2 create_block_mask
        # compilations: 1 for single-rank flex_attention and 1 for CP flex_attention.
        # In order to avoid the "exceeds_recompile_limit" error, we need to increase
        # the cache_size_limit to 12 which is the total number of compilations in our
        # test case.
        torch._dynamo.config.cache_size_limit = 12

        # initialize document mask
        doc_count = 28
        batch_size_list = [2, 4, 8]
        max_seq_len_list = [
            256 * self.world_size,
            2048,
            # 128 * self.world_size  # NOTE: Mismatched elements: 8 / 131072 (0.0%),
        ]

        # TODO: change this for-loop to run_subtests
        # Use a for-loop instead of run_subtests because we need to intialize the mask
        # for each subtest. This can be baked into self._test_cp_flex_attention as
        # a str argument denoting mask type.
        for batch_size, max_seq_len in itertools.product(
            batch_size_list, max_seq_len_list
        ):
            lengths = [
                generate_random_lengths(max_seq_len, doc_count)
                for _ in range(batch_size)
            ]
            offsets = length_to_offsets(lengths, self.device_type)
            document_causal_mask = generate_doc_mask_mod(causal_mask, offsets)

            # construct testing function
            test_func = functools.partial(
                self._test_cp_flex_attention,
                qkv_size=max_seq_len,
                B=batch_size,
                mask_func=document_causal_mask,
                atol=1e-6,
            )

            test_func()


if __name__ == "__main__":
    run_tests()<|MERGE_RESOLUTION|>--- conflicted
+++ resolved
@@ -501,15 +501,7 @@
     @unittest.skipIf(
         not PLATFORM_SUPPORTS_FLASH_ATTENTION, "Does not support flash attention"
     )
-<<<<<<< HEAD
-    @unittest.skipIf(
-        True,
-        "https://github.com/pytorch/pytorch/issues/162820",
-    )
-    def test_ring_flex_attention(self) -> None:
-=======
     def test_cp_flex_attention(self) -> None:
->>>>>>> 0ee331b5
         self.run_subtests(
             {"qkv_size": [128 * self.world_size, 2048]},
             self._test_cp_flex_attention,
@@ -528,15 +520,7 @@
     @unittest.skipIf(
         not PLATFORM_SUPPORTS_FLASH_ATTENTION, "Does not support flash attention"
     )
-<<<<<<< HEAD
-    @unittest.skipIf(
-        True,
-        "https://github.com/pytorch/pytorch/issues/162820",
-    )
-    def test_ring_flex_attention_document_mask(self) -> None:
-=======
     def test_cp_flex_attention_document_mask(self) -> None:
->>>>>>> 0ee331b5
         random.seed(10)
 
         # NOTE: Each (batch_size, seq_len) tuple introduces 2 create_block_mask
