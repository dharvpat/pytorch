# Owner(s): ["oncall: distributed"]

# To run:
# python test/distributed/test_nvshmem.py


import torch
import torch.distributed as dist
import torch.distributed._symmetric_memory as symm_mem
from torch.testing._internal.common_distributed import MultiProcContinuousTest
from torch.testing._internal.common_utils import (
    instantiate_parametrized_tests,
    parametrize,
    requires_cuda_p2p_access,
    run_tests,
    skip_but_pass_in_sandcastle_if,
    skipIfRocm,
)


# Decorator
def requires_nvshmem():
    return skip_but_pass_in_sandcastle_if(
        not symm_mem.is_nvshmem_available(),
        "test_nvshmem requires NVSHMEM, skipping tests",
    )


# So that tests are written in device-agnostic way
device_type = "cuda"
device_module = torch.get_device_module(device_type)


@requires_nvshmem()
@requires_cuda_p2p_access()
class NVSHMEMSymmetricMemoryTest(MultiProcContinuousTest):
    def _init_device(self) -> None:
        # TODO: relieve this (seems to hang if without)
        device_module.set_device(self.device)
        # NOTE: required for nvshmem allocation
        torch.empty(1, device=self.device)
        # Set NVSHMEM as SymmMem backend
        symm_mem.set_backend("NVSHMEM")

    @property
    def device(self) -> torch.device:
        return torch.device(device_type, self.rank)

    @skipIfRocm
    def test_alloc(self) -> None:
        self._init_device()

        group_name = dist.group.WORLD.group_name
        symm_mem.enable_symm_mem_for_group(group_name)

        dtype = torch.float
        numel = 1024

        def foo():
            inp = symm_mem.empty(numel, dtype=dtype, device=self.device)
            symm_mem.rendezvous(inp, group=group_name)

        foo()

        out = symm_mem.empty(numel, dtype=dtype, device=self.device)
        symm_mem.rendezvous(out, group=group_name)

    @skipIfRocm
<<<<<<< HEAD
    def test_rendezvous_slice(self) -> None:
        # Rendezvous a slice of a tensor
        self._init_device()
        group_name = dist.group.WORLD.group_name
        symm_mem.enable_symm_mem_for_group(group_name)

        x = symm_mem.empty((2, 1024), device=self.device)
        # Directly rendezvousing a slice should not fail
        hdls = [symm_mem.rendezvous(y, group=group_name) for y in torch.chunk(x, 2)]
        # Assert that handles are not the same
        self.assertIsNot(hdls[0], hdls[1])

    @skipIfRocm
    def test_rendezvous_view(self) -> None:
        # Rendezvous a view of a tensor
        self._init_device()
        group_name = dist.group.WORLD.group_name
        symm_mem.enable_symm_mem_for_group(group_name)

        x = symm_mem.empty(1024, device=self.device)
        y = x.view(32, 32)
        # Directly rendezvousing a view should not fail
        hdl_y = symm_mem.rendezvous(y, group=group_name)

        # Assert that view's handle is not the same as the original tensor's handle
        hdl_x = symm_mem.rendezvous(x, group=group_name)
        self.assertIsNot(hdl_x, hdl_y)

    @skipIfRocm
    def test_rendezvous_same(self) -> None:
        # Rendezvous same tensor multiple times
        self._init_device()
        group_name = dist.group.WORLD.group_name
        symm_mem.enable_symm_mem_for_group(group_name)

        x = symm_mem.empty(1024, device=self.device)
        hdl_0 = symm_mem.rendezvous(x, group=group_name)
        hdl_1 = symm_mem.rendezvous(x, group=group_name)
        # The handle should point to the same object
        self.assertIs(hdl_0, hdl_1)

    @skipIfRocm
=======
>>>>>>> 524b78d4
    def test_mempool_tensor_factory(self) -> None:
        """
        Test the effectiveness of MemPool on tensor factory ops.
        """
        self._init_device()
        group_name = dist.group.WORLD.group_name
        symm_mem.enable_symm_mem_for_group(group_name)

        dtype = torch.float
        numel = 1024
        src_rank = 0

        allocator = symm_mem.get_mempool_allocator(self.device)
        mempool = torch.cuda.MemPool(allocator)

        with torch.cuda.use_mem_pool(mempool):
            if self.rank == src_rank:
                tensor = torch.arange(numel, dtype=dtype, device=self.device)
            else:
                tensor = torch.zeros(numel, dtype=dtype, device=self.device)

        symm_mem.rendezvous(tensor, group=group_name)
        torch.ops.symm_mem.nvshmem_broadcast(tensor, group_name)
        self.assertEqual(tensor, torch.arange(numel, dtype=dtype, device=self.device))

    @skipIfRocm
    def test_mempool_compute_ops(self) -> None:
        """
        Apply MemPool context to a compute op that creates input to collective.
        """
        self._init_device()
        group_name = dist.group.WORLD.group_name
        symm_mem.enable_symm_mem_for_group(group_name)

        dtype = torch.float
        dim = 1024
        w = torch.ones(dim, dim, dtype=dtype, device=self.device)
        x0 = torch.ones(1, dim, dtype=dtype, device=self.device)

        allocator = symm_mem.get_mempool_allocator(self.device)
        mempool = torch.cuda.MemPool(allocator)

        with torch.cuda.use_mem_pool(mempool):
            x = x0 + self.rank
            y = torch.mm(x, w)

        # y should be a symm tensor
        torch.ops.symm_mem.nvshmem_broadcast(y, group_name)
        expected = torch.mm(x0, w)
        self.assertEqual(y, expected)

    @skipIfRocm
<<<<<<< HEAD
=======
    def test_handle_offset(self) -> None:
        """
        Test if handle offset is correctly set.
        """
        self._init_device()
        group_name = dist.group.WORLD.group_name
        symm_mem.enable_symm_mem_for_group(group_name)

        dtype = torch.float
        numel = 1024
        allocator = symm_mem.get_mempool_allocator(self.device)
        mempool = torch.cuda.MemPool(allocator)

        with torch.cuda.use_mem_pool(mempool):
            x0 = torch.empty(numel, dtype=dtype, device=self.device)
            x1 = torch.empty_like(x0)

        hdl0 = symm_mem.rendezvous(x0, group=group_name)
        hdl1 = symm_mem.rendezvous(x1, group=group_name)
        self.assertEqual(hdl0.offset, 0)
        self.assertEqual(hdl1.offset, x0.untyped_storage().nbytes())

    def test_get_remote_tensor(self) -> None:
        """
        Get a remote tensor and use regular aten ops to write to it.
        """
        self._init_device()
        group_name = dist.group.WORLD.group_name
        symm_mem.enable_symm_mem_for_group(group_name)

        dtype = torch.float
        numel = 1024
        allocator = symm_mem.get_mempool_allocator(self.device)
        mempool = torch.cuda.MemPool(allocator)

        with torch.cuda.use_mem_pool(mempool):
            # src data stores my rank
            x = torch.empty(numel, dtype=dtype, device=self.device).fill_(self.rank)
            y = torch.empty_like(x)

        hdl_y = symm_mem.rendezvous(y, group=group_name)
        peer = (self.rank + 1) % self.world_size  # Shifting pattern
        y_remote = hdl_y.get_remote_tensor(peer, y.size(), y.dtype)
        y_remote.copy_(x)
        dist.barrier()
        # Expecting data from -1 rank
        expected = torch.empty(numel, dtype=dtype, device=self.device).fill_(
            (self.rank - 1) % self.world_size
        )
        self.assertEqual(y, expected)

    @skipIfRocm
>>>>>>> 524b78d4
    def test_nvshmem_put(self) -> None:
        self._init_device()
        group_name = dist.group.WORLD.group_name
        symm_mem.enable_symm_mem_for_group(group_name)

        dtype = torch.float
        numel = 1024
        tensor = symm_mem.empty(numel, dtype=dtype, device=self.device).fill_(self.rank)
        symm_mem.rendezvous(tensor, group=group_name)

        if self.rank == 0:
            torch.ops.symm_mem.nvshmem_put(tensor, 1)
            # TODO: remove after we have wait_signal
            dist.barrier()
        elif self.rank == 1:
            # handle.wait_signal(src_rank=0)
            # TODO: remove after we have wait_signal
            dist.barrier()
            torch.testing.assert_close(
                tensor, torch.zeros(numel, dtype=dtype, device=self.device)
            )
        else:
            dist.barrier()

    @skipIfRocm
    def test_nvshmem_get(self) -> None:
        self._init_device()
        group_name = dist.group.WORLD.group_name
        symm_mem.enable_symm_mem_for_group(group_name)

        dtype = torch.float
        numel = 1024
        tensor = symm_mem.empty(numel, dtype=dtype, device=self.device).fill_(self.rank)
        symm_mem.rendezvous(tensor, group=group_name)

        if self.rank == 0:
            torch.ops.symm_mem.nvshmem_get(tensor, 1)
            # TODO: remove after we have wait_signal
            dist.barrier()
            torch.testing.assert_close(
                tensor, torch.ones(numel, dtype=dtype, device=self.device)
            )
        else:
            # handle.wait_signal(src_rank=0)
            # TODO: remove after we have wait_signal
            dist.barrier()


@instantiate_parametrized_tests
@requires_nvshmem()
@requires_cuda_p2p_access()
class NVSHMEMAll2AllTest(MultiProcContinuousTest):
    def _init_device(self) -> None:
        # TODO: relieve this (seems to hang if without)
        device_module.set_device(self.device)
        # NOTE: required for nvshmem allocation
        torch.empty(1, device=self.device)
        # Set NVSHMEM as SymmMem backend
        symm_mem.set_backend("NVSHMEM")

    @property
    def device(self) -> torch.device:
        return torch.device(device_type, self.rank)

    @skipIfRocm
    def test_nvshmem_all_to_all(self) -> None:
        self._init_device()

        group_name = dist.group.WORLD.group_name
        symm_mem.enable_symm_mem_for_group(group_name)

        dtype = torch.float
        numel_per_peer = 10
        numel = self.world_size * numel_per_peer
        inp = symm_mem.empty(numel, dtype=dtype, device=self.device).fill_(self.rank)
        out = symm_mem.empty(numel, dtype=dtype, device=self.device).fill_(-1)

        symm_mem.rendezvous(inp, group=group_name)
        symm_mem.rendezvous(out, group=group_name)
        torch.ops.symm_mem.nvshmem_all_to_all(inp, out, group_name)

        expected = torch.cat(
            [
                torch.empty(numel_per_peer, dtype=dtype, device=self.device).fill_(i)
                for i in range(self.world_size)
            ]
        )
        torch.testing.assert_close(out, expected)

    @skipIfRocm
    def test_all_to_all_vdev(self) -> None:
        self._init_device()

        group_name = dist.group.WORLD.group_name
        symm_mem.enable_symm_mem_for_group(group_name)

        dtype = torch.float
        # Number of elements for a peer is random between [0, k)
        k = 10
        inp_splits = torch.randint(k, (self.world_size,), device=self.device)
        inp_numel = inp_splits.sum().item()
        # Exchange input splits to get output splits
        out_splits = torch.zeros_like(inp_splits)
        dist.all_to_all_single(out_splits, inp_splits)
        out_numel = out_splits.sum().item()

        # Max number of input elements (must be a constant across ranks for symmetric memory allocation)
        max_inp_numel = k * self.world_size
        # Max number of output elements (must be a constant across ranks for symmetric memory allocation)
        overflow_factor = self.world_size  # worst case: one rank receives all data
        max_out_numel = max_inp_numel * overflow_factor

        inp = symm_mem.empty(max_inp_numel, dtype=dtype, device=self.device).copy_(
            torch.randn(max_inp_numel, dtype=dtype, device=self.device)
        )
        out = symm_mem.empty(max_out_numel, dtype=dtype, device=self.device).fill_(-1)
        in_out_splits = symm_mem.empty(
            (3, self.world_size), dtype=torch.int64, device=self.device
        )
        # Row 0 is input splits
        in_out_splits[0].copy_(inp_splits)

        torch.ops.symm_mem.all_to_all_vdev(inp, out, in_out_splits, group_name)

        # Check input splits (row 0) -- should not change
        torch.testing.assert_close(in_out_splits[0], inp_splits)

        # Check output splits (row 1)
        torch.testing.assert_close(in_out_splits[1], out_splits)

        # Check output offsets (row 2)
        out_offsets = torch.cumsum(out_splits, dim=0)  # inclusive scan
        # output offsets from `all_to_all_vdev` is exclusive scan
        self.assertEqual(in_out_splits[2][0], 0)
        torch.testing.assert_close(in_out_splits[2][1:], out_offsets[:-1])

        # Check data
        expected = torch.empty(out_numel, dtype=dtype, device=self.device)
        dist.all_to_all_single(
            expected, inp[:inp_numel], out_splits.tolist(), inp_splits.tolist()
        )
        torch.testing.assert_close(out[:out_numel], expected)

    @skipIfRocm
    @parametrize("align", [1, 8, 16])  # `major_align` of output
    def test_all_to_all_vdev_2d(self, align: int) -> None:
        torch.manual_seed(42 + self.rank)
        self._init_device()

        group_name = dist.group.WORLD.group_name
        symm_mem.enable_symm_mem_for_group(group_name)

        dtype = torch.float
        # Number of experts per rank
        ne = 8
        nsplits = ne * self.world_size

        # Number of elements for an expert is random between [0, k)
        k = 10
        inp_splits = torch.randint(k, (nsplits,), dtype=torch.int64, device=self.device)

        # Exchange input splits to get output splits
        out_splits = torch.zeros_like(inp_splits)
        dist.all_to_all_single(out_splits, inp_splits)
        # We do a .t() here because there is a rank-major to expert-major shuffle
        out_splits_t = out_splits.reshape(self.world_size, ne).t()

        # Actual number of input elements
        inp_numel = inp_splits.sum().item()
        # Actual number of output elements
        out_numel = out_splits.sum().item()
        # Max number of input elements (must be a constant across ranks for symmetric memory allocation)
        max_inp_numel = k * nsplits
        # Max number of output elements (must be a constant across ranks for symmetric memory allocation)
        overflow_factor = self.world_size  # worst case: one rank receives all data
        max_out_numel = max_inp_numel * overflow_factor

        inp = symm_mem.empty(max_inp_numel, dtype=dtype, device=self.device).copy_(
            torch.randn(max_inp_numel, dtype=dtype, device=self.device)
        )
        out = symm_mem.empty(max_out_numel, dtype=dtype, device=self.device).fill_(-1)
        in_splits = symm_mem.empty(
            nsplits, dtype=torch.int64, device=self.device
        ).copy_(inp_splits)
        # 2 rows: output splits, output offsets
        # Initiallizing all values to -1 to check if they are updated
        out_splits_offsets = symm_mem.empty(
            (2, nsplits), dtype=torch.int64, device=self.device
        ).fill_(-1)

        torch.ops.symm_mem.all_to_all_vdev_2d(
            inp, out, in_splits, out_splits_offsets, group_name, major_align=align
        )
        received_out_splits = out_splits_offsets[0]
        received_out_offsets = out_splits_offsets[1]

        # Check input splits (row 0) -- should not change
        torch.testing.assert_close(in_splits, inp_splits)

        # Check output splits (row 1)
        torch.testing.assert_close(received_out_splits, out_splits_t.reshape(-1))

        # Check output offsets (row 2)
        out_split_list = out_splits_t.tolist()
        for i in range(ne):
            expert_sum = 0
            for j in range(self.world_size):
                expert_sum += out_split_list[i][j]
            # Align up expert_sum
            expert_sum_aligned = (expert_sum + align - 1) // align * align
            # If 0, make it at least `align` (bc cutlass currently does not support empty bins)
            expert_sum_aligned = max(expert_sum_aligned, align)
            # last element absorbs the padding
            out_split_list[i][-1] += expert_sum_aligned - expert_sum

        out_splits_padded = torch.tensor(out_split_list, device=self.device).reshape(-1)
        out_offsets = torch.cumsum(out_splits_padded, dim=0)  # inclusive scan
        # Make it exclusive scan because that's what `all_to_all_vdev_2d` returns
        out_offsets = torch.cat(
            [torch.zeros(1, device=self.device), out_offsets[:-1]]
        ).to(torch.int64)
        torch.testing.assert_close(received_out_offsets, out_offsets)

        # Check data
        expected = torch.empty(out_numel, dtype=dtype, device=self.device)
        inp_splits_rank = inp_splits.reshape(self.world_size, ne).sum(1)
        out_splits_rank = out_splits.reshape(self.world_size, ne).sum(1)
        dist.all_to_all_single(
            expected,
            inp[:inp_numel],
            out_splits_rank.tolist(),
            inp_splits_rank.tolist(),
        )
        # We still need to shuffle `expected`
        out_offsets = torch.cumsum(out_splits, dim=0)  # inclusive scan
        result_list = []
        for j in range(ne):
            for i in range(self.world_size):
                chunk_id = i * ne + j
                offset = out_offsets[chunk_id]
                chunk = expected[offset - out_splits[chunk_id] : offset]
                result_list.append(chunk)

        # Do a chunk-wise comparison
        for c, chunk in enumerate(result_list):
            start = received_out_offsets[c].item()
            split = received_out_splits[c].item()
            received_chunk = out[start : start + split]
            torch.testing.assert_close(received_chunk, chunk)

    @skipIfRocm
    def test_all_to_all_vdev_2d_offset(self) -> None:
        torch.manual_seed(42 + self.rank)
        self._init_device()

        group_name = dist.group.WORLD.group_name
        symm_mem.enable_symm_mem_for_group(group_name)

        dtype = torch.float
        # Number of experts per rank
        ne = 8
        nsplits = ne * self.world_size

        # Number of elements for an expert is random between [0, k)
        k = 10
        inp_splits = torch.randint(k, (nsplits,), dtype=torch.int64, device=self.device)
        # Each split up align to k, as the offset, i.e. [0, k, 2k, 3k, ...]
        inp_offsets = torch.arange(
            0, k * nsplits, k, dtype=torch.int64, device=self.device
        )

        # Exchange input splits to get output splits
        out_splits = torch.zeros_like(inp_splits)
        # First need to transpose the input splits
        inp_splits_t = inp_splits.reshape(ne, self.world_size).t().contiguous()
        dist.all_to_all_single(out_splits, inp_splits_t)

        # Actual number of output elements
        out_numel = out_splits.sum().item()
        # Max number of input elements (must be a constant across ranks for symmetric memory allocation)
        # Remember that we up-align each input split to k?
        max_inp_numel = k * nsplits
        # Max number of output elements (must be a constant across ranks for symmetric memory allocation)
        overflow_factor = self.world_size  # worst case: one rank receives all data
        max_out_numel = max_inp_numel * overflow_factor

        inp = symm_mem.empty(max_inp_numel, dtype=dtype, device=self.device).copy_(
            torch.randn(max_inp_numel, dtype=dtype, device=self.device)
        )
        out = symm_mem.empty(max_out_numel, dtype=dtype, device=self.device).fill_(-1)
        # 2 rows: input splits, input offsets
        in_splits_offsets = symm_mem.empty(
            (2, nsplits), dtype=torch.int64, device=self.device
        )
        # 2 rows: output splits, output offsets
        # Initiallizing all values to -1 to check if they are updated
        out_splits_offsets = symm_mem.empty(
            (2, nsplits), dtype=torch.int64, device=self.device
        ).fill_(-1)

        # Row 0 is input splits
        in_splits_offsets[0].copy_(inp_splits)
        # Row 1 is input offsets
        in_splits_offsets[1].copy_(inp_offsets)

        torch.ops.symm_mem.all_to_all_vdev_2d_offset(
            inp, out, in_splits_offsets, out_splits_offsets, group_name
        )
        received_out_splits = out_splits_offsets[0]
        received_out_offsets = out_splits_offsets[1]

        # Check input splits and offsets -- should not change
        torch.testing.assert_close(in_splits_offsets[0], inp_splits)
        torch.testing.assert_close(in_splits_offsets[1], inp_offsets)

        # Check output splits (row 1)
        torch.testing.assert_close(received_out_splits, out_splits)

        # Check output offsets (row 2)
        out_offsets = torch.cumsum(out_splits, dim=0)  # inclusive scan
        # output offsets from `all_to_all_vdev_2d_offset` is exclusive scan
        self.assertEqual(received_out_offsets[0], 0)
        torch.testing.assert_close(received_out_offsets[1:], out_offsets[:-1])

        # Check data
        # Let's "squeeze" the padding out of the input data first
        inp_chunks = []  # (ne, nranks)
        for i in range(ne):
            inp_chunks_e = []  # (nranks,)
            for j in range(self.world_size):
                chunk_id = i * self.world_size + j
                offset = in_splits_offsets[1][chunk_id]
                chunk = inp[offset : offset + inp_splits[chunk_id]]
                inp_chunks_e.append(chunk)
            inp_chunks.append(inp_chunks_e)

        # Transpose the 2D input chunks
        inp_chunks_t = list(zip(*inp_chunks))
        # Now it is (nranks, ne), concatenate the e's
        inp_chunks_t = [torch.cat(row) for row in inp_chunks_t]

        # Create empty output tensors -- each tensor is data to be received from a peer
        out_splits = out_splits.reshape(self.world_size, ne)
        # Sum the split sizes of all experts, per peer
        receive_size_per_peer = out_splits.sum(1)
        out_chunks = []  # (nranks,)
        for i in range(self.world_size):
            out_chunks.append(
                torch.empty(
                    receive_size_per_peer[i].item(), dtype=dtype, device=self.device
                )
            )

        # All-to-all
        dist.all_to_all(out_chunks, inp_chunks_t)

        # Concatenate the output chunks received from all peers
        out_expected = torch.cat(out_chunks)
        self.assertEqual(out_expected.shape[0], out_numel)

        # Check data
        torch.testing.assert_close(out_expected, out[:out_numel])

    @skipIfRocm
    @parametrize("align", [1, 8, 16])  # `major_align` of output
    def test_shuffle_combine(self, align: int) -> None:
        """
        Shuffle the tokens, then combine them, and check if the combined data is
        exactly the same as the original input data
        """
        torch.manual_seed(42 + self.rank)
        self._init_device()

        group_name = dist.group.WORLD.group_name
        symm_mem.enable_symm_mem_for_group(group_name)

        dtype = torch.float
        # Number of experts per rank
        ne = 8
        nsplits = ne * self.world_size

        # Number of elements for an expert is random between [0, k)
        k = 10
        inp_splits = torch.randint(k, (nsplits,), dtype=torch.int64, device=self.device)

        # Exchange input splits to get output splits
        out_splits = torch.zeros_like(inp_splits)
        dist.all_to_all_single(out_splits, inp_splits)

        # Actual number of input elements
        inp_numel = inp_splits.sum().item()
        # Max number of input elements (must be a constant across ranks for symmetric memory allocation)
        max_inp_numel = k * nsplits
        # Max number of output elements (must be a constant across ranks for symmetric memory allocation)
        overflow_factor = self.world_size  # worst case: one rank receives all data
        max_out_numel = max_inp_numel * overflow_factor

        # Buffers for shuffle
        inp = symm_mem.empty(max_inp_numel, dtype=dtype, device=self.device).fill_(
            self.rank
        )
        out = symm_mem.empty(max_out_numel, dtype=dtype, device=self.device).fill_(-1)
        in_splits = symm_mem.empty(
            nsplits, dtype=torch.int64, device=self.device
        ).copy_(inp_splits)
        # 2 rows: output splits, output offsets
        # Initiallizing all values to -1 to check if they are updated
        out_splits_offsets = symm_mem.empty(
            (2, nsplits), dtype=torch.int64, device=self.device
        ).fill_(-1)

        # Shuffle the tokens
        torch.ops.symm_mem.all_to_all_vdev_2d(
            inp, out, in_splits, out_splits_offsets, group_name, major_align=align
        )

        # Buffers for combine
        combine_out = symm_mem.empty(
            max_out_numel, dtype=dtype, device=self.device
        ).fill_(-1)
        # 2 rows: output splits, output offsets
        # Initiallizing all values to -1 to check if they are updated
        combine_out_splits_offsets = symm_mem.empty(
            (2, nsplits), dtype=torch.int64, device=self.device
        ).fill_(-1)

        # Combine the tokens
        # `out_splits_offsets` from shuffle is exactly the `input_splits_offsets` for combine
        # `out` data from shuffle is exactly the `input` data for combine
        torch.ops.symm_mem.all_to_all_vdev_2d_offset(
            out, combine_out, out_splits_offsets, combine_out_splits_offsets, group_name
        )

        # Assert the combined data is exactly the same as the original input data
        torch.testing.assert_close(combine_out[:inp_numel], inp[:inp_numel])

        # Assert the combined out splits are exactly the same as the original input splits
        torch.testing.assert_close(combine_out_splits_offsets[0], inp_splits)

        # Assert the combined out offsets are exactly the same as the original input offsets
        inp_offsets = torch.cumsum(inp_splits, dim=0)  # inclusive scan
        # Make it exclusive scan because that's what `all_to_all_vdev_2d_offset` returns
        inp_offsets = torch.cat(
            [torch.zeros(1, device=self.device), inp_offsets[:-1]]
        ).to(torch.int64)
        torch.testing.assert_close(combine_out_splits_offsets[1], inp_offsets)


if __name__ == "__main__":
    run_tests()<|MERGE_RESOLUTION|>--- conflicted
+++ resolved
@@ -66,51 +66,6 @@
         symm_mem.rendezvous(out, group=group_name)
 
     @skipIfRocm
-<<<<<<< HEAD
-    def test_rendezvous_slice(self) -> None:
-        # Rendezvous a slice of a tensor
-        self._init_device()
-        group_name = dist.group.WORLD.group_name
-        symm_mem.enable_symm_mem_for_group(group_name)
-
-        x = symm_mem.empty((2, 1024), device=self.device)
-        # Directly rendezvousing a slice should not fail
-        hdls = [symm_mem.rendezvous(y, group=group_name) for y in torch.chunk(x, 2)]
-        # Assert that handles are not the same
-        self.assertIsNot(hdls[0], hdls[1])
-
-    @skipIfRocm
-    def test_rendezvous_view(self) -> None:
-        # Rendezvous a view of a tensor
-        self._init_device()
-        group_name = dist.group.WORLD.group_name
-        symm_mem.enable_symm_mem_for_group(group_name)
-
-        x = symm_mem.empty(1024, device=self.device)
-        y = x.view(32, 32)
-        # Directly rendezvousing a view should not fail
-        hdl_y = symm_mem.rendezvous(y, group=group_name)
-
-        # Assert that view's handle is not the same as the original tensor's handle
-        hdl_x = symm_mem.rendezvous(x, group=group_name)
-        self.assertIsNot(hdl_x, hdl_y)
-
-    @skipIfRocm
-    def test_rendezvous_same(self) -> None:
-        # Rendezvous same tensor multiple times
-        self._init_device()
-        group_name = dist.group.WORLD.group_name
-        symm_mem.enable_symm_mem_for_group(group_name)
-
-        x = symm_mem.empty(1024, device=self.device)
-        hdl_0 = symm_mem.rendezvous(x, group=group_name)
-        hdl_1 = symm_mem.rendezvous(x, group=group_name)
-        # The handle should point to the same object
-        self.assertIs(hdl_0, hdl_1)
-
-    @skipIfRocm
-=======
->>>>>>> 524b78d4
     def test_mempool_tensor_factory(self) -> None:
         """
         Test the effectiveness of MemPool on tensor factory ops.
@@ -163,8 +118,6 @@
         self.assertEqual(y, expected)
 
     @skipIfRocm
-<<<<<<< HEAD
-=======
     def test_handle_offset(self) -> None:
         """
         Test if handle offset is correctly set.
@@ -217,7 +170,6 @@
         self.assertEqual(y, expected)
 
     @skipIfRocm
->>>>>>> 524b78d4
     def test_nvshmem_put(self) -> None:
         self._init_device()
         group_name = dist.group.WORLD.group_name
