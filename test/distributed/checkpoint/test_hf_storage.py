# Owner(s): ["oncall: distributed checkpointing"]

import json
import os
import pathlib
import sys
import tempfile
from unittest.mock import MagicMock

import torch
from torch.distributed.checkpoint._hf_planner import (
    _FqnToFileMapping,
    _HuggingFaceLoadPlanner,
)
from torch.distributed.checkpoint._hf_storage import (
    _HuggingFaceStorageReader,
    _HuggingFaceStorageWriter,
    _metadata_fn,
)
from torch.distributed.checkpoint.default_planner import DefaultSavePlanner
from torch.distributed.checkpoint.filesystem import _StorageInfo, FileSystem
from torch.distributed.checkpoint.metadata import (
    BytesStorageMetadata,
    Metadata,
    MetadataIndex,
)
from torch.distributed.checkpoint.planner import LoadPlan, SavePlan
from torch.distributed.checkpoint.planner_helpers import (
    _create_read_items,
    _create_write_item_for_tensor,
)
from torch.distributed.checkpoint.storage import WriteResult
from torch.testing._internal.common_utils import run_tests, TestCase


class TestHfStorage(TestCase):
    def test_write_data_hf(self) -> None:
        mock_module = MagicMock()
        sys.modules["safetensors"] = mock_module
        sys.modules["huggingface_hub"] = mock_module

        mock_module = MagicMock()
        mock_module.save.return_value = b""
        sys.modules["safetensors.torch"] = mock_module

        with tempfile.TemporaryDirectory() as path:
            writer = _HuggingFaceStorageWriter(
                path=path,
                fqn_to_index_mapping={"tensor_0": 1, "tensor_1": 1},
            )
            writer.fs = FileSystem()

            tensor0 = torch.rand(4)
            tensor1 = torch.rand(10)
            write_item_1 = _create_write_item_for_tensor("tensor_0", tensor0)
            write_item_2 = _create_write_item_for_tensor("tensor_1", tensor1)

            state_dict = {"tensor_0": tensor0, "tensor_1": tensor1}

            save_plan = SavePlan(
                [write_item_1, write_item_2],
                storage_data=_FqnToFileMapping({"tensor_0": 1, "tensor_1": 1}),
            )
            save_planner = DefaultSavePlanner()
            save_planner.set_up_planner(state_dict=state_dict)

            write_results = writer.write_data(save_plan, save_planner)

            write_results.wait()
            actual_write_results = write_results.value()

            expected_write_results = [
                WriteResult(
                    index=MetadataIndex(
                        fqn="tensor_0", offset=torch.Size([0]), index=None
                    ),
                    size_in_bytes=tensor0.numel() * tensor0.element_size(),
                    storage_data=_StorageInfo(
                        relative_path="model-00001-of-00001.safetensors",
                        offset=0,
                        length=tensor0.numel() * tensor0.element_size(),
                    ),
                ),
                WriteResult(
                    index=MetadataIndex(
                        fqn="tensor_1", offset=torch.Size([0]), index=None
                    ),
                    size_in_bytes=tensor1.numel() * tensor1.element_size(),
                    storage_data=_StorageInfo(
                        relative_path="model-00001-of-00001.safetensors",
                        offset=0,
                        length=tensor1.numel() * tensor1.element_size(),
                    ),
                ),
            ]

            self.assertEqual(
                actual_write_results,
                expected_write_results,
            )

    def test_read_data_hf(self) -> None:
<<<<<<< HEAD
        mock_module = MagicMock()
        sys.modules["safetensors"] = mock_module
        sys.modules["huggingface_hub"] = mock_module
=======
        tensor_0 = torch.tensor([1.0, 2.0, 3.0, 4.0])

        mock_safe_open = MagicMock()
        mock_context = MagicMock()
        mock_context.__enter__.return_value.get_slice.return_value = tensor_0
        mock_safe_open.return_value = mock_context

        sys.modules["safetensors"] = MagicMock()
        sys.modules["safetensors"].safe_open = mock_safe_open

        with tempfile.TemporaryDirectory() as path:
            # Create the reader
            reader = HuggingFaceStorageReader(path=path)
>>>>>>> eaa5d9d3

        name = "tensor_0"
        tensor_0 = torch.rand(4)
        mock_module = MagicMock()
        mock_module.load.return_value = {name: tensor_0}
        sys.modules["safetensors.torch"] = mock_module

        with tempfile.TemporaryDirectory() as path:
            reader = _HuggingFaceStorageReader(path=path)
            reader.fs = FileSystem()
            file_name = "model-00001-of-00001"

            pathlib.Path(os.path.join(path, file_name)).touch()

<<<<<<< HEAD
            reader.set_up_storage_reader(
                Metadata(
                    state_dict_metadata={name: BytesStorageMetadata()},
                    storage_data={name: file_name},
=======
                f.write(tensor_0.numpy().tobytes())

            # Set up storage data with _StorageInfo objects
            storage_data = {
                MetadataIndex(
                    fqn="tensor_0", offset=torch.Size([0]), index=None
                ): _HFStorageInfo(
                    file_path,
                    tensor_0.shape,
                    tensor_0.dtype,
>>>>>>> eaa5d9d3
                ),
                is_coordinator=True,
            )

            read_items = _create_read_items(name, BytesStorageMetadata(), file_name)
            load_plan = LoadPlan(read_items)
            load_planner = _HuggingFaceLoadPlanner()
            load_planner.set_up_planner(state_dict={name: torch.rand(4)})

            read_data = reader.read_data(load_plan, load_planner)
            read_data.wait()

            loaded_tensor = load_planner.original_state_dict[name]
            self.assertEqual(loaded_tensor, tensor_0)

<<<<<<< HEAD
    def test_metadata_hf(self) -> None:
=======
            mock_safe_open.assert_called_once_with(filename=file_path, framework="pt")
            mock_context.__enter__.return_value.get_slice.assert_called_with("tensor_0")

    def test_write_metadata_hf(self) -> None:
>>>>>>> eaa5d9d3
        mock_module = MagicMock()
        sys.modules["huggingface_hub"] = mock_module
        with tempfile.TemporaryDirectory() as path:
            file_name = "model-00001-of-00001"
            write_results = [
                WriteResult(
                    index=MetadataIndex(fqn="tensor_0", offset=None, index=None),
                    size_in_bytes=100,
                    storage_data=_StorageInfo(
                        relative_path=file_name, offset=0, length=100
                    ),
                ),
                WriteResult(
                    index=MetadataIndex(fqn="tensor_1", offset=None, index=None),
                    size_in_bytes=100,
                    storage_data=_StorageInfo(
                        relative_path=file_name, offset=0, length=100
                    ),
                ),
            ]

            writer = _HuggingFaceStorageWriter(
                path=path,
                fqn_to_index_mapping=_FqnToFileMapping({}),
            )
            writer.fs = FileSystem()
            writer.finish(
                Metadata(
                    state_dict_metadata={
                        "tensor_0": BytesStorageMetadata(),
                        "tensor_1": BytesStorageMetadata(),
                    }
                ),
                results=[write_results],
            )
            metadata_file = os.path.join(path, _metadata_fn)

            expected_metadata = {
                "metadata": {"total_size": 200},
                "weight_map": {
                    "tensor_0": "model-00001-of-00001",
                    "tensor_1": "model-00001-of-00001",
                },
            }
            with open(metadata_file) as f:
                metadata = json.load(f)
                self.assertEqual(metadata, expected_metadata)

<<<<<<< HEAD
            reader = _HuggingFaceStorageReader(path=path)
            reader.fs = FileSystem()
            metadata = reader.read_metadata()
            self.assertEqual(metadata.storage_data, expected_metadata["weight_map"])

    def test_read_metadata_when_metadata_file_does_not_exist(self) -> None:
        mock_module = MagicMock()
        sys.modules["huggingface_hub"] = mock_module
=======
    def test_read_metadata_hf(self):
        mock_safe_open = MagicMock()
        mock_context = MagicMock()

        mock_safe_open.return_value = mock_context

        mock_context.__enter__.return_value.keys.return_value = ["tensor_0"]
        mock_context.__enter__.return_value.metadata.return_value = {}

        mock_slice = MagicMock()
        mock_slice.get_shape.return_value = [5, 10]
        mock_slice.get_dtype.return_value = "F32"
        mock_context.__enter__.return_value.get_slice.return_value = mock_slice

        mock_safetensors = MagicMock()
        mock_safetensors.safe_open = mock_safe_open

        mock_safetensors.torch._getdtype = MagicMock(return_value=torch.float32)

        sys.modules["safetensors"] = mock_safetensors
        sys.modules["safetensors.torch"] = mock_safetensors.torch

        with tempfile.TemporaryDirectory() as path:
            reader = HuggingFaceStorageReader(path=path)
>>>>>>> eaa5d9d3

        with tempfile.TemporaryDirectory() as path:
            reader = _HuggingFaceStorageReader(path=path)
            reader.fs = FileSystem()
            # there is one safetensor file, but no metadata file,
            # so we create metadata from the safetensor file
            keys = ["tensor_0", "tensor_1"]
            file_name = "test.safetensors"
<<<<<<< HEAD
            with open(os.path.join(path, file_name), "wb") as f:
                # write metadata the same way it would be in safetensors file
                metadata_contents = json.dumps(
                    {"tensor_0": "value_0", "tensor_1": "value_1"}
                )
                metadata_bytes = metadata_contents.encode("utf-8")

                f.write(len(metadata_bytes).to_bytes(8, byteorder="little"))
                f.write(metadata_bytes)

            metadata = reader.read_metadata()
=======
            file_path = os.path.join(path, file_name)

            # Create an empty file so fs.ls can find it
            with open(file_path, "wb") as _:
                pass

            # Mock the fs.ls method to return our test file
            original_ls = reader.fs.ls
            reader.fs.ls = MagicMock(return_value=[file_path])

            try:
                metadata = reader.read_metadata()
            finally:
                # Restore the original ls method
                reader.fs.ls = original_ls

            # Verify that safe_open was called with our file path
            mock_safe_open.assert_called_once_with(file_path, framework="pt")
>>>>>>> eaa5d9d3

            self.assertEqual(
                metadata.state_dict_metadata,
                {
                    keys[0]: BytesStorageMetadata(),
                    keys[1]: BytesStorageMetadata(),
                },
            )
            self.assertEqual(
                metadata.storage_data,
<<<<<<< HEAD
                {keys[0]: file_name, keys[1]: file_name},
=======
                {
                    MetadataIndex(
                        fqn=key, offset=torch.Size([0, 0]), index=None
                    ): _HFStorageInfo(
                        os.path.join(path, file_name),
                        torch.Size([5, 10]),
                        torch.float32,
                    )
                },
>>>>>>> eaa5d9d3
            )


if __name__ == "__main__":
    run_tests()<|MERGE_RESOLUTION|>--- conflicted
+++ resolved
@@ -2,33 +2,38 @@
 
 import json
 import os
-import pathlib
 import sys
 import tempfile
 from unittest.mock import MagicMock
 
 import torch
-from torch.distributed.checkpoint._hf_planner import (
-    _FqnToFileMapping,
-    _HuggingFaceLoadPlanner,
-)
-from torch.distributed.checkpoint._hf_storage import (
-    _HuggingFaceStorageReader,
-    _HuggingFaceStorageWriter,
-    _metadata_fn,
+from torch.distributed.checkpoint import DefaultLoadPlanner
+from torch.distributed.checkpoint._hf_utils import (
+    _HFStorageInfo,
+    NUM_BYTES_FOR_HEADER_LEN,
 )
 from torch.distributed.checkpoint.default_planner import DefaultSavePlanner
 from torch.distributed.checkpoint.filesystem import _StorageInfo, FileSystem
+from torch.distributed.checkpoint.hf_storage import (
+    _metadata_fn,
+    HuggingFaceStorageReader,
+    HuggingFaceStorageWriter,
+)
 from torch.distributed.checkpoint.metadata import (
     BytesStorageMetadata,
+    ChunkStorageMetadata,
     Metadata,
     MetadataIndex,
+    TensorProperties,
+    TensorStorageMetadata,
 )
-from torch.distributed.checkpoint.planner import LoadPlan, SavePlan
-from torch.distributed.checkpoint.planner_helpers import (
-    _create_read_items,
-    _create_write_item_for_tensor,
+from torch.distributed.checkpoint.planner import (
+    LoadItemType,
+    LoadPlan,
+    ReadItem,
+    SavePlan,
 )
+from torch.distributed.checkpoint.planner_helpers import _create_write_item_for_tensor
 from torch.distributed.checkpoint.storage import WriteResult
 from torch.testing._internal.common_utils import run_tests, TestCase
 
@@ -36,17 +41,13 @@
 class TestHfStorage(TestCase):
     def test_write_data_hf(self) -> None:
         mock_module = MagicMock()
-        sys.modules["safetensors"] = mock_module
-        sys.modules["huggingface_hub"] = mock_module
-
-        mock_module = MagicMock()
         mock_module.save.return_value = b""
         sys.modules["safetensors.torch"] = mock_module
 
         with tempfile.TemporaryDirectory() as path:
-            writer = _HuggingFaceStorageWriter(
+            writer = HuggingFaceStorageWriter(
                 path=path,
-                fqn_to_index_mapping={"tensor_0": 1, "tensor_1": 1},
+                fqn_to_index_mapping={"tensor_0": 1, "tensor_1": 2},
             )
             writer.fs = FileSystem()
 
@@ -59,7 +60,7 @@
 
             save_plan = SavePlan(
                 [write_item_1, write_item_2],
-                storage_data=_FqnToFileMapping({"tensor_0": 1, "tensor_1": 1}),
+                storage_data={"fqn_to_index_mapping": {"tensor_0": 1, "tensor_1": 2}},
             )
             save_planner = DefaultSavePlanner()
             save_planner.set_up_planner(state_dict=state_dict)
@@ -76,7 +77,7 @@
                     ),
                     size_in_bytes=tensor0.numel() * tensor0.element_size(),
                     storage_data=_StorageInfo(
-                        relative_path="model-00001-of-00001.safetensors",
+                        relative_path="model-00001-of-00002.safetensors",
                         offset=0,
                         length=tensor0.numel() * tensor0.element_size(),
                     ),
@@ -87,7 +88,7 @@
                     ),
                     size_in_bytes=tensor1.numel() * tensor1.element_size(),
                     storage_data=_StorageInfo(
-                        relative_path="model-00001-of-00001.safetensors",
+                        relative_path="model-00002-of-00002.safetensors",
                         offset=0,
                         length=tensor1.numel() * tensor1.element_size(),
                     ),
@@ -99,12 +100,68 @@
                 expected_write_results,
             )
 
+    def test_write_data_with_sharding(self) -> None:
+        mock_module = MagicMock()
+        mock_module.save.return_value = b""
+        sys.modules["safetensors.torch"] = mock_module
+
+        with tempfile.TemporaryDirectory() as path:
+            writer = HuggingFaceStorageWriter(
+                path=path,
+                save_distributed=True,
+            )
+            writer.fs = FileSystem()
+
+            tensor0 = torch.rand(4)
+            tensor1 = torch.rand(10)
+            write_item_1 = _create_write_item_for_tensor("tensor_0", tensor0)
+            write_item_2 = _create_write_item_for_tensor("tensor_1", tensor1)
+
+            state_dict = {"tensor_0": tensor0, "tensor_1": tensor1}
+
+            save_plan = SavePlan(
+                [write_item_1, write_item_2],
+                storage_data={"shard_index": 1},
+            )
+            save_planner = DefaultSavePlanner()
+            save_planner.set_up_planner(state_dict=state_dict)
+
+            write_results = writer.write_data(save_plan, save_planner)
+
+            write_results.wait()
+            actual_write_results = write_results.value()
+
+            expected_write_results = [
+                WriteResult(
+                    index=MetadataIndex(
+                        fqn="tensor_0", offset=torch.Size([0]), index=None
+                    ),
+                    size_in_bytes=tensor0.numel() * tensor0.element_size(),
+                    storage_data=_StorageInfo(
+                        relative_path="shard-00001-model-00001-of-00001.safetensors",
+                        offset=0,
+                        length=tensor0.numel() * tensor0.element_size(),
+                    ),
+                ),
+                WriteResult(
+                    index=MetadataIndex(
+                        fqn="tensor_1", offset=torch.Size([0]), index=None
+                    ),
+                    size_in_bytes=tensor1.numel() * tensor1.element_size(),
+                    storage_data=_StorageInfo(
+                        relative_path="shard-00001-model-00001-of-00001.safetensors",
+                        offset=0,
+                        length=tensor1.numel() * tensor1.element_size(),
+                    ),
+                ),
+            ]
+
+            self.assertEqual(
+                actual_write_results,
+                expected_write_results,
+            )
+
     def test_read_data_hf(self) -> None:
-<<<<<<< HEAD
-        mock_module = MagicMock()
-        sys.modules["safetensors"] = mock_module
-        sys.modules["huggingface_hub"] = mock_module
-=======
         tensor_0 = torch.tensor([1.0, 2.0, 3.0, 4.0])
 
         mock_safe_open = MagicMock()
@@ -118,27 +175,31 @@
         with tempfile.TemporaryDirectory() as path:
             # Create the reader
             reader = HuggingFaceStorageReader(path=path)
->>>>>>> eaa5d9d3
-
-        name = "tensor_0"
-        tensor_0 = torch.rand(4)
-        mock_module = MagicMock()
-        mock_module.load.return_value = {name: tensor_0}
-        sys.modules["safetensors.torch"] = mock_module
-
-        with tempfile.TemporaryDirectory() as path:
-            reader = _HuggingFaceStorageReader(path=path)
-            reader.fs = FileSystem()
-            file_name = "model-00001-of-00001"
-
-            pathlib.Path(os.path.join(path, file_name)).touch()
-
-<<<<<<< HEAD
-            reader.set_up_storage_reader(
-                Metadata(
-                    state_dict_metadata={name: BytesStorageMetadata()},
-                    storage_data={name: file_name},
-=======
+
+            # Create test file
+            file_name = "model-00001-of-00001.safetensors"
+            file_path = os.path.join(path, file_name)
+
+            with open(file_path, "wb") as f:
+                # write metadata the same way it would be in safetensors file
+                metadata_contents = json.dumps(
+                    {
+                        "tensor_0": {
+                            "dtype": "F32",
+                            "shape": [1, 4],
+                            "data_offsets": [0, 16],
+                        }
+                    }
+                )
+                metadata_bytes = metadata_contents.encode("utf-8")
+
+                f.write(
+                    len(metadata_bytes).to_bytes(
+                        NUM_BYTES_FOR_HEADER_LEN, byteorder="little"
+                    )
+                )
+                f.write(metadata_bytes)
+
                 f.write(tensor_0.numpy().tobytes())
 
             # Set up storage data with _StorageInfo objects
@@ -149,30 +210,66 @@
                     file_path,
                     tensor_0.shape,
                     tensor_0.dtype,
->>>>>>> eaa5d9d3
-                ),
-                is_coordinator=True,
-            )
-
-            read_items = _create_read_items(name, BytesStorageMetadata(), file_name)
+                ),
+            }
+
+            reader.storage_data = storage_data
+
+            # Create target tensors that will be updated by read_data
+            target_tensor_0 = torch.zeros(4)
+            state_dict = {
+                "tensor_0": target_tensor_0,
+            }
+
+            # Create read items for the load plan
+            read_items = []
+            for name, tensor in state_dict.items():
+                storage_index = MetadataIndex(
+                    fqn=name, offset=torch.Size([0]), index=None
+                )
+                dest_index = MetadataIndex(fqn=name, offset=torch.Size([0]), index=None)
+                read_items.append(
+                    ReadItem(
+                        type=LoadItemType.TENSOR,
+                        storage_index=storage_index,
+                        dest_index=dest_index,
+                        storage_offsets=[0, 0],
+                        dest_offsets=[0, 0],
+                        lengths=tensor.size(),
+                    )
+                )
+
+            # Create load plan and planner
             load_plan = LoadPlan(read_items)
-            load_planner = _HuggingFaceLoadPlanner()
-            load_planner.set_up_planner(state_dict={name: torch.rand(4)})
-
-            read_data = reader.read_data(load_plan, load_planner)
-            read_data.wait()
-
-            loaded_tensor = load_planner.original_state_dict[name]
-            self.assertEqual(loaded_tensor, tensor_0)
-
-<<<<<<< HEAD
-    def test_metadata_hf(self) -> None:
-=======
+            load_planner = DefaultLoadPlanner()
+            load_planner.set_up_planner(
+                state_dict=state_dict,
+                metadata=Metadata(
+                    state_dict_metadata={
+                        "tensor_0": TensorStorageMetadata(
+                            properties=TensorProperties(dtype=torch.float32),
+                            size=torch.Size([4]),
+                            chunks=[
+                                ChunkStorageMetadata(
+                                    offsets=torch.Size([0]), sizes=torch.Size([4])
+                                )
+                            ],
+                        )
+                    },
+                    storage_data=storage_data,
+                ),
+            )
+
+            future = reader.read_data(load_plan, load_planner)
+            future.wait()
+
+            # Verify results - the target tensors should now contain the values from our test tensor
+            self.assertTrue(torch.equal(state_dict["tensor_0"], tensor_0))
+
             mock_safe_open.assert_called_once_with(filename=file_path, framework="pt")
             mock_context.__enter__.return_value.get_slice.assert_called_with("tensor_0")
 
     def test_write_metadata_hf(self) -> None:
->>>>>>> eaa5d9d3
         mock_module = MagicMock()
         sys.modules["huggingface_hub"] = mock_module
         with tempfile.TemporaryDirectory() as path:
@@ -182,21 +279,24 @@
                     index=MetadataIndex(fqn="tensor_0", offset=None, index=None),
                     size_in_bytes=100,
                     storage_data=_StorageInfo(
-                        relative_path=file_name, offset=0, length=100
+                        relative_path=file_name,
+                        offset=0,
+                        length=100,
                     ),
                 ),
                 WriteResult(
                     index=MetadataIndex(fqn="tensor_1", offset=None, index=None),
                     size_in_bytes=100,
                     storage_data=_StorageInfo(
-                        relative_path=file_name, offset=0, length=100
+                        relative_path=file_name,
+                        offset=0,
+                        length=100,
                     ),
                 ),
             ]
 
-            writer = _HuggingFaceStorageWriter(
+            writer = HuggingFaceStorageWriter(
                 path=path,
-                fqn_to_index_mapping=_FqnToFileMapping({}),
             )
             writer.fs = FileSystem()
             writer.finish(
@@ -221,16 +321,6 @@
                 metadata = json.load(f)
                 self.assertEqual(metadata, expected_metadata)
 
-<<<<<<< HEAD
-            reader = _HuggingFaceStorageReader(path=path)
-            reader.fs = FileSystem()
-            metadata = reader.read_metadata()
-            self.assertEqual(metadata.storage_data, expected_metadata["weight_map"])
-
-    def test_read_metadata_when_metadata_file_does_not_exist(self) -> None:
-        mock_module = MagicMock()
-        sys.modules["huggingface_hub"] = mock_module
-=======
     def test_read_metadata_hf(self):
         mock_safe_open = MagicMock()
         mock_context = MagicMock()
@@ -255,28 +345,9 @@
 
         with tempfile.TemporaryDirectory() as path:
             reader = HuggingFaceStorageReader(path=path)
->>>>>>> eaa5d9d3
-
-        with tempfile.TemporaryDirectory() as path:
-            reader = _HuggingFaceStorageReader(path=path)
-            reader.fs = FileSystem()
-            # there is one safetensor file, but no metadata file,
-            # so we create metadata from the safetensor file
-            keys = ["tensor_0", "tensor_1"]
+
+            key = "tensor_0"
             file_name = "test.safetensors"
-<<<<<<< HEAD
-            with open(os.path.join(path, file_name), "wb") as f:
-                # write metadata the same way it would be in safetensors file
-                metadata_contents = json.dumps(
-                    {"tensor_0": "value_0", "tensor_1": "value_1"}
-                )
-                metadata_bytes = metadata_contents.encode("utf-8")
-
-                f.write(len(metadata_bytes).to_bytes(8, byteorder="little"))
-                f.write(metadata_bytes)
-
-            metadata = reader.read_metadata()
-=======
             file_path = os.path.join(path, file_name)
 
             # Create an empty file so fs.ls can find it
@@ -295,20 +366,24 @@
 
             # Verify that safe_open was called with our file path
             mock_safe_open.assert_called_once_with(file_path, framework="pt")
->>>>>>> eaa5d9d3
 
             self.assertEqual(
                 metadata.state_dict_metadata,
                 {
-                    keys[0]: BytesStorageMetadata(),
-                    keys[1]: BytesStorageMetadata(),
+                    key: TensorStorageMetadata(
+                        properties=TensorProperties(dtype=torch.float32),
+                        size=torch.Size([5, 10]),
+                        chunks=[
+                            ChunkStorageMetadata(
+                                offsets=torch.Size([0, 0]), sizes=torch.Size([5, 10])
+                            )
+                        ],
+                    ),
                 },
             )
+
             self.assertEqual(
                 metadata.storage_data,
-<<<<<<< HEAD
-                {keys[0]: file_name, keys[1]: file_name},
-=======
                 {
                     MetadataIndex(
                         fqn=key, offset=torch.Size([0, 0]), index=None
@@ -318,7 +393,6 @@
                         torch.float32,
                     )
                 },
->>>>>>> eaa5d9d3
             )
 
 
