# Owner(s): ["oncall: distributed"]


import contextlib
import copy
import functools
import itertools
import logging
import unittest
from collections import defaultdict
from unittest import mock

import torch
import torch._dynamo.testing
import torch.nn.functional as F
from torch import nn
from torch._dynamo.utils import counters
from torch._inductor import comms
from torch._inductor.utils import is_fallback_op, run_and_get_code
from torch.distributed.device_mesh import init_device_mesh
from torch.distributed.fsdp import (
    fully_shard,
    FullyShardedDataParallel as FSDP,
    ShardingStrategy,
)
from torch.distributed.fsdp._fully_shard._fsdp_common import TrainingState
from torch.distributed.fsdp._fully_shard._fsdp_param_group import FSDPParamGroup
from torch.testing import FileCheck
from torch.testing._internal.common_distributed import (
    at_least_x_gpu,
    skip_if_lt_x_gpu,
    sm_is_or_higher_than,
)
from torch.testing._internal.common_fsdp import FSDPTest, get_devtype, MLP
from torch.testing._internal.common_utils import run_tests, skipIfRocm
from torch.testing._internal.distributed._tensor.common_dtensor import (
    ModelArgs,
    Transformer,
)
from torch.testing._internal.inductor_utils import HAS_GPU


device_type = torch.device(get_devtype())

log = logging.getLogger(__name__)


def _count_op_in_graph(graph, op):
    return sum(1 for node in graph.nodes if node.target is op)


def _is_fallback_op_in_snodes(snodes, op):
    return any(is_fallback_op(snode.node, op) for snode in snodes)


orig_F_scaled_dot_product_attention = F.scaled_dot_product_attention


class Mod(torch.nn.Module):
    def __init__(self):
        super().__init__()

        self.encoder = torch.nn.Sequential(
            torch.nn.Linear(28 * 28, 1024, device=device_type),
            torch.nn.Linear(1024, 1024, device=device_type),
            torch.nn.Linear(1024, 4096, device=device_type),
        )

    def forward(self, x):
        return self.encoder(x)


class TestFullyShardCompileCompute(FSDPTest):
    @unittest.skipIf(not HAS_GPU, "Inductor+gpu needs triton and recent GPU arch")
    @skip_if_lt_x_gpu(2)
    def test_disable_compiling_hooks(self):
        self.run_subtests(
            {
                "skip_fsdp_hooks": [False, True],
            },
            self._test_disable_compiling_hooks,
        )

    def _test_disable_compiling_hooks(
        self,
        skip_fsdp_hooks: bool,
    ):
        torch._dynamo.reset()
        trace_rules_check_count = 0
        HOOKS_FILE_NAME = "torch/distributed/fsdp/_fully_shard/_fsdp_state.py"
        HOOK_WRAPPER_NAME = "fsdp_hook_wrapper"

        def patched_trace_rules_check(*args, **kwargs):
            nonlocal trace_rules_check_count
            f_code = args[0]
            if (
                hasattr(f_code, "co_filename")
                and f_code.co_filename.endswith(HOOKS_FILE_NAME)
                and f_code.co_name != HOOK_WRAPPER_NAME
            ):
                trace_rules_check_count += 1
            return orig_trace_rules_check(*args, **kwargs)

        original_skip_fsdp_hooks = torch._dynamo.config.skip_fsdp_hooks
        orig_trace_rules_check = torch._dynamo.trace_rules.check
        torch.distributed.barrier()
        torch._dynamo.config.skip_fsdp_hooks = skip_fsdp_hooks
        torch._dynamo.trace_rules.check = patched_trace_rules_check
        model = MLP(4).to(device_type)
        fully_shard(model)
        model.compile()
        model(torch.randn((4, 4), device=device_type))
        torch.distributed.barrier()
        torch._dynamo.config.skip_fsdp_hooks = original_skip_fsdp_hooks
        torch._dynamo.trace_rules.check = orig_trace_rules_check
        if skip_fsdp_hooks:
            self.assertEqual(trace_rules_check_count, 0)
        else:
            self.assertTrue(trace_rules_check_count > 0)


@unittest.skipIf(not HAS_GPU, "Inductor+gpu needs triton and recent GPU arch")
class TestFullyShardCompile(FSDPTest):
    fake_pg = not at_least_x_gpu(2)

    # This method is an override of the base class.
    # Tests in this class requires bf16 support, so SM arch must be 80 or
    # higher.
    def skipTestForOldSm(self):
        # Assumption: This test class is only run on GPU. See `HAS_GPU` check at
        # the top of the class.
        device = torch.device(
            device_type.type,
            self.rank % torch.get_device_module(device_type).device_count(),
        )
        if not sm_is_or_higher_than(device, 8, 0):
            self.skipTest("bf16 requires sm >= 8.0")

    def test_dynamo_trace_use_training_state(self):
        torch._dynamo.reset()
        # Construct a dummy FSDPParamGroup, since we just want to test the `use_training_state` ctx manager.
        param_group = FSDPParamGroup(
            [],  # params: List[nn.Parameter],
            (torch.nn.Linear(1, 1),),  # module: Tuple[nn.Module, ...],
            None,  # mesh_info: FSDPMeshInfo,
            None,  # post_forward_mesh_info: Optional[FSDPMeshInfo],
            device_type,  # device: torch.device,
            None,  # shard_placement_fn: Optional[Callable],
            None,  # mp_policy: MixedPrecisionPolicy,
            None,  # offload_policy: OffloadPolicy,
        )

        def f(x):
            param_group._training_state = TrainingState.IDLE
            with param_group.use_training_state(TrainingState.FORWARD):
                if param_group._training_state == TrainingState.FORWARD:
                    return x + 1
                else:
                    return x

        inp = torch.zeros(1)
        self.assertEqual(param_group._training_state, TrainingState.IDLE)

        eager_out = f(inp)
        self.assertEqual(param_group._training_state, TrainingState.IDLE)
        self.assertEqual(eager_out, inp + 1)

        cnt = torch._dynamo.testing.CompileCounterWithBackend("aot_eager")
        compiled_out = torch.compile(f, backend=cnt, fullgraph=True)(inp)
        self.assertEqual(param_group._training_state, TrainingState.IDLE)
        self.assertEqual(eager_out, compiled_out)
        self.assertEqual(cnt.frame_count, 1)
        self.assertEqual(cnt.op_count, 1)
        self.assertEqual(len(cnt.graphs), 1)

    def test_trace_fsdp_copy_(self):
        @torch.library.custom_op("mylib::add_one_out", mutates_args={"out"})
        def add_one_out(x: torch.Tensor, out: torch.Tensor) -> None:
            torch.add(x, 1, out=out)

        def f(x):
            buf = torch.zeros(2)
            buf_view = buf.view(-1)
            torch.ops.mylib.add_one_out(x, out=buf_view)
            buf_view2 = buf.view(-1)
            torch.ops.fsdp.copy_(x, buf_view2)

        ref_x = torch.zeros(2)
        x = copy.deepcopy(ref_x)
        f(ref_x)
        torch.compile(f, backend="aot_eager")(x)
        self.assertEqual(x, ref_x)

    def _get_resize_count_in_fx_graph(self, graph: torch.fx.Graph):
        resize_count = 0
        for node in graph.nodes:
            if (
                node.op == "call_function"
                and node.target == torch.ops.inductor.resize_storage_bytes_.default
            ):
                resize_count += 1
        return resize_count

    def _assert_no_aliased_unsharded_params_in_graph_inputs(
        self, model, graph: torch.fx.Graph
    ) -> None:
        # FSDP2 unsharded params are mutated in the graph without going through functionalization.
        # Therefore, we want to make sure they don't have aliases in the graph inputs, to make it easier
        # for us to do the replacement of unsharded params with the all-gathered temporary buffer directly
        # in downstream users in the graph.
        storage_id_to_graph_inputs = defaultdict(list)
        unsharded_param_graph_inputs = set()
        for node in graph.nodes:
            if (
                node.op == "call_function"
                and node.target
                in [
                    torch.ops.inductor.resize_storage_bytes_.default,
                    torch.ops.fsdp.copy_.default,
                ]
                and node.args[0].op == "placeholder"
            ):
                unsharded_param_graph_inputs.add(node.args[0])
        assert len(unsharded_param_graph_inputs) > 0
        assert len(unsharded_param_graph_inputs) == len(
            list(model.parameters())
        ), """\
Expected all model parameters to be wrapped by FSDP2 and
have their unsharded version as graph input, but it's not true!
"""
        no_aliased_unsharded_params_in_graph_inputs = True
        err_msg = ""
        for aliased_graph_inputs in storage_id_to_graph_inputs.values():
            if len(aliased_graph_inputs) > 1 and any(
                x in unsharded_param_graph_inputs for x in aliased_graph_inputs
            ):
                no_aliased_unsharded_params_in_graph_inputs = False
                err_msg += f"""\n
Found aliased unsharded param in graph inputs: {aliased_graph_inputs},
val.shape: {[node.meta['val'].shape for node in aliased_graph_inputs]},
"""
        self.assertTrue(no_aliased_unsharded_params_in_graph_inputs, err_msg)

    def _remove_fsdp2_unsharded_param_graph_input_usage_with_optional_checks(
        self, model, *, bwd_resize_count_before_pass=None, fwd_fullgraph=False
    ):
        def _run_with_checks(graph, orig_fn):
            if (
                self._is_bwd_fx_graph(graph)
                and bwd_resize_count_before_pass is not None
            ):
                self.assertEqual(
                    bwd_resize_count_before_pass,
                    self._get_resize_count_in_fx_graph(graph),
                )
            self._assert_no_aliased_unsharded_params_in_graph_inputs(model, graph)
            orig_fn(graph)

        if fwd_fullgraph:
            return mock.patch.object(
                comms,
                "remove_fsdp2_unsharded_param_graph_input_usage",
                functools.partial(
                    _run_with_checks,
                    orig_fn=comms.remove_fsdp2_unsharded_param_graph_input_usage,
                ),
            )
        else:
            return contextlib.nullcontext()

    def _check_fsdp_copy_and_resize_ops_count_in_graph(
        self,
        graph,
        *,
        fwd_copy_count,
        fwd_resize_count,
        bwd_copy_count,
        bwd_resize_count,
    ):
        def _check_count(copy_count, resize_count):
            actual_copy_count = _count_op_in_graph(graph, torch.ops.fsdp.copy_.default)
            self.assertEqual(
                actual_copy_count,
                copy_count,
                f"Unexpected number of `fsdp.copy_` ops (expected {copy_count}, got {actual_copy_count}) in graph: {graph}",
            )

            actual_resize_count = _count_op_in_graph(
                graph, torch.ops.inductor.resize_storage_bytes_.default
            )
            self.assertEqual(
                actual_resize_count,
                resize_count,
                f"Unexpected number of `inductor.resize_storage_bytes_` ops (expected {resize_count}, got {actual_resize_count}) in graph: {graph}",  # noqa: B950
            )

        if not torch._dynamo.compiled_autograd.in_compiled_autograd_region:
            _check_count(fwd_copy_count, fwd_resize_count)  # fwd graph
        else:
            _check_count(bwd_copy_count, bwd_resize_count)  # bwd graph

    def _reinplace_all_gather_with_optional_checks(self, fwd_fullgraph):
        def _run_with_checks(graph, orig_fn):
            if self.world_size > 1:
                self.assertGreater(
                    _count_op_in_graph(
                        graph, torch.ops._c10d_functional.all_gather_into_tensor.default
                    ),
                    0,
                )
            elif self.world_size == 1:
                self.assertEqual(
                    _count_op_in_graph(
                        graph, torch.ops._c10d_functional.all_gather_into_tensor.default
                    ),
                    0,
                )

            orig_fn(graph)

            self.assertEqual(
                _count_op_in_graph(
                    graph, torch.ops._c10d_functional.all_gather_into_tensor.default
                ),
                0,
            )

            if self.world_size > 1:
                self.assertGreater(
                    _count_op_in_graph(
                        graph,
                        torch.ops._c10d_functional.all_gather_into_tensor_out.default,
                    ),
                    0,
                )
            else:
                self.assertEqual(
                    _count_op_in_graph(
                        graph,
                        torch.ops._c10d_functional.all_gather_into_tensor_out.default,
                    ),
                    0,
                )

        if fwd_fullgraph:
            return mock.patch.object(
                comms,
                "reinplace_fsdp_all_gather",
                functools.partial(
                    _run_with_checks,
                    orig_fn=comms.reinplace_fsdp_all_gather,
                ),
            )
        else:
            return contextlib.nullcontext()

    def _is_fwd_graph(self, snodes):
        ag_copy_in_snode = None
        for snode in snodes:
            if is_fallback_op(snode.node, torch.ops.fsdp.all_gather_copy_in.default):
                ag_copy_in_snode = snode
                break
        self.assertTrue(ag_copy_in_snode is not None)
        if any(
            dep.name.startswith("primals_")
            for dep in ag_copy_in_snode.read_writes.reads
        ):
            return True
        else:
            return False

    def _is_bwd_fx_graph(self, graph):
        for node in graph.nodes:
            if (
                node.op == "call_function"
                and node.target
                == torch.ops._c10d_functional.reduce_scatter_tensor.default
            ):
                return True
        return False

    def _maybe_run_decide_global_ordering_of_comms_with_checks(self, fwd_fullgraph):
        def _check_fsdp_ops_in_snodes(snodes, is_fwd_graph, expect=True):
            assert_method = self.assertTrue if expect else self.assertFalse
            common_ops = {
                torch.ops.fsdp.all_gather_copy_in.default,
                torch.ops._c10d_functional.all_gather_into_tensor_out.default,
                torch.ops.fsdp.split_with_sizes_copy.default,
            }
            bwd_only_ops = {
                torch.ops.fsdp.chunk_cat.default,
                torch.ops._c10d_functional.reduce_scatter_tensor.default,
            }
            for op in common_ops:
                assert_method(
                    _is_fallback_op_in_snodes(
                        snodes,
                        op,
                    ),
                    msg=f"{op}",
                )
            if not is_fwd_graph:
                for op in bwd_only_ops:
                    assert_method(
                        _is_fallback_op_in_snodes(
                            snodes,
                            op,
                        ),
                        msg=f"{op}",
                    )

        def _decide_global_ordering_of_comms_with_checks(
            snodes, name_to_buf, name_to_fused_node, orig_fn
        ):
            is_fwd_graph = self._is_fwd_graph(snodes)
            _check_fsdp_ops_in_snodes(snodes, is_fwd_graph, expect=True)
            new_snodes = orig_fn(snodes, name_to_buf, name_to_fused_node)
            _check_fsdp_ops_in_snodes(new_snodes, is_fwd_graph, expect=False)
            return new_snodes

        if fwd_fullgraph:
            return mock.patch.object(
                comms,
                "decide_global_ordering_of_comms",
                functools.partial(
                    _decide_global_ordering_of_comms_with_checks,
                    orig_fn=comms.decide_global_ordering_of_comms,
                ),
            )
        else:
            return contextlib.nullcontext()

    def inductor_code_check_no_compute_op(self, file_check):
        return (
            file_check.check_not(" = aten.")
            .check_not(" = extern_kernels.")
            .check_not(" = triton_")
            .check_not(" = torch.ops.")
            .check_not(" = inductor_ops.")
            .check_not("    aten.")
            .check_not("    extern_kernels.")
            .check_not("    triton_")
            .check_not("    torch.ops.")
            .check_not("    inductor_ops.")
        )

    def inductor_code_check_fsdp_all_gather(
        self,
        file_check,
        overlapped_compute_op_str,
        last_all_gather=False,
    ):
        file_check = file_check.check("torch.ops.fsdp.all_gather_copy_in.")
        file_check = self.inductor_code_check_no_compute_op(file_check)
        file_check = file_check.check(
            "torch.ops._c10d_functional.all_gather_into_tensor_out."
        )
        # Checks that AGWait is delayed, making the AG overlap with some compute op.
        if overlapped_compute_op_str is not None:
            file_check = file_check.check(f"{overlapped_compute_op_str}")
        file_check = file_check.check("torch.ops._c10d_functional.wait_tensor.")
        file_check = self.inductor_code_check_no_compute_op(file_check)
        file_check = file_check.check("torch.ops.fsdp.split_with_sizes_copy.")
        if not last_all_gather:
            # Checks that there is no compute op between this AGWait and next AG.
            file_check = self.inductor_code_check_no_compute_op(file_check)
        return file_check

    def inductor_code_check_fsdp_reduce_scatter(
        self, file_check, overlapped_compute_op_str
    ):
        file_check = file_check.check("torch.ops.fsdp.chunk_cat.")
        file_check = self.inductor_code_check_no_compute_op(file_check)
        file_check = file_check.check(
            "torch.ops._c10d_functional.reduce_scatter_tensor."
        )
        # Checks that RSWait is delayed, making the RS overlap with some compute op.
        if overlapped_compute_op_str is not None:
            file_check = file_check.check(f"{overlapped_compute_op_str}")
        file_check = file_check.check("torch.ops._c10d_functional.wait_tensor.")
        return file_check

    @skipIfRocm
    @unittest.skipIf(not HAS_GPU, "Inductor+gpu needs triton and recent GPU arch")
    def test_compiled_autograd_ctx(self):
        self.skipTestForOldSm()
        with torch._dynamo.config.patch(
            skip_fsdp_hooks=False,
        ), torch._functorch.config.patch(
            recompute_views=True,
        ):
            inputs = torch.randn(8, 8)
            model = torch.nn.Linear(8, 8)
            fully_shard(model)
            model_compiled = torch.compile(model, backend="inductor")
            for i in range(10):
                torch.compiler.set_stance(
                    "force_eager" if i < 1 else "default"
                )  # eager warmup for 1 iteration
                with torch._dynamo.compiled_autograd._enable(
                    torch.compile(backend="inductor", fullgraph=True)
                ):
                    out = model_compiled(inputs)
                    out.sum().backward()

    def _test_traceable_fsdp(
        self,
        model_init_fn,
        input_creation_fn,
        backend,
        fwd_fullgraph,
        *,
        bwd_resize_count_before_inductor=None,
    ):
        def fwd_bwd(model, inp):
            out = model(inp)
            loss = out.sum()
            loss.backward()
            return loss

        def run_iters(
            fwd_bwd_func,
            optim,
            n_iter=10,
            compiled_autograd_backend=None,
        ):
            torch.manual_seed(42)
            losses = []
            for i in range(n_iter):
                # eager warmup for 1 iteration, so that all FSDP2 lazy-initialization is done in eager
                torch.compiler.set_stance("force_eager" if i < 1 else "default")
                inp = input_creation_fn()
                loss = fwd_bwd_func(inp)
                losses.append(loss.item())
                optim.step()
                optim.zero_grad(set_to_none=True)
            return losses

        def test_compiled():
            model, optim = model_init_fn()
            fwd_bwd_fn = functools.partial(fwd_bwd, model)

            counters.clear()
            with self._remove_fsdp2_unsharded_param_graph_input_usage_with_optional_checks(
                model,
                bwd_resize_count_before_pass=bwd_resize_count_before_inductor,
                fwd_fullgraph=fwd_fullgraph,
            ):
                fwd_bwd_fn_compiled = torch.compile(
                    fwd_bwd_fn,
                    backend=backend,
                    # NOTE: we can't set `fullgraph=True` here because we will always graph-break
                    # on `loss.backward()` call in `fwd_bwd()`. This is okay as long as
                    # it's the only graph-break in forward pass.
                    fullgraph=False,
                )
                res = run_iters(
                    fwd_bwd_fn_compiled,
                    optim,
                    compiled_autograd_backend=backend,
                )
                if fwd_fullgraph:
                    self.assertEqual(len(counters["graph_break"]), 1)
                    self.assertExpectedInline(
                        next(iter(counters["graph_break"].keys())),
                        """\
Unsupported Tensor.backward() call
  Explanation: Dynamo currently does not support tracing `Tensor.backward()`.
  Hint: This graph break is fundamental - it is unlikely that Dynamo will ever be able to trace through your code. Consider finding a workaround.

  Developer debug context: call_method TensorVariable() backward () {}
<<<<<<< HEAD
""",  # noqa: B950
=======

 For more details about this graph break, please visit: https://meta-pytorch.github.io/compile-graph-break-site/gb/gb0123.html""",  # noqa: B950
>>>>>>> eaa5d9d3
                    )
                else:
                    self.assertGreater(len(counters["graph_break"]), 1)
                return res

        def test_eager():
            model, optim = model_init_fn()
            fwd_bwd_fn = functools.partial(fwd_bwd, model)

            res = run_iters(fwd_bwd_fn, optim)
            return res

        torch._dynamo.reset()
        torch._dynamo.compiled_autograd.reset()
        with torch._dynamo.config.patch(
            compiled_autograd=True,
            compiled_autograd_kwargs_override={
                "fullgraph": True,
            },
            inline_inbuilt_nn_modules=True,
            skip_fsdp_hooks=False,
        ), torch._functorch.config.patch(
            enable_autograd_cache=False,
            recompute_views=True,
        ), torch._inductor.config.patch(
            force_disable_caches=True,
            reorder_for_compute_comm_overlap=True,
            reorder_for_compute_comm_overlap_passes=[
                "sink_waits",
                "raise_comms",
                "reorder_compute_for_overlap",
            ],
        ):
            losses_compiled = test_compiled()
        losses_eager = test_eager()
        if not self.fake_pg:
            for loss_compiled, loss_eager in zip(losses_compiled, losses_eager):
                self.assertTrue(
                    torch.allclose(
                        torch.tensor(loss_compiled),
                        torch.tensor(loss_eager),
                        rtol=1e-5,
                        atol=1e-8,
                    ),
                    f"{loss_compiled} vs {loss_eager}",
                )

    def _create_simple_mlp_factory_fns(self):
        hidden_dim = 16

        def model_init_fn():
            torch.manual_seed(self.rank)
            fsdp_config = {}
            model = nn.Sequential(
                nn.Linear(hidden_dim, hidden_dim, device=device_type),
                nn.ReLU(),
                nn.Linear(hidden_dim, hidden_dim, device=device_type),
                nn.ReLU(),
                nn.Linear(hidden_dim, hidden_dim, device=device_type),
            )
            fully_shard(model, reshard_after_forward=True, **fsdp_config)
            optim = torch.optim.SGD(model.parameters(), lr=1e-4)
            return model, optim

        def input_creation_fn():
            torch.manual_seed(self.rank)
            inp = torch.randn((2, hidden_dim), device=device_type, requires_grad=False)
            return inp

        return model_init_fn, input_creation_fn

    @skipIfRocm
    @unittest.skipIf(not HAS_GPU, "Inductor+gpu needs triton and recent GPU arch")
    def test_simple_mlp_fullgraph_backend_aot_eager(self):
        self._test_traceable_fsdp(
            *self._create_simple_mlp_factory_fns(), "aot_eager", fwd_fullgraph=True
        )

    @skipIfRocm
    @unittest.skipIf(not HAS_GPU, "Inductor+gpu needs triton and recent GPU arch")
    def test_simple_mlp_fullgraph_backend_aot_eager_decomp_partition(self):
        self._test_traceable_fsdp(
            *self._create_simple_mlp_factory_fns(),
            "aot_eager_decomp_partition",
            fwd_fullgraph=True,
        )

    @skipIfRocm
    @unittest.skipIf(not HAS_GPU, "Inductor+gpu needs triton and recent GPU arch")
    def test_simple_mlp_fullgraph_backend_inductor(self):
        self.skipTestForOldSm()
        self._test_traceable_fsdp(
            *self._create_simple_mlp_factory_fns(), "inductor", fwd_fullgraph=True
        )

    def _create_nested_fully_shard_factory_fns(self, fwd_fullgraph):
        hidden_dim = 16

        class TestSubmodule(nn.Module):
            def __init__(self, hidden_dim):
                super().__init__()
                self.param1 = nn.Parameter(
                    torch.zeros(
                        hidden_dim, hidden_dim, dtype=torch.float, device=device_type
                    )
                )
                self.param2 = nn.Parameter(
                    torch.zeros(hidden_dim, dtype=torch.float, device=device_type)
                )

            def forward(self, x):
                ret = torch.matmul(x, self.param1)
                if not fwd_fullgraph:
                    torch._dynamo.graph_break()
                ret = ret * self.param2
                ret = torch.relu(ret)
                return ret

        class TestModule(nn.Module):
            def __init__(self, n_layers):
                super().__init__()
                self.layers = torch.nn.ModuleList()
                for _ in range(n_layers):
                    self.layers.append(TestSubmodule(hidden_dim))

            def forward(self, x):
                # Intentionally reusing all layers a few times,
                # to test "multiple all-gathers for the same parameter" case.
                # Case 1: rerun the same layer twice
                for layer_id in range(len(self.layers)):
                    for _ in range(2):
                        x = self.layers[layer_id](x)
                # Case 2: iterate through all layers twice
                for layer in self.layers:
                    x = layer(x)
                for layer in self.layers:
                    x = layer(x)
                return x

        def model_init_fn():
            torch.manual_seed(self.rank)
            fsdp_config = {}
            mesh = init_device_mesh(device_type.type, (self.world_size,))
            model = TestModule(n_layers=3)
            for mod in model.layers:
                fully_shard(mod, mesh=mesh, reshard_after_forward=True, **fsdp_config)
            model = fully_shard(
                model, mesh=mesh, reshard_after_forward=True, **fsdp_config
            )
            optim = torch.optim.SGD(model.parameters(), lr=1e-4)
            return model, optim

        def input_creation_fn():
            torch.manual_seed(self.rank)
            inp = torch.randn((2, hidden_dim), device=device_type, requires_grad=False)
            return inp

        return model_init_fn, input_creation_fn

    @skipIfRocm
    @unittest.skipIf(not HAS_GPU, "Inductor+gpu needs triton and recent GPU arch")
    def test_nested_fully_shard_backend_aot_eager(self):
        # TODO: fix fwd_fullgraph=False case
        for fwd_fullgraph in [True]:
            self._test_traceable_fsdp(
                *self._create_nested_fully_shard_factory_fns(
                    fwd_fullgraph=fwd_fullgraph
                ),
                "aot_eager",
                fwd_fullgraph=fwd_fullgraph,
            )

    @skipIfRocm
    @unittest.skipIf(not HAS_GPU, "Inductor+gpu needs triton and recent GPU arch")
    def test_nested_fully_shard_backend_aot_eager_decomp_partition(self):
        # TODO: fix fwd_fullgraph=False case
        for fwd_fullgraph in [True]:
            self._test_traceable_fsdp(
                *self._create_nested_fully_shard_factory_fns(
                    fwd_fullgraph=fwd_fullgraph
                ),
                "aot_eager_decomp_partition",
                fwd_fullgraph=fwd_fullgraph,
            )

    def _test_nested_fully_shard_backend_inductor_fullgraph_True(self):
        self.skipTestForOldSm()
        for fwd_fullgraph in [True]:
            with self._reinplace_all_gather_with_optional_checks(
                fwd_fullgraph
            ), torch._inductor.config.patch(
                post_grad_custom_post_pass=(
                    functools.partial(
                        self._check_fsdp_copy_and_resize_ops_count_in_graph,
                        fwd_copy_count=0,
                        fwd_resize_count=0,
                        bwd_copy_count=0,
                        bwd_resize_count=0,
                    )
                    if fwd_fullgraph
                    else None
                )
            ):
                _, triton_codes = run_and_get_code(
                    lambda: self._test_traceable_fsdp(
                        *self._create_nested_fully_shard_factory_fns(
                            fwd_fullgraph=fwd_fullgraph
                        ),
                        "inductor",
                        fwd_fullgraph=fwd_fullgraph,
                        bwd_resize_count_before_inductor=48 if fwd_fullgraph else None,
                    ),
                )
            if fwd_fullgraph:
                self.assertEqual(
                    len(triton_codes),
                    2,
                    "Expected two separate lowerings to Triton code, one from FWD graph and one from Compiled Autograd BWD graph",
                )
                fwd_code = triton_codes[0]

                extra_str_from_graph_partition = (
                    "self, " if torch._inductor.config.graph_partition else ""
                )

                file_check = FileCheck().check(
                    f"def call({extra_str_from_graph_partition}args):"
                )
                for fwd_ag_block_info in [
                    dict(overlapped_compute_op_str=None),
                    dict(
                        overlapped_compute_op_str="extern_kernels.mm(",
                    ),
                    dict(
                        overlapped_compute_op_str="extern_kernels.mm(",
                    ),
                    dict(
                        overlapped_compute_op_str="extern_kernels.mm(",
                    ),
                    dict(
                        overlapped_compute_op_str="extern_kernels.mm(",
                    ),
                    dict(
                        overlapped_compute_op_str="extern_kernels.mm(",
                    ),
                    dict(
                        overlapped_compute_op_str="extern_kernels.mm(",
                    ),
                    dict(
                        overlapped_compute_op_str="extern_kernels.mm(",
                    ),
                    dict(
                        overlapped_compute_op_str="extern_kernels.mm(",
                        last_all_gather=True,
                    ),
                ]:
                    # file_check = self.inductor_code_check_fsdp_all_gather(
                    #     file_check, **fwd_ag_block_info
                    # )
                    pass
                file_check.run(fwd_code)

                bwd_code = triton_codes[1]
                file_check = FileCheck().check(
                    f"def call({extra_str_from_graph_partition}args):"
                )
                for bwd_ag_block_info in [
                    dict(overlapped_compute_op_str=None),
                    dict(
                        overlapped_compute_op_str="extern_kernels.mm(",
                    ),
                    dict(
                        overlapped_compute_op_str="extern_kernels.mm(",
                        last_all_gather=True,
                    ),
                ]:
                    # file_check = self.inductor_code_check_fsdp_all_gather(
                    #     file_check, **bwd_ag_block_info
                    # )
                    pass
                for bwd_rs_block_info in [
                    dict(overlapped_compute_op_str="extern_kernels.addmm("),
                    dict(
                        overlapped_compute_op_str=None
                    ),  # TODO: improve compute/comm overlap, so that `overlapped_compute_op_str` is not None
                    dict(overlapped_compute_op_str=None),
                ]:
                    # file_check = self.inductor_code_check_fsdp_reduce_scatter(
                    #     file_check, **bwd_rs_block_info
                    # )
                    pass
                file_check.run(bwd_code)

    @skipIfRocm
    @unittest.skipIf(not HAS_GPU, "Inductor+gpu needs triton and recent GPU arch")
    def test_nested_fully_shard_backend_inductor_fullgraph_True(self):
        self._test_nested_fully_shard_backend_inductor_fullgraph_True()

    @skipIfRocm
    @unittest.skipIf(not HAS_GPU, "Inductor+gpu needs triton and recent GPU arch")
    @torch._inductor.config.patch("graph_partition", True)
    def test_nested_fully_shard_backend_inductor_fullgraph_True_graph_partition(self):
        self._test_nested_fully_shard_backend_inductor_fullgraph_True()

    @unittest.skip("TODO: fix fwd_fullgraph=False case")
    @skipIfRocm
    @unittest.skipIf(not HAS_GPU, "Inductor+gpu needs triton and recent GPU arch")
    def test_nested_fully_shard_backend_inductor_fullgraph_False(self):
        self.skipTestForOldSm()
        _, triton_codes = run_and_get_code(
            lambda: self._test_traceable_fsdp(
                *self._create_nested_fully_shard_factory_fns(fwd_fullgraph=False),
                "inductor",
                fwd_fullgraph=False,
            ),
        )
        # TODO: when fwd_fullgraph=False and there is graph break in FWD graph,
        # there are several recompiles, need to figure out why.
        self.assertGreater(
            len(triton_codes),
            2,
            "Expected at least 3 separate lowerings to Triton code, which means at least 1 graph break in FWD graph",
        )

    def _create_transformer_factory_fns(
        self, all_requires_grad, *, activation_checkpoint=False
    ):
        seq_len = 16
        vocab_size = 8
        n_layers = 3

        def model_init_fn():
            torch.manual_seed(self.rank)
            fsdp_config = {}
            mesh = init_device_mesh(device_type.type, (self.world_size,))
            model_args = ModelArgs(
                vocab_size=vocab_size,
                n_layers=n_layers,
                checkpoint_activations=activation_checkpoint,
            )
            model = Transformer(model_args)
            if not all_requires_grad:
                requires_grad_params = ["attention.wq", "attention.wv"]
                requires_grad_param_count = 0
                for k, v in model.named_parameters():
                    for substring in requires_grad_params:
                        if substring in k:
                            v.requires_grad_(True)
                            requires_grad_param_count += 1
                        else:
                            v.requires_grad_(False)
                assert requires_grad_param_count == n_layers * len(requires_grad_params)
            for _, mod in enumerate(model.layers):
                fully_shard(mod, mesh=mesh, reshard_after_forward=True, **fsdp_config)
            model = fully_shard(
                model, mesh=mesh, reshard_after_forward=False, **fsdp_config
            )
            optim = torch.optim.SGD(model.parameters(), lr=1e-4)
            return model, optim

        def input_creation_fn():
            torch.manual_seed(self.rank)
            inp = torch.randint(
                0, vocab_size, (2, seq_len), device=device_type, requires_grad=False
            )
            return inp

        return model_init_fn, input_creation_fn

    def _maybe_add_graph_break_to_sdpa(self, fwd_fullgraph):
        def _sdpa_with_graph_break(*args, **kwargs):
            torch._dynamo.graph_break()
            return orig_F_scaled_dot_product_attention(*args, **kwargs)

        if not fwd_fullgraph:
            return mock.patch.object(
                F,
                "scaled_dot_product_attention",
                _sdpa_with_graph_break,
            )
        else:
            return contextlib.nullcontext()

    @skipIfRocm
    @unittest.skipIf(not HAS_GPU, "Inductor+gpu needs triton and recent GPU arch")
    def test_transformer_backend_aot_eager(self):
        # TODO: fix fwd_fullgraph=False case
        for fwd_fullgraph, all_requires_grad in itertools.product(
            [True], [True, False]
        ):
            with self._maybe_add_graph_break_to_sdpa(
                fwd_fullgraph
            ), self._reinplace_all_gather_with_optional_checks(fwd_fullgraph):
                self._test_traceable_fsdp(
                    *self._create_transformer_factory_fns(
                        all_requires_grad=all_requires_grad
                    ),
                    "aot_eager",
                    fwd_fullgraph=fwd_fullgraph,
                )

    @skipIfRocm
    @unittest.skipIf(not HAS_GPU, "Inductor+gpu needs triton and recent GPU arch")
    # TODO: native_dropout has worse accuracy after decomp, need to figure out why
    @torch._inductor.config.patch(fallback_random=True)
    def test_transformer_backend_aot_eager_decomp_partition(self):
        # TODO: fix fwd_fullgraph=False case
        for fwd_fullgraph, all_requires_grad in itertools.product(
            [True], [True, False]
        ):
            with self._maybe_add_graph_break_to_sdpa(fwd_fullgraph):
                self._test_traceable_fsdp(
                    *self._create_transformer_factory_fns(
                        all_requires_grad=all_requires_grad
                    ),
                    "aot_eager_decomp_partition",
                    fwd_fullgraph=fwd_fullgraph,
                )

    def _test_transformer_backend_inductor_fullgraph_True(self):
        self.skipTestForOldSm()
        for (
            fwd_fullgraph,
            all_requires_grad,
            activation_checkpoint,
        ) in itertools.product([True], [True, False], [True, False]):
            log.warning(
                f"fwd_fullgraph={fwd_fullgraph}, all_requires_grad={all_requires_grad}, activation_checkpoint={activation_checkpoint}"  # noqa: G004, G001, B950
            )
            with self._reinplace_all_gather_with_optional_checks(
                fwd_fullgraph
            ), torch._inductor.config.patch(
                post_grad_custom_post_pass=(
                    functools.partial(
                        self._check_fsdp_copy_and_resize_ops_count_in_graph,
                        # NOTE: For the root unsharded params, we don't reshard after forward since for training,
                        # the parameters would be freed and all-gathered immediately. Hence we still have
                        # their resize and copy ops in the graph.
                        fwd_copy_count=4,
                        fwd_resize_count=4,
                        bwd_copy_count=0,
                        bwd_resize_count=4,
                    )
                    if fwd_fullgraph
                    else None
                )
            ):
                _, triton_codes = run_and_get_code(
                    lambda: self._test_traceable_fsdp(
                        *self._create_transformer_factory_fns(
                            all_requires_grad=all_requires_grad,
                            activation_checkpoint=activation_checkpoint,
                        ),
                        "inductor",
                        fwd_fullgraph=fwd_fullgraph,
                        bwd_resize_count_before_inductor=76 if fwd_fullgraph else None,
                    ),
                )
            if fwd_fullgraph:
                self.assertEqual(
                    len(triton_codes),
                    2,
                    "Expected two separate lowerings to Triton code, one from FWD graph and one from Compiled Autograd BWD graph",
                )
                fwd_code = triton_codes[0]
                extra_str_from_graph_partition = (
                    "self, " if torch._inductor.config.graph_partition else ""
                )

                file_check = FileCheck().check(
                    f"def call({extra_str_from_graph_partition}args):"
                )
                for fwd_ag_block_info in [
                    dict(
                        overlapped_compute_op_str=(
                            "triton_" if all_requires_grad else None
                        ),
                    ),
                    dict(
                        overlapped_compute_op_str="aten.native_dropout.",
                    ),
                    dict(
                        overlapped_compute_op_str="aten._scaled_dot_product_efficient_attention.",
                    ),
                    dict(
                        overlapped_compute_op_str="aten._scaled_dot_product_efficient_attention.",
                        last_all_gather=True,
                    ),
                ]:
                    # file_check = self.inductor_code_check_fsdp_all_gather(
                    #     file_check, **fwd_ag_block_info
                    # )
                    pass
                file_check.run(fwd_code)

                bwd_code = triton_codes[1]
                file_check = FileCheck().check(
                    f"def call({extra_str_from_graph_partition}args):"
                )
                for bwd_ag_block_info in [
                    dict(
                        overlapped_compute_op_str="extern_kernels.mm(",
                    ),
                    dict(
                        overlapped_compute_op_str="aten._scaled_dot_product_efficient_attention_backward.",
                    ),
                    dict(
                        overlapped_compute_op_str="aten._scaled_dot_product_efficient_attention_backward.",
                        last_all_gather=True,
                    ),
                ]:
                    # if bwd_ag_block_info is not None:
                    #     file_check = self.inductor_code_check_fsdp_all_gather(
                    #         file_check, **bwd_ag_block_info
                    #     )
                    pass
                for bwd_rs_block_info in [
                    (
                        dict(overlapped_compute_op_str="extern_kernels.mm(")
                        if all_requires_grad
                        else None
                    ),
                    dict(
                        overlapped_compute_op_str=None
                    ),  # TODO: improve compute/comm overlap, so that `overlapped_compute_op_str` is not None
                    dict(overlapped_compute_op_str=None),
                    dict(overlapped_compute_op_str=None) if all_requires_grad else None,
                ]:
                    # if bwd_rs_block_info is not None:
                    #     file_check = self.inductor_code_check_fsdp_reduce_scatter(
                    #         file_check, **bwd_rs_block_info
                    #     )
                    pass
                file_check.run(bwd_code)

    @skipIfRocm
    @unittest.skipIf(not HAS_GPU, "Inductor+gpu needs triton and recent GPU arch")
    # TODO: native_dropout causes CUDA IMA error, need to figure out why
    @torch._inductor.config.patch(fallback_random=True)
    def test_transformer_backend_inductor_fullgraph_True(self):
        self._test_transformer_backend_inductor_fullgraph_True()

    @skipIfRocm
    @unittest.skipIf(not HAS_GPU, "Inductor+gpu needs triton and recent GPU arch")
    # TODO: native_dropout causes CUDA IMA error, need to figure out why
    @torch._inductor.config.patch(fallback_random=True)
    @torch._inductor.config.patch("graph_partition", True)
    def test_transformer_backend_inductor_fullgraph_True_graph_partition(self):
        self._test_transformer_backend_inductor_fullgraph_True()

    @unittest.skip("TODO: fix fwd_fullgraph=False case")
    @skipIfRocm
    @unittest.skipIf(not HAS_GPU, "Inductor+gpu needs triton and recent GPU arch")
    # TODO: native_dropout causes CUDA IMA error, need to figure out why
    @torch._inductor.config.patch(fallback_random=True)
    def test_transformer_backend_inductor_fullgraph_False(self):
        self.skipTestForOldSm()
        fwd_fullgraph = False
        # TODO: fix numerical issue in activation_checkpoint=True case
        for all_requires_grad, activation_checkpoint in itertools.product(
            [True, False], [False]
        ):
            log.warning(
                f"fwd_fullgraph={fwd_fullgraph}, all_requires_grad={all_requires_grad}, activation_checkpoint={activation_checkpoint}"  # noqa: G004, G001, B950
            )
            with self._maybe_add_graph_break_to_sdpa(fwd_fullgraph):
                _, triton_codes = run_and_get_code(
                    lambda: self._test_traceable_fsdp(
                        *self._create_transformer_factory_fns(
                            all_requires_grad=all_requires_grad,
                            activation_checkpoint=activation_checkpoint,
                        ),
                        "inductor",
                        fwd_fullgraph=fwd_fullgraph,
                    ),
                )
            # TODO: when fwd_fullgraph=False and there is graph break in FWD graph,
            # there are several recompiles, need to figure out why.
            self.assertGreater(
                len(triton_codes),
                2,
                "Expected at least 3 separate lowerings to Triton code, which means at least 1 graph break in FWD graph",
            )

    def test_dynamo_recompiles_on_fsdp_layers(self):
        m = Mod()
        for name, child in m.encoder.named_children():
            if isinstance(child, torch.nn.Linear):
                new_child = torch.compile(child)
                setattr(m.encoder, name, new_child)
        m = FSDP(m, sharding_strategy=ShardingStrategy.FULL_SHARD, use_orig_params=True)
        inp = torch.randn(32, 784, device=device_type)
        m(inp)


if __name__ == "__main__":
    run_tests()<|MERGE_RESOLUTION|>--- conflicted
+++ resolved
@@ -222,9 +222,7 @@
             ):
                 unsharded_param_graph_inputs.add(node.args[0])
         assert len(unsharded_param_graph_inputs) > 0
-        assert len(unsharded_param_graph_inputs) == len(
-            list(model.parameters())
-        ), """\
+        assert len(unsharded_param_graph_inputs) == len(list(model.parameters())), """\
 Expected all model parameters to be wrapped by FSDP2 and
 have their unsharded version as graph input, but it's not true!
 """
@@ -237,7 +235,7 @@
                 no_aliased_unsharded_params_in_graph_inputs = False
                 err_msg += f"""\n
 Found aliased unsharded param in graph inputs: {aliased_graph_inputs},
-val.shape: {[node.meta['val'].shape for node in aliased_graph_inputs]},
+val.shape: {[node.meta["val"].shape for node in aliased_graph_inputs]},
 """
         self.assertTrue(no_aliased_unsharded_params_in_graph_inputs, err_msg)
 
@@ -484,10 +482,9 @@
     @unittest.skipIf(not HAS_GPU, "Inductor+gpu needs triton and recent GPU arch")
     def test_compiled_autograd_ctx(self):
         self.skipTestForOldSm()
-        with torch._dynamo.config.patch(
-            skip_fsdp_hooks=False,
-        ), torch._functorch.config.patch(
-            recompute_views=True,
+        with (
+            torch._dynamo.config.patch(skip_fsdp_hooks=False),
+            torch._functorch.config.patch(recompute_views=True),
         ):
             inputs = torch.randn(8, 8)
             model = torch.nn.Linear(8, 8)
@@ -569,12 +566,8 @@
   Hint: This graph break is fundamental - it is unlikely that Dynamo will ever be able to trace through your code. Consider finding a workaround.
 
   Developer debug context: call_method TensorVariable() backward () {}
-<<<<<<< HEAD
-""",  # noqa: B950
-=======
 
  For more details about this graph break, please visit: https://meta-pytorch.github.io/compile-graph-break-site/gb/gb0123.html""",  # noqa: B950
->>>>>>> eaa5d9d3
                     )
                 else:
                     self.assertGreater(len(counters["graph_break"]), 1)
@@ -589,24 +582,28 @@
 
         torch._dynamo.reset()
         torch._dynamo.compiled_autograd.reset()
-        with torch._dynamo.config.patch(
-            compiled_autograd=True,
-            compiled_autograd_kwargs_override={
-                "fullgraph": True,
-            },
-            inline_inbuilt_nn_modules=True,
-            skip_fsdp_hooks=False,
-        ), torch._functorch.config.patch(
-            enable_autograd_cache=False,
-            recompute_views=True,
-        ), torch._inductor.config.patch(
-            force_disable_caches=True,
-            reorder_for_compute_comm_overlap=True,
-            reorder_for_compute_comm_overlap_passes=[
-                "sink_waits",
-                "raise_comms",
-                "reorder_compute_for_overlap",
-            ],
+        with (
+            torch._dynamo.config.patch(
+                compiled_autograd=True,
+                compiled_autograd_kwargs_override={
+                    "fullgraph": True,
+                },
+                inline_inbuilt_nn_modules=True,
+                skip_fsdp_hooks=False,
+            ),
+            torch._functorch.config.patch(
+                enable_autograd_cache=False,
+                recompute_views=True,
+            ),
+            torch._inductor.config.patch(
+                force_disable_caches=True,
+                reorder_for_compute_comm_overlap=True,
+                reorder_for_compute_comm_overlap_passes=[
+                    "sink_waits",
+                    "raise_comms",
+                    "reorder_compute_for_overlap",
+                ],
+            ),
         ):
             losses_compiled = test_compiled()
         losses_eager = test_eager()
@@ -763,20 +760,21 @@
     def _test_nested_fully_shard_backend_inductor_fullgraph_True(self):
         self.skipTestForOldSm()
         for fwd_fullgraph in [True]:
-            with self._reinplace_all_gather_with_optional_checks(
-                fwd_fullgraph
-            ), torch._inductor.config.patch(
-                post_grad_custom_post_pass=(
-                    functools.partial(
-                        self._check_fsdp_copy_and_resize_ops_count_in_graph,
-                        fwd_copy_count=0,
-                        fwd_resize_count=0,
-                        bwd_copy_count=0,
-                        bwd_resize_count=0,
+            with (
+                self._reinplace_all_gather_with_optional_checks(fwd_fullgraph),
+                torch._inductor.config.patch(
+                    post_grad_custom_post_pass=(
+                        functools.partial(
+                            self._check_fsdp_copy_and_resize_ops_count_in_graph,
+                            fwd_copy_count=0,
+                            fwd_resize_count=0,
+                            bwd_copy_count=0,
+                            bwd_resize_count=0,
+                        )
+                        if fwd_fullgraph
+                        else None
                     )
-                    if fwd_fullgraph
-                    else None
-                )
+                ),
             ):
                 _, triton_codes = run_and_get_code(
                     lambda: self._test_traceable_fsdp(
@@ -965,9 +963,10 @@
         for fwd_fullgraph, all_requires_grad in itertools.product(
             [True], [True, False]
         ):
-            with self._maybe_add_graph_break_to_sdpa(
-                fwd_fullgraph
-            ), self._reinplace_all_gather_with_optional_checks(fwd_fullgraph):
+            with (
+                self._maybe_add_graph_break_to_sdpa(fwd_fullgraph),
+                self._reinplace_all_gather_with_optional_checks(fwd_fullgraph),
+            ):
                 self._test_traceable_fsdp(
                     *self._create_transformer_factory_fns(
                         all_requires_grad=all_requires_grad
@@ -1004,23 +1003,24 @@
             log.warning(
                 f"fwd_fullgraph={fwd_fullgraph}, all_requires_grad={all_requires_grad}, activation_checkpoint={activation_checkpoint}"  # noqa: G004, G001, B950
             )
-            with self._reinplace_all_gather_with_optional_checks(
-                fwd_fullgraph
-            ), torch._inductor.config.patch(
-                post_grad_custom_post_pass=(
-                    functools.partial(
-                        self._check_fsdp_copy_and_resize_ops_count_in_graph,
-                        # NOTE: For the root unsharded params, we don't reshard after forward since for training,
-                        # the parameters would be freed and all-gathered immediately. Hence we still have
-                        # their resize and copy ops in the graph.
-                        fwd_copy_count=4,
-                        fwd_resize_count=4,
-                        bwd_copy_count=0,
-                        bwd_resize_count=4,
+            with (
+                self._reinplace_all_gather_with_optional_checks(fwd_fullgraph),
+                torch._inductor.config.patch(
+                    post_grad_custom_post_pass=(
+                        functools.partial(
+                            self._check_fsdp_copy_and_resize_ops_count_in_graph,
+                            # NOTE: For the root unsharded params, we don't reshard after forward since for training,
+                            # the parameters would be freed and all-gathered immediately. Hence we still have
+                            # their resize and copy ops in the graph.
+                            fwd_copy_count=4,
+                            fwd_resize_count=4,
+                            bwd_copy_count=0,
+                            bwd_resize_count=4,
+                        )
+                        if fwd_fullgraph
+                        else None
                     )
-                    if fwd_fullgraph
-                    else None
-                )
+                ),
             ):
                 _, triton_codes = run_and_get_code(
                     lambda: self._test_traceable_fsdp(
@@ -1110,6 +1110,7 @@
                     pass
                 file_check.run(bwd_code)
 
+    @unittest.skip('"Traceable FSDP2" is not being maintained anymore.')
     @skipIfRocm
     @unittest.skipIf(not HAS_GPU, "Inductor+gpu needs triton and recent GPU arch")
     # TODO: native_dropout causes CUDA IMA error, need to figure out why
@@ -1117,6 +1118,7 @@
     def test_transformer_backend_inductor_fullgraph_True(self):
         self._test_transformer_backend_inductor_fullgraph_True()
 
+    @unittest.skip('"Traceable FSDP2" is not being maintained anymore.')
     @skipIfRocm
     @unittest.skipIf(not HAS_GPU, "Inductor+gpu needs triton and recent GPU arch")
     # TODO: native_dropout causes CUDA IMA error, need to figure out why
