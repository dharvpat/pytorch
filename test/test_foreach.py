# Owner(s): ["module: mta"]
# ruff: noqa: F841
import itertools
import os
import random
import re
import unittest
import weakref
from contextlib import nullcontext
from numbers import Number

import torch
from torch.testing import make_tensor
from torch.testing._comparison import default_tolerances
from torch.testing._internal.common_cuda import _get_torch_cuda_version, TEST_MULTIGPU
from torch.testing._internal.common_device_type import (
    dtypes,
    instantiate_device_type_tests,
    onlyCUDA,
    OpDTypes,
    ops,
)
from torch.testing._internal.common_dtype import (
    all_types_and_complex_and,
    floating_types,
    floating_types_and,
    integral_types_and,
)
from torch.testing._internal.common_methods_invocations import (
    foreach_binary_op_db,
    foreach_other_op_db,
    foreach_pointwise_op_db,
    foreach_reduce_op_db,
    foreach_unary_op_db,
)
from torch.testing._internal.common_utils import (
    gradcheck,
    parametrize,
    run_tests,
    skipIfRocmVersionLessThan,
    skipIfTorchDynamo,
    TEST_WITH_ROCM,
    TestCase,
)
from torch.testing._internal.triton_utils import requires_cuda_and_triton


_BOOL_SUB_ERR_MSG = "Subtraction, the `-` operator"


class RegularFuncWrapper:
    def __init__(self, func):
        self.func = func

    def __call__(self, inputs, scalars=None, **kwargs):
        if scalars is not None:
            assert len(inputs) == 3
            # We need to distribute each scalar to the regular func and it needs
            # special consideration as it is a keyword only argument to the
            # regular func. (Strangely, it is not a keyword only argument to the
            # foreach func)
            return [
                self.func(*i, value=scalars[idx], **kwargs)
                for idx, i in enumerate(zip(*inputs))
            ]
        if len(inputs) == 2 and isinstance(inputs[1], (Number, torch.Tensor)):
            # binary op with tensorlist and scalar.
            inputs[1] = [inputs[1] for _ in range(len(inputs[0]))]
        return [self.func(*i, **kwargs) for i in zip(*inputs)]


class ForeachFuncWrapper:
    def __init__(self, func):
        self.func = func
        # Some foreach functions don't have in-place implementations.
        self.is_inplace = False if func is None else func.__name__.endswith("_")

    def __call__(self, inputs, is_cuda, expect_fastpath, **kwargs):
        actual = None
        zero_size = kwargs.pop("zero_size", False)
        if (
            is_cuda
            and torch.autograd.kineto_available()
            and torch.profiler.ProfilerActivity.CUDA
            in torch.profiler.supported_activities()
        ):
            with torch.profiler.profile() as p:
                actual = self.func(*inputs, **kwargs)
                # synchronize within the profiler context to make sure events happen before exiting
                torch.cuda.synchronize()
            keys = tuple([e.key for e in p.key_averages()])
            mta_called = any("multi_tensor_apply_kernel" in k for k in keys)
            assert mta_called == (expect_fastpath and (not zero_size)), (
                f"{mta_called=}, {expect_fastpath=}, {zero_size=}, {self.func.__name__=}, {keys=}"
            )
        else:
            actual = self.func(*inputs, **kwargs)
        if self.is_inplace:
            assert id(inputs[0]) == id(actual)
        return actual


class InplaceForeachVersionBumpCheck:
    def __init__(
        self,
        testcase: TestCase,
        tensorlist: "List[torch.Tensor]",  # noqa: F821
    ) -> None:
        self._testcase = testcase
        self._tensorlist = tensorlist
        self._orig_version_counts = [t._version for t in tensorlist]

    def __enter__(self):
        pass

    def __exit__(self, exc_type, exc_value, traceback):
        # note(crcrpar): some methods e.g. `_binary_test` could call the given inplace function multiple times
        self._testcase.assertGreaterEqual(
            [t._version for t in self._tensorlist], self._orig_version_counts
        )


def get_transform_func(num_tensors, dtype, device, is_fastpath):
    def transform(t):
        if not torch.is_tensor(t):
            return t
        if torch.is_tensor(t) and t.ndim == 0:
            return t
        return make_tensor(
            (num_tensors, num_tensors),
            dtype=dtype,
            device=device,
            requires_grad=True,
            noncontiguous=not is_fastpath,
        )

    return transform


# note(crcrpar): `zero_size` is `False` unless (dtype, device) == (torch.float32, "cuda")
# as the pair would go through `multi_tensor_apply_kernel` if inputs are not zero size.
@unittest.mock.patch.dict(os.environ, {"KINETO_LOG_LEVEL": "5"})
class TestForeach(TestCase):
    @property
    def is_cuda(self):
        return self.device_type == "cuda"

    def _get_funcs(self, op):
        return (
            ForeachFuncWrapper(op.method_variant),
            RegularFuncWrapper(op.ref),
            ForeachFuncWrapper(op.inplace_variant),
            RegularFuncWrapper(op.ref_inplace),
        )

    # note(crcrpar): Make sure 0-size tensors are appropriately ignored by `multi_tensor_apply`
    # which is originally reported in https://github.com/pytorch/pytorch/issues/94865.
    # rel:
    #   - https://github.com/pytorch/pytorch/pull/94655
    #   - https://github.com/pytorch/pytorch/issues/100701
    #   - https://github.com/pytorch/pytorch/pull/100811
    @onlyCUDA
    @ops(
        foreach_unary_op_db
        + foreach_binary_op_db
        + foreach_pointwise_op_db
        + foreach_reduce_op_db
        + foreach_other_op_db,
        dtypes=(torch.float32,),
    )
    def test_all_zero_size_tensors_do_not_launch_kernel(self, device, dtype, op):
        wrapped_op, _, inplace_op, _ = self._get_funcs(op)

        for sample in op.sample_zero_size_inputs(device, dtype):
            if op.method_variant is not None:
                wrapped_op(
                    (sample.input, *sample.args),
                    is_cuda=self.is_cuda,
                    expect_fastpath=True,
                    zero_size=True,
                )

            if op.inplace_variant is not None:
                with InplaceForeachVersionBumpCheck(self, sample.input):
                    inplace_op(
                        (sample.input, *sample.args),
                        is_cuda=self.is_cuda,
                        expect_fastpath=True,
                        zero_size=True,
                    )

    @skipIfRocmVersionLessThan((6, 0))
    @ops(
        foreach_unary_op_db
        + foreach_binary_op_db
        + foreach_pointwise_op_db
        + foreach_reduce_op_db
        + foreach_other_op_db,
    )
    @parametrize(
        "noncontiguous,inplace",
        [(False, False), (False, True), (True, False), (True, True)],
        name_fn=lambda x, y: "{}_{}".format(
            "fastpath" if not x else "slowpath", "inplace" if y else "outplace"
        ),
    )
    def test_parity(self, device, dtype, op, noncontiguous, inplace):
        if inplace:
            _, _, func, ref = self._get_funcs(op)
        else:
            func, ref, _, _ = self._get_funcs(op)
        for sample in op.sample_inputs(
            device, dtype, noncontiguous=noncontiguous, allow_higher_dtype_scalars=True
        ):
            ref_kwargs = sample.kwargs
            # div promotes ints to floats, so we cannot go on the fastpath there
            div_slowpath = (
                dtype in integral_types_and(torch.bool) and op.name == "_foreach_div"
            )
            expect_fastpath = not (
                noncontiguous or sample.disable_fastpath or div_slowpath
            )
            ref_input, ctxmgr = sample.input, nullcontext()
            if inplace:
                with torch.no_grad():
                    ref_input = [t.detach().clone() for t in sample.input]
                ctxmgr = InplaceForeachVersionBumpCheck(self, sample.input)
            try:
                with ctxmgr:
                    actual = func(
                        [sample.input, *sample.args],
                        self.is_cuda,
                        expect_fastpath,
                        **sample.kwargs,
                    )
            except Exception as e:
                with self.assertRaises(type(e)):
                    ref([ref_input, *sample.ref_args], **ref_kwargs)
            else:
                expected = ref([ref_input, *sample.ref_args], **ref_kwargs)
                self.assertEqual(expected, actual)

    def _binary_test(
        self,
        dtype,
        op,
        ref,
        inputs,
        is_fastpath,
        is_inplace,
        *,
        alpha,
        scalar_self_arg: bool,
    ):
        ref_inputs = (
            [[t.detach().clone() for t in inputs[0]], inputs[1]]
            if is_inplace
            else inputs
        )
        try:
            with (
                InplaceForeachVersionBumpCheck(self, inputs[0])
                if op.is_inplace
                else nullcontext()
            ):
                actual = op(inputs, self.is_cuda, is_fastpath)
        except RuntimeError as e:
            with self.assertRaisesRegex(type(e), re.escape(str(e).splitlines()[0])):
                if not scalar_self_arg:
                    ref(ref_inputs)
                else:
                    [ref.func(ref_inputs[0], t) for t in ref_inputs[1]]
        else:
            expected = (
                ref(ref_inputs)
                if not scalar_self_arg
                else [ref.func(ref_inputs[0], t) for t in ref_inputs[1]]
            )
            self.assertEqual(actual, expected)
        if alpha is not None and not scalar_self_arg:
            kwargs = {"alpha": alpha}
            ref_inputs = inputs
            try:
                op_kwargs = {}
                op_kwargs.update(kwargs)
                with (
                    InplaceForeachVersionBumpCheck(self, inputs[0])
                    if op.is_inplace
                    else nullcontext()
                ):
                    actual = op(inputs, self.is_cuda, is_fastpath, **op_kwargs)
            except RuntimeError as e:
                with self.assertRaisesRegex(type(e), re.escape(str(e).splitlines()[0])):
                    ref(ref_inputs, **kwargs)
            else:
                expected = ref(ref_inputs, **kwargs)
                if dtype in (torch.float16, torch.bfloat16) and TEST_WITH_ROCM:
                    self.assertEqual(
                        expected, actual, atol=1.0e-3, rtol=default_tolerances(dtype)[0]
                    )
                else:
                    self.assertEqual(expected, actual)

    @ops(filter(lambda op: op.supports_scalar_self_arg, foreach_binary_op_db))
    @parametrize("is_fastpath", (True, False))
    def test_binary_op_with_scalar_self_support(self, device, dtype, op, is_fastpath):
        def clone(arg):
            if isinstance(arg, (list, tuple)):
                return [clone(a) for a in arg]
            if torch.is_tensor(arg):
                return arg.detach().clone().requires_grad_()
            else:
                return arg

        scalar_self_arg_test_complete = False
        for i, sample in enumerate(
            op.sample_inputs(
                device,
                dtype,
                noncontiguous=not is_fastpath,
                allow_higher_dtype_scalars=True,
            )
        ):
            (rhs_arg,) = sample.args
            kwargs = {} or sample.kwargs
            alpha = kwargs.pop("alpha", None)
            wrapped_op, ref, inplace_op, inplace_ref = self._get_funcs(op)
            if isinstance(rhs_arg, Number) and not scalar_self_arg_test_complete:
                scalar_self_arg_test_complete = True
                self._binary_test(
                    dtype,
                    wrapped_op,
                    ref,
                    [rhs_arg, sample.input],
                    is_fastpath,
                    False,
                    alpha=alpha,
                    scalar_self_arg=True,
                )
                if op.supports_autograd and dtype == torch.float32:
                    transformed_sample = sample.transform(
                        get_transform_func(
                            len(sample.input), dtype, device, is_fastpath
                        )
                    )
                    tensors = transformed_sample.input
                    (rhs_arg,) = transformed_sample.args
                    ref_tensors, ref_rhs_arg = clone(tensors), clone(rhs_arg)
                    sum(
                        wrapped_op(
                            [rhs_arg, tensors], is_cuda=False, expect_fastpath=False
                        )
                    ).mean().backward()
                    sum(ref.func(ref_rhs_arg, t) for t in ref_tensors).mean().backward()
                    self.assertEqual(
                        [t.grad for t in tensors], [t.grad for t in ref_tensors]
                    )

    @ops(foreach_pointwise_op_db)
    @parametrize("is_fastpath", (True, False))
    # TODO: Remove skip CUDA 12.6 once resolved: https://github.com/pytorch/pytorch/issues/148681
    @unittest.skipIf(_get_torch_cuda_version() >= (12, 6), "Failure on CUDA 12.6")
    def test_pointwise_op_with_tensor_of_scalarlist_overload(
        self, device, dtype, op, is_fastpath
    ):
        for sample in op.sample_inputs(
            device,
            dtype,
            noncontiguous=not is_fastpath,
            allow_higher_dtype_scalars=True,
        ):
            assert isinstance(sample.args, tuple)
            assert len(sample.args) == 2
            inputs = [sample.input, *sample.args]
            kwargs = sample.kwargs.copy()
            disable_fastpath = sample.disable_fastpath and is_fastpath
            wrapped_op, ref, inplace_op, inplace_ref = self._get_funcs(op)
            scalars = kwargs.pop("scalars", None)

            if is_fastpath and scalars:
                sample = sample.transform(
                    lambda t: t.detach().clone() if torch.is_tensor(t) else t
                )
                inputs = [sample.input, *sample.args]
                tensor_values = torch.tensor(scalars)
                # 1D Tensor of scalars
                for is_inplace, op_, ref_ in (
                    (False, wrapped_op, ref),
                    (True, inplace_op, inplace_ref),
                ):
                    self._pointwise_test(
                        op_,
                        ref_,
                        inputs,
                        is_fastpath and not disable_fastpath,
                        is_inplace,
                        scalars=tensor_values,
                        **kwargs,
                    )
                    self._pointwise_test(
                        op_,
                        ref_,
                        inputs,
                        is_fastpath and not disable_fastpath,
                        is_inplace,
                        scalars=tensor_values[0],
                        custom_values_err="Expected packed scalar Tensor to be of dimension 1. Got 0 instead.",
                        **kwargs,
                    )
                    if self.is_cuda:
                        self._pointwise_test(
                            op_,
                            ref_,
                            inputs,
                            is_fastpath and not disable_fastpath,
                            is_inplace,
                            scalars=tensor_values.cuda(),
                            custom_values_err="Expected scalars to be on CPU, got cuda:0 instead.",
                            **kwargs,
                        )
                    self._pointwise_test(
                        op_,
                        ref_,
                        inputs,
                        is_fastpath and not disable_fastpath,
                        is_inplace,
                        scalars=tensor_values[:2],
                        custom_values_err=f"Expected length of scalars to match input of length {len(scalars)} but got 2 instead.",
                        **kwargs,
                    )
                    self._pointwise_test(
                        op_,
                        ref_,
                        inputs,
                        is_fastpath and not disable_fastpath,
                        is_inplace,
                        scalars=torch.tensor([[0, 1], [2, 3]])[:, 1],
                        custom_values_err="Expected scalars to be contiguous.",
                        **kwargs,
                    )

            # Tests of implicit broadcasting
            N = len(sample.input)
            inputs = [
                [
                    make_tensor(
                        (N, N),
                        device=device,
                        dtype=dtype,
                        noncontiguous=not is_fastpath,
                    )
                    for _ in range(N)
                ],
                [
                    make_tensor(
                        (N - i, 1),
                        device=device,
                        dtype=dtype,
                        noncontiguous=not is_fastpath,
                    )
                    for i in range(N)
                ],
                [
                    make_tensor(
                        (1, N - i),
                        device=device,
                        dtype=dtype,
                        noncontiguous=not is_fastpath,
                    )
                    for i in range(N)
                ],
            ]
            self._pointwise_test(
                wrapped_op,
                ref,
                inputs,
                is_fastpath and disable_fastpath,
                is_inplace=False,
                scalars=scalars,
                **kwargs,
            )
            self._pointwise_test(
                inplace_op,
                inplace_ref,
                inputs,
                is_fastpath and disable_fastpath,
                is_inplace=True,
                scalars=scalars,
                **kwargs,
            )

    def _pointwise_test(
        self,
        op,
        ref,
        inputs,
        is_fastpath,
        is_inplace,
        *,
        scalars=None,
        custom_values_err=None,
        **kwargs,
    ):
        ref_inputs = (
            [[t.detach().clone() for t in inputs[0]], inputs[1], inputs[2]]
            if is_inplace
            else inputs
        )
        try:
            with (
                InplaceForeachVersionBumpCheck(self, inputs[0])
                if is_inplace
                else nullcontext()
            ):
                actual = op(inputs, self.is_cuda, is_fastpath, **kwargs)
        except RuntimeError as e:
            with self.assertRaisesRegex(type(e), re.escape(str(e).splitlines()[0])):
                ref(ref_inputs, **kwargs)
        else:
            expected = ref(ref_inputs, **kwargs)
            self.assertEqual(expected, actual)
        if scalars is not None:
            kwargs = kwargs.copy()
            kwargs["scalars"] = scalars
            try:
                actual = op(inputs, self.is_cuda, is_fastpath, **kwargs)
            except RuntimeError as e:
                # Match with error messages from regular non-foreach reference if no
                # custom error message was provided.
                if custom_values_err is None:
                    with self.assertRaisesRegex(
                        type(e), re.escape(str(e).splitlines()[0])
                    ):
                        ref(ref_inputs, **kwargs)
                else:
                    self.assertEqual(re.escape(str(e)), re.escape(custom_values_err))
            else:
                expected = ref(ref_inputs, **kwargs)
                self.assertEqual(expected, actual)

    @dtypes(*all_types_and_complex_and(torch.half, torch.bfloat16))
    def test_add_scalar_with_empty_list_and_empty_tensor(self, device, dtype):
        # TODO: enable empty list case
        for tensors in [
            [torch.randn([0], device=device, dtype=dtype)],
            [torch.empty_strided((0, 1), (0, 0), dtype=dtype, device=device)],
        ]:
            res = torch._foreach_add(tensors, 1)
            self.assertEqual(res, tensors)

            torch._foreach_add_(tensors, 1)
            self.assertEqual(res, tensors)

            # Regression test for https://github.com/pytorch/pytorch/issues/113156
            torch._foreach_mul_(tensors, 1)

    @onlyCUDA
    @dtypes(torch.float32)
    def test_foreach_check_stride_ignore_dims_of_one(self, device, dtype):
        # default tensor stride is (9, 9, 3, 1).
        tensor = torch.ones((2, 1, 3, 3), device=device, dtype=dtype)
        strided_tensor = torch.ones(
            (2, 1, 3, 3), device=device, dtype=dtype
        ).as_strided((2, 1, 3, 3), (9, 1, 3, 1))
        left_inputs = [tensor, strided_tensor]
        right_inputs = [strided_tensor, tensor]
        compare_result = tensor + strided_tensor
        foreach_add_check_ = ForeachFuncWrapper(torch._foreach_add)
        out = foreach_add_check_(
            (left_inputs, right_inputs), is_cuda=True, expect_fastpath=True
        )
        for res in out:
            self.assertEqual(res, compare_result)

    @ops(
        filter(lambda op: op.supports_out, foreach_binary_op_db),
        dtypes=OpDTypes.supported,
    )
    def test_binary_op_scalar_with_overlapping_tensors(self, device, dtype, op):
        foreach_op, ref = op.method_variant, op.ref
        tensors = [torch.ones(1, 1, device=device, dtype=dtype).expand(2, 1, 3)]

        if ref == torch.sub and dtype == torch.bool:
            with self.assertRaisesRegex(RuntimeError, re.escape(_BOOL_SUB_ERR_MSG)):
                [ref(t, 1) for t in tensors]
            with self.assertRaisesRegex(RuntimeError, re.escape(_BOOL_SUB_ERR_MSG)):
                foreach_op(tensors, 1)
            return

        expected = [ref(t, 1) for t in tensors]
        res = foreach_op(tensors, 1)
        self.assertEqual(res, expected)

    @ops(
        filter(lambda op: op.supports_out, foreach_binary_op_db),
        allowed_dtypes=[torch.float],
    )
    def test_binary_op_scalar_with_different_tensor_dtypes(self, device, dtype, op):
        foreach_op = op.method_variant
        tensors = [
            torch.tensor([1.1], dtype=torch.float, device=device),
            torch.tensor([1], dtype=torch.long, device=device),
        ]
        runtime_error = None
        try:
            foreach_op(tensors, 1)
        except RuntimeError as e:
            runtime_error = e
        self.assertIsNone(runtime_error)

    @skipIfTorchDynamo("Different error msgs, TODO")
    @ops(
        filter(lambda op: op.supports_out, foreach_binary_op_db),
        dtypes=OpDTypes.supported,
    )
    def test_binary_op_list_error_cases(self, device, dtype, op):
        foreach_op, foreach_op_, ref, ref_ = (
            op.method_variant,
            op.inplace_variant,
            op.ref,
            op.ref_inplace,
        )
        tensors1 = []
        tensors2 = []
        ops_to_test = [foreach_op, foreach_op_]

        # Empty lists
        for fop in ops_to_test:
            with self.assertRaisesRegex(
                RuntimeError, "Tensor list must have at least one tensor."
            ):
                fop(tensors1, tensors2)

        # One empty list
        tensors1.append(torch.tensor([1], device=device, dtype=dtype))
        for fop in ops_to_test:
            with self.assertRaisesRegex(
                RuntimeError,
                "Tensor list must have same number of elements as scalar list.",
            ):
                fop(tensors1, tensors2)

        # Lists have different amount of tensors
        tensors2.append(torch.tensor([1], device=device))
        tensors2.append(torch.tensor([1], device=device))
        for fop in ops_to_test:
            with self.assertRaisesRegex(
                RuntimeError,
                "Tensor lists must have the same number of tensors, got 1 and 2",
            ):
                fop(tensors1, tensors2)
            with self.assertRaisesRegex(
                RuntimeError,
                "Tensor lists must have the same number of tensors, got 2 and 1",
            ):
                fop(tensors2, tensors1)

        # Corresponding tensors with different sizes that aren't compatible with broadcast
        # If sizes are different then foreach chooses slow path, thus error messages are expected
        # to be the same as torch regular function.
        tensors1 = [torch.zeros(10, 10, device=device, dtype=dtype) for _ in range(10)]
        tensors2 = [torch.ones(11, 11, device=device, dtype=dtype) for _ in range(10)]

        if dtype == torch.bool and foreach_op == torch._foreach_sub:
            for fop in ops_to_test:
                with self.assertRaisesRegex(RuntimeError, re.escape(_BOOL_SUB_ERR_MSG)):
                    fop(tensors1, tensors2)
            return
        with self.assertRaisesRegex(
            RuntimeError,
            r"The size of tensor a \(10\) must match the size of tensor b \(11\) at non-singleton dimension 1",
        ):
            foreach_op(tensors1, tensors2)
        with self.assertRaisesRegex(
            RuntimeError,
            r"The size of tensor a \(10\) must match the size of tensor b \(11\) at non-singleton dimension 1",
        ):
            foreach_op_(tensors1, tensors2)

        # different devices
        if self.device_type == "cuda" and torch.cuda.device_count() > 1:
            tensor1 = torch.zeros(10, 10, device="cuda:0", dtype=dtype)
            tensor2 = torch.ones(10, 10, device="cuda:1", dtype=dtype)
            with self.assertRaisesRegex(
                RuntimeError, "Expected all tensors to be on the same device"
            ):
                foreach_op([tensor1], [tensor2])
            if (
                dtype in integral_types_and(torch.bool)
                and foreach_op == torch._foreach_div
            ):
                with self.assertRaisesRegex(RuntimeError, "result type"):
                    foreach_op_([tensor1], [tensor2])
            else:
                with self.assertRaisesRegex(
                    RuntimeError, "Expected all tensors to be on the same device"
                ):
                    foreach_op_([tensor1], [tensor2])

    @unittest.skipIf(not torch.cuda.is_available(), "CUDA not found")
    @ops(
        filter(lambda op: op.supports_out, foreach_binary_op_db),
        dtypes=OpDTypes.supported,
    )
    def test_binary_op_list_slow_path(self, device, dtype, op):
        foreach_op, native_op, foreach_op_, native_op_ = self._get_funcs(op)
        # 0-strides
        tensor1 = make_tensor((10, 10), dtype=dtype, device=device)
        tensor2 = make_tensor((1,), device=device, dtype=dtype).expand_as(tensor1)
        inputs = ([tensor1], [tensor2])
        self._binary_test(
            dtype,
            foreach_op,
            native_op,
            inputs,
            is_fastpath=False,
            is_inplace=False,
            alpha=None,
            scalar_self_arg=False,
        )
        self._binary_test(
            dtype,
            foreach_op_,
            native_op_,
            inputs,
            is_fastpath=False,
            is_inplace=True,
            alpha=None,
            scalar_self_arg=False,
        )

        # different strides
        tensor1 = torch.zeros(10, 10, device=device, dtype=dtype)
        tensor2 = torch.ones(10, 10, device=device, dtype=dtype)
        inputs = ([tensor1], [tensor2.t()])
        self._binary_test(
            dtype,
            foreach_op,
            native_op,
            inputs,
            is_fastpath=False,
            is_inplace=False,
            alpha=None,
            scalar_self_arg=False,
        )
        self._binary_test(
            dtype,
            foreach_op_,
            native_op_,
            inputs,
            is_fastpath=False,
            is_inplace=True,
            alpha=None,
            scalar_self_arg=False,
        )

        # non contiguous
        tensor1 = make_tensor(
            (5, 2, 1, 3), device=device, dtype=dtype, noncontiguous=True
        )
        tensor2 = make_tensor(
            (5, 2, 1, 3), device=device, dtype=dtype, noncontiguous=True
        )
        self.assertFalse(tensor1.is_contiguous())
        self.assertFalse(tensor2.is_contiguous())
        inputs = ([tensor1], [tensor2])
        self._binary_test(
            dtype,
            foreach_op,
            native_op,
            inputs,
            is_fastpath=False,
            is_inplace=False,
            alpha=None,
            scalar_self_arg=False,
        )
        self._binary_test(
            dtype,
            foreach_op_,
            native_op_,
            inputs,
            is_fastpath=False,
            is_inplace=True,
            alpha=None,
            scalar_self_arg=False,
        )

        # sliced tensor
        tensor1 = make_tensor((5, 2, 1, 3), device=device, dtype=dtype)
        tensor2 = make_tensor((5, 2, 1, 3 * 7), device=device, dtype=dtype)[
            :, :, :, ::7
        ]
        inputs = ([tensor1], [tensor2])
        self._binary_test(
            dtype,
            foreach_op,
            native_op,
            inputs,
            is_fastpath=False,
            is_inplace=False,
            alpha=None,
            scalar_self_arg=False,
        )
        self._binary_test(
            dtype,
            foreach_op_,
            native_op_,
            inputs,
            is_fastpath=False,
            is_inplace=True,
            alpha=None,
            scalar_self_arg=False,
        )

    @ops(
        filter(lambda op: op.supports_out, foreach_binary_op_db),
        dtypes=floating_types_and(torch.half, torch.bfloat16),
    )
    def test_binary_op_float_inf_nan(self, device, dtype, op):
        inputs = (
            [
                torch.tensor([float("inf")], device=device, dtype=dtype),
                torch.tensor([-float("inf")], device=device, dtype=dtype),
                torch.tensor([float("nan")], device=device, dtype=dtype),
                torch.tensor([float("nan")], device=device, dtype=dtype),
            ],
            [
                torch.tensor([-float("inf")], device=device, dtype=dtype),
                torch.tensor([float("inf")], device=device, dtype=dtype),
                torch.tensor([float("inf")], device=device, dtype=dtype),
                torch.tensor([float("nan")], device=device, dtype=dtype),
            ],
        )
        op, ref, inplace_op, inplace_ref = self._get_funcs(op)
        self._binary_test(
            dtype, op, ref, inputs, True, False, alpha=None, scalar_self_arg=False
        )
        self._binary_test(
            dtype,
            inplace_op,
            inplace_ref,
            inputs,
            True,
            True,
            alpha=None,
            scalar_self_arg=False,
        )

    # note: Below three tests (postfixed with `_tensors_on_different_devices`)
    # checks whether foreach works with lists of tensors on different devices
    # but tensors of the same index are on the same device, e.g., ['cuda', 'cpu].
    @onlyCUDA
    @ops(foreach_unary_op_db)
    def test_unary_op_tensors_on_different_devices(self, device, dtype, op):
        method, ref, inplace_method, ref_inplace = self._get_funcs(op)
        # tensors: ['cuda', 'cpu]
        tensors = next(
            iter(
                op.sample_inputs(
                    device,
                    dtype,
                    num_input_tensors=[2],
                    allow_higher_dtype_scalars=True,
                )
            )
        ).input
        tensors[1] = tensors[1].to("cpu")
        if not op.supports_out:
            try:
                actual = method((tensors,), False, False, zero_size=False)
            except RuntimeError as e:
                with self.assertRaisesRegex(type(e), str(e).splitlines()[0]):
                    ref((tensors,))
            else:
                expected = ref((tensors,))
                self.assertEqual(expected, actual)

        try:
            inplace_method((tensors,), False, False, zero_size=False)
        except RuntimeError as e:
            with self.assertRaisesRegex(type(e), str(e).splitlines()[0]):
                ref_inplace((tensors,))
        else:
            if not op.supports_out:
                self.assertEqual(expected, tensors)
            else:
                self.assertEqual([torch.zeros_like(t) for t in tensors], tensors)

    @onlyCUDA
    @ops(filter(lambda op: op.supports_out, foreach_binary_op_db))
    def test_binary_op_tensors_on_different_devices(self, device, dtype, op):
        _cuda_tensors = next(
            iter(
                op.sample_inputs(
                    device,
                    dtype,
                    num_input_tensors=[2],
                    same_size=True,
                    allow_higher_dtype_scalars=True,
                )
            )
        ).input
        _cpu_tensors = next(
            iter(
                op.sample_inputs(
                    "cpu",
                    dtype,
                    num_input_tensors=[2],
                    same_size=True,
                    allow_higher_dtype_scalars=True,
                )
            )
        ).input
        tensors1, tensors2 = list(zip(_cuda_tensors, _cpu_tensors))

        foreach_op, foreach_op_ = op.method_variant, op.inplace_variant
        native_op, native_op_ = op.ref, op.ref_inplace
        try:
            actual = foreach_op(tensors1, tensors2)
        except RuntimeError as e:
            with self.assertRaisesRegex(type(e), re.escape(str(e).splitlines()[0])):
                [native_op(t1, t2) for t1, t2 in zip(tensors1, tensors2)]
        else:
            expected = [native_op(t1, t2) for t1, t2 in zip(tensors1, tensors2)]
            self.assertEqual(expected, actual)
        try:
            foreach_op_(tensors1, tensors2)
        except RuntimeError as e:
            with self.assertRaisesRegex(type(e), re.escape(str(e).splitlines()[0])):
                [native_op_(t1, t2) for t1, t2 in zip(tensors1, tensors2)]
        else:
            self.assertEqual(actual, tensors1)

    @onlyCUDA
    @ops(foreach_pointwise_op_db, allowed_dtypes=floating_types())
    def test_pointwise_op_tensors_on_different_devices(self, device, dtype, op):
        # tensors1: ['cuda', 'cpu]
        # tensors2: ['cuda', 'cpu]
        # tensors3: ['cuda', 'cpu]
        # first tensorlist is zero-size when float32
        _cuda_tensors = list(
            op.sample_inputs(
                device,
                dtype,
                num_input_tensors=[3],
                same_size=True,
                allow_higher_dtype_scalars=True,
            )
        )[int(dtype == torch.float32)].input
        _cpu_tensors = next(
            iter(
                op.sample_inputs(
                    "cpu",
                    dtype,
                    num_input_tensors=[3],
                    same_size=True,
                    allow_higher_dtype_scalars=True,
                )
            )
        ).input
        tensors1, tensors2, tensors3 = list(zip(_cuda_tensors, _cpu_tensors))

        foreach_op, foreach_op_, native_op = (
            op.method_variant,
            op.inplace_variant,
            op.ref,
        )
        actual = foreach_op(tensors1, tensors2, tensors3)
        expected = [native_op(*_cuda_tensors), native_op(*_cpu_tensors)]
        self.assertEqual(expected, actual)

        # note(mkozuki): Limiting dtypes to FP32&FP64, we can safely run inplace ops.
        foreach_op_(tensors1, tensors2, tensors3)
        self.assertEqual(expected, tensors1)

    # note: BFloat16 has the same number of exponent bits as FP32
    # so if squared L2 norm overflows in BF16, then it also overflows in FP32.
    @onlyCUDA
    @ops(
        [o for o in foreach_reduce_op_db if "norm" in o.name],
        allowed_dtypes=(torch.half, torch.bfloat16),
    )
    def test_foreach_l2_large_value_input(self, device, dtype, op):
        ord, N = 2, 10
        max_value = torch.finfo(dtype).max
        scaler = torch.tensor([max_value]).sqrt().to(device=device, dtype=dtype)
        inputs = (
            [
                t * scaler
                for t in next(
                    iter(
                        op.sample_inputs(
                            device,
                            dtype,
                            requries_grad=True,
                            num_input_tensors=[N],
                            low=1,
                        )
                    )
                ).input
            ][:-1],
        )
        # make sure that the min. of squared L2 norm value per tensor is greater than the max value of `dtype`.
        self.assertTrue(scaler * scaler * N > max_value)
        fn, ref_fn, *_ = self._get_funcs(op)
        actual = fn(
            inputs, is_cuda=True, expect_fastpath=True, ord=ord, zero_size=False
        )
        expect = ref_fn(inputs, ord=ord)

        if dtype == torch.float16:
            # making sure the reference L2 norm values are in the range of FP16.
            self.assertFalse(any(torch.isinf(e) for e in expect))
        else:
            self.assertTrue(
                all(
                    inputs[0][i].numel() == 0 or torch.isinf(e)
                    for i, e in enumerate(expect)
                )
            )
        self.assertEqual(expect, actual, equal_nan=False)

    @onlyCUDA
    @ops(foreach_reduce_op_db, allowed_dtypes=floating_types())
    @parametrize("use_cuda_graph", (False, True))
    @parametrize("w_empty", (False, True))
    def test_big_num_tensors(self, device, dtype, op, use_cuda_graph, w_empty):
        # foreach_max cannot handle empty tensors as max requires an identity
        intersperse_empty_tensors = w_empty and op.name != "_foreach_max"

        N = 600
        indices_with_empty_tensors = (
            set()
            if not intersperse_empty_tensors
            else {200, 300, 301, 400, 401, 402, 404, 598}
        )
        tensorlist = [
            make_tensor((2, 3), dtype=dtype, device=device, noncontiguous=False)
            if i not in indices_with_empty_tensors
            else torch.empty(0, dtype=dtype, device=device)
            for i in range(N)
        ]
        fn, ref_fn, *_ = self._get_funcs(op)

        import math

        if op.name == "_foreach_norm":
            ords = [1, 2]
            if not intersperse_empty_tensors:
                # inf norm over an empty tensor is not defined by vector norm as it expects an identity
                ords.append(math.inf)
        else:
            ords = [None]

        for ord in ords:
            kwargs = {"ord": ord} if ord else {}
            if not use_cuda_graph:
                actual = fn(
                    inputs=[tensorlist],
                    is_cuda=True,
                    expect_fastpath=True,
                    zero_size=False,
                    **kwargs,
                )
            else:
                # When using CUDA graphs and the tensor metadata doesn't fit in
                # the static kernel argument space, multi_tensor_apply creates
                # the launch arguments once, uses cudaUserObject_t to tie its
                # lifetime to the graph, and reuses it throughout replays. This
                # test verifies multi_tensor_apply's behavior in the scenario.
                g = torch.cuda.CUDAGraph()
                with torch.cuda.graph(g):
                    actual = fn.func(tensorlist, **kwargs)
                g.replay()
            expect = ref_fn(inputs=[tensorlist], **kwargs)

            self.assertEqual(expect, actual, equal_nan=True)

    @onlyCUDA
    @ops(foreach_reduce_op_db)
    @parametrize("w_empty", (False, True))
    def test_foreach_reduce_large_input(self, device, dtype, op, w_empty):
        # test inputs larger than kChunkSize (65536) * max_num_blocks (320)
        N = 65536 * 320 * 2
        disable_fastpath = False
        kwargs = {}
        if op.name == "_foreach_norm":
            kwargs["ord"] = 2
            disable_fastpath = dtype not in floating_types_and(
                torch.half, torch.bfloat16
            )

        tensorlist = [
            make_tensor((N,), dtype=dtype, device=device, noncontiguous=False)
        ]
        # foreach_max cannot handle empty tensors as max over empty is undefined
        if w_empty and op.name != "_foreach_max":
            tensorlist += [
                torch.empty(0, dtype=dtype, device=device),
                make_tensor((N,), dtype=dtype, device=device, noncontiguous=False),
            ]
        inputs = (tensorlist,)
        wrapped_op, ref, _, _ = self._get_funcs(op)
        self.assertEqual(
            ref(inputs, **kwargs),
            wrapped_op(
                inputs, self.is_cuda, not disable_fastpath, zero_size=False, **kwargs
            ),
        )

    @onlyCUDA
    @ops(
        foreach_unary_op_db
        + foreach_binary_op_db
        + foreach_pointwise_op_db
        + foreach_other_op_db,
        dtypes=(torch.float,),
    )
    def test_inplace_foreach_leaf_check_and_grad_fn(self, device, dtype, op):
        inplace_op = op.inplace_variant
        if inplace_op is None:
            self.skipTest("no in-place op available")

        sample = next(
            iter(
                op.sample_inputs(
                    dtype=dtype, device=device, num_input_tensors=[2], same_size=True
                )
            )
        )
        sample.input[0].requires_grad_(True)
        with self.assertRaisesRegex(RuntimeError, "a leaf Variable that requires grad"):
            inplace_op(sample.input, *sample.args)
        sample.input[1].requires_grad_(True)
        with self.assertRaisesRegex(RuntimeError, "a leaf Variable that requires grad"):
            inplace_op(sample.input, *sample.args)

        _tensors = [
            t.detach().clone().requires_grad_(i == 0)
            for i, t in enumerate(sample.input)
        ]
        tensors = [t.clone() for t in _tensors]
        inplace_op(tensors, *sample.args)
        self.assertIsNotNone(tensors[0].grad_fn)
        self.assertIsNone(tensors[1].grad_fn)

    @onlyCUDA
    @ops(
        filter(
            lambda op: op.supports_out,
            foreach_unary_op_db
            + foreach_binary_op_db
            + foreach_pointwise_op_db
            + foreach_other_op_db,
        ),
        dtypes=(torch.float,),
    )
    def test_outplace_with_invalid_grads(self, device, dtype, op):
        func, *_ = self._get_funcs(op)
        sample = next(
            iter(
                op.sample_inputs(
                    dtype=dtype,
                    device=device,
                    requires_grad=True,
                    num_input_tensors=[2],
                    same_size=True,
                )
            )
        )
        self.assertTrue(all(t.requires_grad for t in sample.input))
        (out1, out2) = func(
            [sample.input, *sample.args],
            is_cuda=False,
            expect_fastpath=False,
            **sample.kwargs,
        )
        out1.backward(torch.ones_like(out1))
        self.assertIsNotNone(sample.input[0].grad)
        self.assertIsNone(sample.input[1].grad)

    @ops(
        filter(
            lambda op: op.backward_requires_result,
            foreach_unary_op_db
            + foreach_binary_op_db
            + foreach_pointwise_op_db
            + foreach_other_op_db,
        ),
        dtypes=(torch.float32,),
    )
    def test_lifetime_of_grad_fn_when_result_is_saved(self, device, dtype, op):
        def get_ref(func, sample):
            class Foo:
                pass

            out = func(
                (sample.input, *sample.args),
                is_cuda=False,
                expect_fastpath=False,
                **sample.kwargs,
            )
            foo = Foo()
            meta_dict = out[0].grad_fn.metadata
            meta_dict[0] = foo
            ref = weakref.ref(foo)
            return out, ref

        def _test(func, sample):
            out, ref = get_ref(func, sample)
            self.assertIsNotNone(ref())
            del out
            self.assertIsNone(ref())

        func = self._get_funcs(op)[0]
        for sample in op.sample_inputs(
            device, dtype, requires_grad=True, num_input_tensors=[1]
        ):
            for key in ("is_fastpath", "disable_fastpath"):
                if key in sample.kwargs:
                    del sample.kwargs[key]
            # note: `_foreach_pow.Scalar` and `_foreach_pow.ScalarList` don't depend on `result`
            # see: https://github.com/pytorch/pytorch/blob/5403c777/tools/autograd/derivatives.yaml#L3048-L3049
            if op.name == "_foreach_pow":
                if (
                    isinstance(sample.args[0], list)
                    and isinstance(sample.args[0][0], Number)
                ) or (
                    isinstance(sample.args[0], Number)
                    and not isinstance(sample.args[0], float)
                ):
                    continue
                if isinstance(sample.args[0], float):
                    new_args = (sample.input,)
                    sample.input = sample.args[0]
                    sample.args = new_args
            _test(func, sample)

    @unittest.skipIf(not TEST_MULTIGPU, "multi-GPU not supported")
    def test_tensors_grouping(self):
        num_tensors_per_list = 10
        num_devices = torch.cuda.device_count()
        dtypes = (torch.float16, torch.float32, torch.float64)
        list1 = [
            torch.tensor(
                i,
                device=torch.device("cuda", random.randint(0, num_devices - 1)),
                dtype=dtypes[random.randint(0, 2)],
            )
            for i in range(num_tensors_per_list)
        ]
        list2 = [None for _ in list1]
        list3 = [torch.rand_like(t) for t in list1]
        nested_tensorlists = [list1, list2, list3]
        grouped_tensors = torch.utils._foreach_utils._group_tensors_by_device_and_dtype(
            nested_tensorlists, with_indices=True
        )
        num_tensors_seen = 0
        for (device, dtype), ([l1, l2, l3], indices) in grouped_tensors.items():
            for t in itertools.chain(l1, l3):
                self.assertEqual(t.device, device)
                self.assertEqual(t.dtype, dtype)
                num_tensors_seen += 1
            self.assertEqual(len(l1), len(l2))
            self.assertTrue(all(p is None for p in l2))
            for i, index in enumerate(indices):
                self.assertEqual(l1[i], list1[index])
                self.assertEqual(l2[i], list2[index])
                self.assertEqual(l3[i], list3[index])
        self.assertEqual(num_tensors_seen, 2 * num_tensors_per_list)

    @onlyCUDA
    def test_0dim_tensor_overload_cpu_ok(self):
        tensors = [torch.ones((), device="cuda", dtype=torch.float32) for _ in range(2)]
        scalar_cpu_tensor = torch.tensor(4.0, device="cpu")

        # For mul and div, the scalar is allowed to be on CPU too
        actual = torch._foreach_mul(tensors, scalar_cpu_tensor)
        self.assertEqual(actual, [t.mul(scalar_cpu_tensor) for t in tensors])
        actual = torch._foreach_div(tensors, scalar_cpu_tensor)
        self.assertEqual(actual, [t.div(scalar_cpu_tensor) for t in tensors])

    @onlyCUDA
    def test_div_reciprocal(self):
        expect_m, expect_e = torch.frexp(
            torch.div(torch.tensor(0.1, device="cuda"), 10.0)
        )
        actual_m, actual_e = torch.frexp(
            torch._foreach_div([torch.tensor(0.1, device="cuda")], [10.0])[0]
        )
        self.assertEqual(expect_m, actual_m)
        self.assertEqual(expect_e, actual_e)

    @onlyCUDA
    def test_0dim_tensor_overload_exception(self):
        # check exceptions of fast path
        tensors = [
            make_tensor((2, 2), dtype=torch.float, device="cuda") for _ in range(2)
        ]
        with self.assertRaisesRegex(RuntimeError, "scalar tensor expected to be on"):
            torch._foreach_add(tensors, torch.tensor(1.0, device="cpu"), alpha=1.0)

        tensors = [
            make_tensor((2, 2), dtype=torch.float, device=d) for d in ("cpu", "cuda")
        ]
        with self.assertRaisesRegex(
            RuntimeError, "scalar tensor expected to be 0 dim but"
        ):
            torch._foreach_mul(tensors, torch.tensor([1.0, 1.0], device="cuda"))
        with self.assertRaisesRegex(
            RuntimeError, "scalar tensor expected to be 0 dim but"
        ):
            torch._foreach_add(tensors, torch.tensor([1.0, 1.0], device="cuda"))

    @onlyCUDA
    @ops(filter(lambda op: op.name == "_foreach_copy", foreach_binary_op_db))
    def test_foreach_copy_with_multi_device_inputs(self, device, dtype, op):
        foreach_copy_ = op.inplace_variant
        copy_ = op.ref_inplace
        for non_blocking in (False, True):
            for sample in op.sample_inputs(
                device, dtype, noncontiguous=False, allow_higher_dtype_scalars=True
            ):
                with torch.no_grad():
                    ref_input = [t.detach().clone() for t in sample.input]
                foreach_copy_(sample.input, sample.args[0], non_blocking)
                for t, s in zip(ref_input, sample.args[0]):
                    copy_(t, s, non_blocking)
                self.assertEqual(sample.input, ref_input)
                if torch.cuda.device_count() > 1:
                    device = torch.device("cuda", 1)
                    rhs_tensors = [t.to(device) for t in sample.args[0]]
                    foreach_copy_(sample.input, rhs_tensors, non_blocking)
                    for t, s in zip(ref_input, rhs_tensors):
                        copy_(t, s, non_blocking)
                    self.assertEqual(ref_input, sample.input)

    @onlyCUDA
    @ops(filter(lambda op: op.name == "_foreach_copy", foreach_binary_op_db))
    def test_foreach_copy_with_multi_dtypes(self, device, dtype, op):
        # check (a) multi_tensor_apply is called and (b) numerical parity with for-loop and Tensor.copy_
        foreach_copy_ = ForeachFuncWrapper(op.inplace_variant)
        for sample in op.sample_inputs(
            device, dtype, noncontiguous=False, allow_higher_dtype_scalars=True
        ):
            for src_dtype in floating_types_and(torch.half, torch.bfloat16):
                if src_dtype == dtype:
                    continue
                self_tensors = [t.clone() for t in sample.input]
                src_tensors = [t.to(src_dtype) for t in self_tensors]
                out = foreach_copy_(
                    (self_tensors, src_tensors), is_cuda=True, expect_fastpath=True
                )
                ref_out = [
                    torch.empty_like(t).copy_(s)
                    for t, s in zip(self_tensors, src_tensors)
                ]
                for t, ref_t in zip(out, ref_out):
                    self.assertTrue(torch.equal(t, ref_t))

<<<<<<< HEAD
    @requires_cuda
=======
    @onlyCUDA
    @largeTensorTest("40GB", device="cuda")
    def test_foreach_copy_with_multi_dtypes_large_input(self):
        # see https://github.com/pytorch/pytorch/issues/156261
        self_tensor = torch.empty(2**31 + 1, device="cuda", dtype=torch.float32)
        src_tensor = torch.ones(2**31 + 1, device="cuda", dtype=torch.bfloat16)

        torch._foreach_copy_([self_tensor], [src_tensor])
        ref_out = torch.empty_like(self_tensor).copy_(src_tensor)
        self.assertEqual(self_tensor, ref_out)

    @requires_cuda_and_triton
>>>>>>> eaa5d9d3
    @ops(filter(lambda op: op.name == "_foreach_copy", foreach_binary_op_db))
    def test_foreach_copy_with_different_device_inputs(self, device, dtype, op):
        if dtype in (torch.complex128, torch.complex64):
            self.skipTest("Complex dtype not supported")
        # check foreach_copy when self and src tensorList have different device
        foreach_copy = op.method_variant
        copy_ = op.ref_inplace

        def fn(self_tensor, src_tensor, non_blocking):
            return foreach_copy(self_tensor, src_tensor, non_blocking)

        fn = torch.compile(fn)
        for non_blocking in (False,):
            for sample in op.sample_inputs(
                device, dtype, noncontiguous=False, allow_higher_dtype_scalars=True
            ):
                with torch.no_grad():
                    ref_input = [t.detach().clone() for t in sample.input]
                    ref_input_cpu = [t.detach().clone().to("cpu") for t in sample.input]
                    rhs_tensors = [t.detach().clone().to("cpu") for t in sample.args[0]]
                    self_tensors = [t.detach().clone().to("cpu") for t in sample.input]

                output1 = fn(sample.input, rhs_tensors, non_blocking)
                for t, s in zip(ref_input, rhs_tensors):
                    copy_(t, s, non_blocking)
                self.assertEqual(output1, ref_input)

                output2 = fn(self_tensors, sample.args[0], non_blocking)
                for t, s in zip(ref_input_cpu, sample.args[0]):
                    copy_(t, s, non_blocking)
                self.assertEqual(output2, ref_input_cpu)

    # Test reverse-mode & forward-mode AD if supported.
    @onlyCUDA
    @ops(
        foreach_unary_op_db
        + foreach_binary_op_db
        + foreach_pointwise_op_db
        + foreach_reduce_op_db
        + foreach_other_op_db,
        dtypes=OpDTypes.supported,
        allowed_dtypes=(torch.float64, torch.complex128),
    )
    @parametrize(
        "inplace", (False, True), name_fn=lambda x: "inplace" if x else "outplace"
    )
    def test_autodiff(self, device, dtype, op, inplace):
        if (not inplace) and not op.supports_out:
            self.skipTest("out-of-place not implemented")
        if inplace and op.has_no_in_place:
            self.skipTest("in-place not implemented")
        if not (
            op.supports_autograd
            or op.supports_inplace_autograd
            or op.supports_forward_ad
        ):
            self.skipTest("neither reverse mode nor forward mode supported")

        # note(crcrpar): without this, some unary functions fail, unlike inplace and/or complex.
        if (
            (not inplace)
            and dtype == torch.float64
            and op.name
            in (
                "_foreach_acos",
                "_foreach_asin",
                "_foreach_log10",
                "_foreach_log1p",
                "_foreach_log2",
                "_foreach_log",
                "_foreach_pow",
                "_foreach_sqrt",
                "_foreach_rsqrt",
            )
        ):
            value_range = {"low": 0.5, "high": 1.0}
        else:
            value_range = {}
        for sample in op.sample_inputs(
            device,
            dtype,
            requires_grad=True,
            num_input_tensors=[5],
            allow_higher_dtype_scalars=True,
            **value_range,
        ):
            # Skip `_foreach_pow.ScalarAndTensor(Scalar, Tensor[])`
            if op.name == "_foreach_pow" and isinstance(sample.input, Number):
                continue

            func = None
            if inplace:
                # Call `clone` to avoid inplace modifications likewise
                # `torch.testing._internal.common_utils.TestGradients._get_safe_inplace`
                def inplace_func(*tensorlist):
                    kwargs = (
                        {"alpha": sample.kwargs["alpha"]}
                        if "alpha" in sample.kwargs
                        else {}
                    )
                    op.inplace_variant(
                        tuple(t.clone() for t in tensorlist), *sample.args, **kwargs
                    )
                    return tensorlist

                func = inplace_func
            else:

                def outplace_func(*tensorlist):
                    kwargs = (
                        {"alpha": sample.kwargs["alpha"]}
                        if "alpha" in sample.kwargs
                        else {}
                    )
                    return op.method_variant(tensorlist, *sample.args, **kwargs)

                func = outplace_func

            working_sample, err_msg_pattern = check_autodiff_sample(
                op, sample, dtype, inplace
            )

            def call_gradcheck():
                gradcheck(
                    func,
                    sample.input,
                    raise_exception=True,
                    check_forward_ad=op.supports_forward_ad,
                    check_batched_forward_grad=False,
                    check_backward_ad=op.supports_autograd,
                    check_batched_grad=False,
                )

            if not working_sample:
                if not err_msg_pattern:
                    # lhs of float64 and rhs of complex.
                    continue
                with self.assertRaisesRegex(RuntimeError, re.escape(err_msg_pattern)):
                    call_gradcheck()
                continue
            call_gradcheck()

            # Test per-tensor `grad_fn` behavior.
            if inplace and op.supports_inplace_autograd:
                # per-tensor `grad_fn` check.
                hook_buffer = []

                def get_grad_fn_hook(i):
                    def hook(grad_inputs, grad_outputs) -> None:
                        hook_buffer.append(i)

                    return hook

                _inputs = [t.detach().clone().requires_grad_() for t in sample.input]
                inputs = [t.clone() for t in _inputs]
                kwargs = (
                    {"alpha": sample.kwargs["alpha"]}
                    if "alpha" in sample.kwargs
                    else {}
                )
                op.inplace_variant(inputs, *sample.args, **kwargs)

                self.assertEqual(len({t.grad_fn for t in inputs}), len(inputs))

                for i, t in enumerate(inputs):
                    t.grad_fn.register_hook(get_grad_fn_hook(i))

                torch.autograd.grad(
                    inputs[0],
                    inputs=(_inputs[0],),
                    grad_outputs=(torch.rand_like(inputs[0]),),
                    retain_graph=True,
                )
                self.assertEqual(hook_buffer, [0])
                hook_buffer.clear()

                # tensors have different shapes.
                sum_of_cloned_tensors = torch.cat([t.view(-1) for t in inputs]).sum()
                grad_output = torch.rand_like(sum_of_cloned_tensors)
                torch.autograd.grad(
                    sum_of_cloned_tensors,
                    inputs=tuple(_inputs),
                    grad_outputs=(grad_output,),
                    retain_graph=False,
                )
                self.assertEqual(hook_buffer, list(reversed(range(len(inputs)))))


# TODO(crcrpar): Hide this inside torch/testing/_internal.
# would end up adding another layer to `foreach_inputs_sample_func.__call__`
# so that we can use this function as something like the first argument of `filter` function.
# Even after moving this function to testing, I personally think it'd be better to check the error message.
def check_autodiff_sample(op, sample, dtype, is_inplace):
    if op.name == "_foreach_abs" and is_inplace and dtype == torch.complex128:
        return False, "In-place abs is not supported for complex tensors."
    if op.name == "_foreach_sub" and (
        (
            isinstance(sample.args[-1], list)
            and any(isinstance(a, bool) for a in sample.args[-1])
        )
        or isinstance(sample.args[-1], bool)
    ):
        return False, _BOOL_SUB_ERR_MSG
    if op.name == "_foreach_norm" and (not is_inplace):
        return (
            False,
            "Trying to set a forward gradient that has a different size than that of the original Tensor, "
            "this is not supported. Tensor is of size [] while the given forward gradient is of size [1",
        )
    rhs_arg_has_complex_number = sample.args and (
        (
            isinstance(sample.args[-1], list)
            and any(isinstance(a, complex) for a in sample.args[-1])
        )
        or (isinstance(sample.args[-1], complex))
    )
    if rhs_arg_has_complex_number and dtype == torch.float64:
        if op.name == "_foreach_lerp":
            return False, "value cannot be converted to type double without overflow"
        if op.name in (
            "_foreach_clamp_max",
            "_foreach_clamp_min",
            "_foreach_maximum",
            "_foreach_minimum",
        ):
            return False, "clamp is not supported for complex types"
        if op.name == "_foreach_lerp" and is_inplace:
            return False, "value cannot be converted to type double without overflow"
        if not is_inplace:
            return False, ""
        elif op.name in (
            "_foreach_add",
            "_foreach_sub",
            "_foreach_mul",
            "_foreach_div",
            "_foreach_pow",
        ):
            return (
                False,
                "result type ComplexDouble can't be cast to the desired output type Double",
            )
    return True, ""


instantiate_device_type_tests(TestForeach, globals())


if __name__ == "__main__":
    run_tests()<|MERGE_RESOLUTION|>--- conflicted
+++ resolved
@@ -16,6 +16,7 @@
 from torch.testing._internal.common_device_type import (
     dtypes,
     instantiate_device_type_tests,
+    largeTensorTest,
     onlyCUDA,
     OpDTypes,
     ops,
@@ -78,8 +79,13 @@
     def __call__(self, inputs, is_cuda, expect_fastpath, **kwargs):
         actual = None
         zero_size = kwargs.pop("zero_size", False)
+
+        # Skip profiler check for CUDA 12.6, 12.8 as the upgrade makes profiler results flaky
+        # https://github.com/pytorch/pytorch/issues/148681. TODO: ADD IT BACK!!!
+        skip_profiler_check = _get_torch_cuda_version() in [(12, 6), (12, 8)]
         if (
             is_cuda
+            and not skip_profiler_check
             and torch.autograd.kineto_available()
             and torch.profiler.ProfilerActivity.CUDA
             in torch.profiler.supported_activities()
@@ -90,6 +96,7 @@
                 torch.cuda.synchronize()
             keys = tuple([e.key for e in p.key_averages()])
             mta_called = any("multi_tensor_apply_kernel" in k for k in keys)
+
             assert mta_called == (expect_fastpath and (not zero_size)), (
                 f"{mta_called=}, {expect_fastpath=}, {zero_size=}, {self.func.__name__=}, {keys=}"
             )
@@ -358,8 +365,6 @@
 
     @ops(foreach_pointwise_op_db)
     @parametrize("is_fastpath", (True, False))
-    # TODO: Remove skip CUDA 12.6 once resolved: https://github.com/pytorch/pytorch/issues/148681
-    @unittest.skipIf(_get_torch_cuda_version() >= (12, 6), "Failure on CUDA 12.6")
     def test_pointwise_op_with_tensor_of_scalarlist_overload(
         self, device, dtype, op, is_fastpath
     ):
@@ -1340,6 +1345,7 @@
     def test_foreach_copy_with_multi_dtypes(self, device, dtype, op):
         # check (a) multi_tensor_apply is called and (b) numerical parity with for-loop and Tensor.copy_
         foreach_copy_ = ForeachFuncWrapper(op.inplace_variant)
+
         for sample in op.sample_inputs(
             device, dtype, noncontiguous=False, allow_higher_dtype_scalars=True
         ):
@@ -1358,9 +1364,6 @@
                 for t, ref_t in zip(out, ref_out):
                     self.assertTrue(torch.equal(t, ref_t))
 
-<<<<<<< HEAD
-    @requires_cuda
-=======
     @onlyCUDA
     @largeTensorTest("40GB", device="cuda")
     def test_foreach_copy_with_multi_dtypes_large_input(self):
@@ -1373,7 +1376,6 @@
         self.assertEqual(self_tensor, ref_out)
 
     @requires_cuda_and_triton
->>>>>>> eaa5d9d3
     @ops(filter(lambda op: op.name == "_foreach_copy", foreach_binary_op_db))
     def test_foreach_copy_with_different_device_inputs(self, device, dtype, op):
         if dtype in (torch.complex128, torch.complex64):
