# Owner(s): ["module: dynamo"]
# ruff: noqa: F841
import abc
import collections
import collections.abc
import copy
import dataclasses
import dis
import enum
import functools
import gc
import importlib
import itertools
import json
import logging
import math
import operator
import os
import random
import sys
import tempfile
import threading
import traceback
import typing
import unittest
import unittest.mock as mock
import warnings
import weakref
from unittest.mock import patch

import numpy as np

import torch
import torch._dynamo.testing
import torch._inductor.config
import torch._inductor.test_case
import torch.onnx.operators
import torch.utils._pytree as python_pytree
import torch.utils.cpp_extension
from torch import Tensor
from torch._C import FileCheck
from torch._dynamo import allow_in_graph
from torch._dynamo.eval_frame import _debug_get_cache_entry_list
from torch._dynamo.exc import Unsupported
from torch._dynamo.source import ConstantSource, GetItemSource, LocalSource
from torch._dynamo.testing import (
    CompileCounter,
    CompileCounterWithBackend,
    expectedFailureDynamic,
    requiresPy310,
    same,
    skipIfNotPy311,
    unsupported,
)
from torch._dynamo.utils import call_size, counters, ifdynstaticdefault
from torch._dynamo.variables import builder
from torch._inductor.utils import fresh_cache, run_and_get_code
from torch.ao.quantization import MinMaxObserver
from torch.ao.quantization.fake_quantize import FakeQuantize
from torch.ao.quantization.qconfig import QConfig
from torch.ao.quantization.quantize_fx import prepare_qat_fx
from torch.fx.experimental.recording import NotEqualError, replay_shape_env_events
from torch.fx.experimental.symbolic_shapes import (
    _constrain_range_for_size,
    constrain_range,
    constrain_unify,
    ConstraintViolationError,
    expect_true,
    guard_size_oblivious,
    ShapeEnv,
)
from torch.nn import functional as F
from torch.testing import make_tensor
from torch.testing._internal.common_cuda import (
    PLATFORM_SUPPORTS_FLASH_ATTENTION,
    SM80OrLater,
    TEST_CUDA,
    TEST_MULTIGPU,
)
from torch.testing._internal.common_device_type import instantiate_device_type_tests
from torch.testing._internal.common_methods_invocations import (
    sample_inputs_take_along_dim,
)
from torch.testing._internal.common_utils import (
    freeze_rng_state,
    instantiate_parametrized_tests,
    IS_FBCODE,
    parametrize,
    scoped_load_inline,
    set_default_dtype,
    skipIfHpu,
    skipIfNNModuleInlined,
    skipIfWindows,
    subtest,
    TEST_HPU,
    TEST_XPU,
    wrapDeterministicFlagAPITest,
)
from torch.testing._internal.jit_utils import JitTestCase
from torch.testing._internal.logging_utils import logs_to_string


pytree_modules = {
    "python": python_pytree,
}
if python_pytree._cxx_pytree_dynamo_traceable:
    import torch.utils._cxx_pytree as cxx_pytree

    pytree_modules["cxx"] = cxx_pytree
else:
    cxx_pytree = None

parametrize_pytree_module = parametrize(
    "pytree",
    [subtest(module, name=name) for name, module in pytree_modules.items()],
)

MyTuple = collections.namedtuple("MyTuple", ["a", "b", "ab"])
T = typing.TypeVar("T")


# Defined in CPython's Include/object.h
TPFLAGS_MAPPING = 1 << 6

GLOBAL_INT = 1


# Specializes a test to run only if translation validation is set.
def onlyIfTranslationValidation(fn: typing.Callable) -> typing.Callable:
    @functools.wraps(fn)
    def wrapper(*args, **kwargs):
        import torch.fx.experimental.validator

        if torch.fx.experimental.validator.translation_validation_enabled():
            return fn(*args, **kwargs)
        raise unittest.SkipTest(f"only works when TV is True.")

    return wrapper


class MyPickledModule(torch.nn.Module):
    def __init__(self, z):
        super().__init__()
        self.z = z

    def forward(self, x, y):
        return x * x * x + y + self.z


# These are used for test_{cond/map}_with_quantization
default_symmetric_fake_quant = FakeQuantize.with_args(
    observer=MinMaxObserver, qscheme=torch.per_tensor_symmetric, dtype=torch.quint8
)
default_weight_symmetric_fake_quant = FakeQuantize.with_args(
    observer=MinMaxObserver, qscheme=torch.per_tensor_symmetric, dtype=torch.qint8
)
uniform_qconfig_8bit = QConfig(
    activation=default_symmetric_fake_quant,
    weight=default_weight_symmetric_fake_quant.with_args,
)
qconfig_dict = {"object_type": [(torch.nn.Linear, uniform_qconfig_8bit)]}


def closure_adder(val):
    def inner(x):
        return torch.sin(x + val)

    return inner


class UserDefineSetAttr:
    setup = False

    def __setattr__(self, key, value):
        assert torch.compiler.is_dynamo_compiling() or UserDefineSetAttr.setup
        super().__setattr__(f"pfx_{key}", value)

    def __getattr__(self, key, c=1):
        assert torch.compiler.is_dynamo_compiling() or UserDefineSetAttr.setup
        # c is added to force a guard on __defaults__ and checks the source for __getattr__
        if c:
            return self.__dict__[f"pfx_{key}"]
        else:
            return None


class MiscTests(torch._inductor.test_case.TestCase):
    def test_get_cache_entry(self):
        def f(x):
            return x + 1

        torch.compile(f)(torch.randn(5, 5, 5))
        entries = _debug_get_cache_entry_list(f)
        self.assertTrue(len(entries) > 0)

        def g(x):
            return x + 2

        entries = _debug_get_cache_entry_list(g)
        self.assertTrue(len(entries) == 0)

        try:
            _debug_get_cache_entry_list(1)
        except TypeError as e:
            self.assertIn("expected a code object!", str(e))

        # test get cache entry on skipped code object
        def h(x):
            x = x + 1
            torch._dynamo.graph_break()
            return x + 1

        torch.compile(h)(torch.randn(3, 3))

        entries = _debug_get_cache_entry_list(torch._dynamo.graph_break)
        self.assertEqual(len(entries), 0)

    def test_boolarg(self):
        def boolarg(aa, bb, flag):
            if flag:
                return aa - bb
            else:
                return bb - aa

        a = torch.randn(10, 10)
        b = torch.randn(10, 10)
        correct1 = boolarg(a, b, True)
        correct2 = boolarg(a, b, False)
        correct3 = boolarg(a, b, None)
        counter = CompileCounter()
        opt_boolarg = torch._dynamo.optimize_assert(counter)(boolarg)
        val1 = opt_boolarg(a, b, True)
        val2 = opt_boolarg(a, b, False)
        val3 = opt_boolarg(a, b, None)
        val4 = opt_boolarg(a, b, True)
        self.assertTrue(same(val1, correct1))
        self.assertTrue(same(val2, correct2))
        self.assertTrue(same(val3, correct3))
        self.assertTrue(same(val4, correct1))
        self.assertEqual(counter.frame_count, 3)

    @torch._dynamo.config.patch(accumulated_recompile_limit=1)
    def test_dynamo_disabled_in_custom_op_kernels(self):
        counters.clear()

        @torch.library.custom_op("mylib::foo9", mutates_args={})
        def foo(x: torch.Tensor) -> torch.Tensor:
            torch._dynamo.graph_break()
            return x.clone()

        foo.register_fake(torch.clone)

        @torch.compile(backend="eager")
        def f(x):
            return foo._opoverload(x)

        x = torch.randn(2)
        f(x)
        x = torch.randn(3)
        # Recompile hits the cache size limit, which will cause Dynamo to
        # recurse into the frames. The only frame is the implementation
        # of foo. If Dynamo was not turned off correctly, then
        # we'll see a graph break
        f(x)
        self.assertEqual(len(counters["graph_break"]), 0)

        counters.clear()

        called = 0

        # test register_kernel
        @foo.register_kernel("cpu")
        def _(x):
            nonlocal called
            called += 1
            torch._dynamo.graph_break()
            return x.clone()

        f(x)
        self.assertEqual(called, 1)
        self.assertEqual(len(counters["graph_break"]), 0)

        # test torch.library.register_kernel
        counters.clear()
        with torch.library._scoped_library("mylib", "FRAGMENT") as m:
            m.define("foo2(Tensor x) -> Tensor")

            @torch.library.register_fake("mylib::foo2", lib=m)
            def _(x):
                return x.clone()

            @torch.library.register_kernel("mylib::foo2", "cpu", lib=m)
            def _(x):
                torch._dynamo.graph_break()
                return x.clone()

            @torch.compile(backend="eager")
            def g(x):
                return torch.ops.mylib.foo2.default(x)

            x = torch.randn(2)
            g(x)  # compiles
            x = torch.randn(3)
            g(x)  # dynamo falls back on the outermost frame
            self.assertEqual(len(counters["graph_break"]), 0)

    def test_invalid_args_builtin(self):
        @torch.compile(backend="eager")
        def fn(x):
            x = x.sin()
            if isinstance(x, torch.Tensor, invalid=True):
                x = x.sin()
            return x

        with self.assertRaises(TypeError):
            fn(torch.randn(16))

    def test_scalar_device_movement(self):
        if not torch._dynamo.config.assume_static_by_default:
            self.skipTest("Doesn't work with symints")

        def add_fn(a, b, out):
            res = torch.add(a, b, out=out)
            return res

        res = add_fn(2, 3, torch.tensor(0.0))
        add_fn = torch.compile(add_fn, backend="eager", fullgraph=True)
        res_compiled = add_fn(2, 3, torch.tensor(0.0))
        self.assertEqual(res, res_compiled)

    def test_callpacked(self):
        def call_packed(args):
            a, b, c = args
            return a - b * c

        counter = CompileCounter()
        a = torch.randn(10, 10)
        b = torch.randn(10, 10)
        c = torch.randn(10, 10)
        correct = call_packed([a, b, c])
        opt_call_packed = torch._dynamo.optimize_assert(counter)(call_packed)
        val1 = opt_call_packed([a, b, c])
        val2 = opt_call_packed((a, b, c))
        val3 = opt_call_packed([a, b, c])
        val4 = opt_call_packed((a, b, c))
        self.assertTrue(same(val1, correct))
        self.assertTrue(same(val2, correct))
        self.assertTrue(same(val3, correct))
        self.assertTrue(same(val4, correct))
        self.assertEqual(counter.frame_count, 2)

    def test_raises(self):
        def fn(a, b, c, cls):
            x = a + b - c * 10
            raise cls(str(x))

        counter = CompileCounter()
        a = torch.randn(10, 10)
        b = torch.randn(10, 10)
        c = torch.randn(10, 10)
        opt_fn = torch.compile(fn, backend=counter)
        self.assertRaises(AssertionError, lambda: opt_fn(a, b, c, AssertionError))
        self.assertEqual(counter.frame_count, 1)
        self.assertEqual(counter.op_count, 3)

    def test_module_not_callable(self):
        def fn(x):
            return torch.fft(x)

        counter = CompileCounter()
        a = torch.randn(10, 10)
        opt_fn = torch.compile(fn, backend=counter)
        self.assertRaisesRegex(
            TypeError, "'module' object is not callable", lambda: opt_fn(a)
        )

    def test_inplace(self):
        def inplace1(a, b):
            o = torch.empty((10, 10))
            o.copy_(a)
            o -= b
            return o

        torch._dynamo.testing.standard_test(self, inplace1, 2, expected_ops=3)

    def test_inplace_desugaring(self):
        def inplace_on_literals(y):
            x0 = 1
            x0 += y
            x1 = 1
            x1 -= y
            return x0, x1

        torch._dynamo.testing.standard_test(
            self, inplace_on_literals, 1, expected_ops=2
        )

    def test_unpack4(self):
        def unpack4(a, b):
            a = a[:5, :]
            b = b[:5, :]
            x, y = a.size()
            o = torch.empty((x, y))
            o.copy_(a / b)
            return o

        torch._dynamo.testing.standard_test(
            self,
            unpack4,
            2,
            expected_ops=5,
        )

    def test_unpack5(self):
        def unpack5(a, b):
            a = a[:5, :]
            b = b[:5, :]
            x, y = a.shape
            o = torch.empty((x, y))
            o.copy_(a / b)
            return o

        torch._dynamo.testing.standard_test(
            self,
            unpack5,
            2,
            expected_ops=5,
        )

    def test_matmul1(self):
        def matmul_op1(a, b):
            return a @ b

        # TODO(jansel): FX doesn't support this, should add upstream support
        torch._dynamo.testing.standard_test(self, matmul_op1, 2, expected_ops=1)

    def test_int_shape_binops(self):
        def fn(x):
            # Test reversal by putting int arg first.
            y = 15 - x.shape[0]
            y = 4 + y
            y = 5 * y
            y = 2 % y
            y = 3**y
            y = 10 // y
            y = pow(2, y)
            y = 10 / y
            return x + y

        torch._dynamo.testing.standard_test(
            self, fn, 1, expected_ops=1, expected_ops_dynamic=ifdynstaticdefault(1, 9)
        )

    @torch._dynamo.config.patch(only_allow_pt2_compliant_ops=True)
    def test_pt2_compliant_ops_are_allowed(self):
        with torch.library._scoped_library("mylib", "FRAGMENT") as lib:
            torch.library.define(
                "mylib::bar",
                "(Tensor x) -> Tensor",
                lib=lib,
                tags=(torch.Tag.pt2_compliant_tag,),
            )
            torch.library.impl(
                "mylib::bar", "CompositeImplicitAutograd", torch.sin, lib=lib
            )
            assert torch.Tag.pt2_compliant_tag in torch.ops.mylib.bar.default.tags

            def f(x):
                return torch.ops.mylib.bar(x)

            overload = torch.ops.mylib.bar.default

            def g(x):
                return overload(x)

            x = torch.randn(3)

            counts = torch._dynamo.testing.CompileCounter()
            optimized_f = torch.compile(f, backend=counts, fullgraph=True)
            _ = optimized_f(x)

            optimized_g = torch.compile(f, backend=counts, fullgraph=True)
            _ = optimized_g(x)

    @torch._dynamo.config.patch(only_allow_pt2_compliant_ops=True)
    def test_non_pt2_compliant_ops_graph_break(self):
        with torch.library._scoped_library("mylib", "FRAGMENT") as lib:
            torch.library.define("mylib::bar2", "(Tensor x) -> Tensor", lib=lib)
            torch.library.impl(
                "mylib::bar2", "CompositeImplicitAutograd", torch.sin, lib=lib
            )
            assert torch.Tag.pt2_compliant_tag not in torch.ops.mylib.bar2.default.tags

            def f(x):
                return torch.ops.mylib.bar2(x)

            overload = torch.ops.mylib.bar2.default

            def g(x):
                return overload(x)

            x = torch.randn(3)

            counts = torch._dynamo.testing.CompileCounter()
            with self.assertRaisesRegex(
                torch._dynamo.exc.Unsupported, "not PT2 compliant"
            ):
                optimized_f = torch.compile(f, backend=counts, fullgraph=True)
                y = optimized_f(x)

            with self.assertRaisesRegex(
                torch._dynamo.exc.Unsupported, "not PT2 compliant"
            ):
                optimized_g = torch.compile(f, backend=counts, fullgraph=True)
                y = optimized_g(x)

    @torch._dynamo.config.patch(only_allow_pt2_compliant_ops=True)
    def test_pt2_compliant_overload(self):
        with torch.library._scoped_library("mylib", "FRAGMENT") as lib:
            torch.library.define(
                "mylib::bar3.tensor",
                "(Tensor x) -> Tensor",
                tags=torch.Tag.pt2_compliant_tag,
                lib=lib,
            )
            torch.library.define(
                "mylib::bar3.int", "(Tensor x, int dim) -> Tensor", lib=lib
            )

            torch.library.impl(
                "mylib::bar3.tensor",
                "CompositeImplicitAutograd",
                torch.sin,
                lib=lib,
            )
            torch.library.impl(
                "mylib::bar3.int", "CompositeImplicitAutograd", torch.sum, lib=lib
            )

            def f(x):
                return torch.ops.mylib.bar3(x)

            def g(x):
                return torch.ops.mylib.bar3(x, 1)

            def h(x):
                return torch.ops.mylib.bar3(x, x, x)

            x = torch.randn(3)

            counts = torch._dynamo.testing.CompileCounter()
            optimized_f = torch.compile(f, backend=counts, fullgraph=True)
            optimized_g = torch.compile(g, backend=counts, fullgraph=True)
            optimized_h = torch.compile(h, backend=counts, fullgraph=True)

            # No error: the overload is PT2 compliant
            optimized_f(x)

            with self.assertRaisesRegex(
                torch._dynamo.exc.Unsupported, "not PT2 compliant"
            ):
                y = optimized_g(x)

            # graph break on incorrect parsing
            with self.assertRaisesRegex(torch._dynamo.exc.Unsupported, "failed to"):
                y = optimized_h(x)

    def test_user_defined_setattr1(self):
        @torch.compile(backend="eager", fullgraph=True)
        def fn(obj):
            obj.y = obj.x + 1

        obj = UserDefineSetAttr()
        with patch.object(UserDefineSetAttr, "setup", True):
            obj.x = torch.randn(8)
        fn(obj)
        with patch.object(UserDefineSetAttr, "setup", True):
            self.assertEqual(obj.y, obj.x + 1)
        self.assertEqual(obj.__dict__.keys(), {"pfx_x", "pfx_y"})

    def test_user_defined_setattr2(self):
        @torch.compile(backend="eager", fullgraph=True)
        def fn(x):
            obj = UserDefineSetAttr()
            obj.x = x
            obj.y = obj.x + 1
            return obj

        x = torch.randn(8)
        obj = fn(x)
        with patch.object(UserDefineSetAttr, "setup", True):
            self.assertIs(obj.x, x)
            self.assertEqual(obj.y, x + 1)
        self.assertEqual(obj.__dict__.keys(), {"pfx_x", "pfx_y"})

    @torch._dynamo.config.patch(capture_scalar_outputs=True)
    def test_unbacked_repeat_cat(self):
        def f(x, n):
            m = x.item()
            x = torch.empty(x).repeat(n)  # s0*u0
            return torch.cat([x, x], dim=0)

        fn = torch.compile(f, backend="eager", dynamic=True, fullgraph=True)
        fn(torch.tensor([5]), 5)

    def test_tensor_setattr_getset_descriptor(self):
        # Tensor attribute `real` has special getter/setter for complex dtype.
        def f(x):
            x.real = 10
            return x + 1

        opt_f = torch.compile(f, backend="eager", fullgraph=False)
        x = torch.ones(5, dtype=torch.cfloat)

        res = opt_f(x)
        ref = f(x)
        self.assertEqual(res, ref)

    def test_newly_constructed_tensor_attr_mutation(self):
        def f(x):
            y = x + 10
            y.grad = x
            y.foo = 42
            return y

        opt_f = torch.compile(f, backend="eager", fullgraph=True)
        x = torch.ones(5)

        res = opt_f(x)
        ref = f(x)
        self.assertEqual(res, ref)
        self.assertEqual(res.grad, ref.grad)
        self.assertEqual(res.foo, ref.foo)

    def test_closure_recompiles(self):
        cnt = CompileCounter()

        def fn(x, other_fn):
            return other_fn(x + 1) - 1

        opt = torch.compile(fn, backend=cnt, fullgraph=True)

        x = torch.randn(8)
        for f in (
            closure_adder(5),
            closure_adder(5),
            closure_adder(torch.randn(8)),
            closure_adder(torch.randn(8)),
        ):
            self.assertEqual(opt(x, f), fn(x, f))

        self.assertEqual(cnt.frame_count, 2)

    def test_generate_trivial_abstract_impl(self):
        with torch.library._scoped_library("mylib", "FRAGMENT") as lib:
            torch.library.define(
                "mylib::foo",
                "(Tensor x, Tensor[] y, Tensor(a!)? z, SymInt w) -> ()",
                tags=torch.Tag.pt2_compliant_tag,
                lib=lib,
            )

            @torch.library.impl("mylib::foo", "cpu", lib=lib)
            @torch._dynamo.disable
            def foo_impl(x, y, z, w):
                x + y[0] + w
                return

            def f(x, y, z, w):
                return torch.ops.mylib.foo(x, y, z, 2)

            x = torch.randn(3)
            y = (torch.randn(3), torch.randn(3))
            z = torch.randn(3)
            w = torch.randn(3)
            args = (x, y, z, w)

            output = torch.compile(f, backend="eager", fullgraph=True)(*args)
            self.assertEqual(output, None)

    def test_shape_int_inplace_binops(self):
        def fn(x):
            p = x.shape[0]
            p += 2
            p -= 2
            p **= 2
            p /= 2
            p *= 2
            p //= 2
            p %= 2
            return x + p

        torch._dynamo.testing.standard_test(
            self, fn, 1, expected_ops=1, expected_ops_dynamic=ifdynstaticdefault(1, 6)
        )

    def test_int_shape_inplace_binops(self):
        def fn(x):
            p = x.shape[0]
            # Test reversal by putting constant first
            y = 2
            y += p
            y = 2
            y -= p
            y = 2
            y **= p
            y = 2
            y /= p
            y = 2
            y *= p
            y = 2
            y //= p
            y = 2
            y %= p
            return x + y

        torch._dynamo.testing.standard_test(
            self, fn, 1, expected_ops=1, expected_ops_dynamic=ifdynstaticdefault(1, 2)
        )

    def test_int_int_comparisons(self):
        def fn(x):
            if 2 != 2:
                out = 1
            elif 2 < 1:
                out = 1
            elif 1 > 2:
                out = 1
            elif 1 >= 2:
                out = 1
            elif 2 <= 1:
                out = 1
            elif 2 == 2:
                out = 2
            else:
                out = 1
            return x + out

        torch._dynamo.testing.standard_test(self, fn, 1, expected_ops=1)

    def test_shape_int_comparisons(self):
        def fn(x):
            a = x.shape[0]
            # Ensure support for constant on right side
            if a != 10:
                out = 1
            elif a < 2:
                out = 1
            elif a > 12:
                out = 1
            elif a >= 12:
                out = 1
            elif a <= 2:
                out = 1
            elif a == 10:
                out = 2
            else:
                out = 1
            return x + out

        # TODO: Test the guards maybe?
        torch._dynamo.testing.standard_test(self, fn, 1, expected_ops=1)

    def test_int_shape_comparisons(self):
        def fn(x):
            a = x.shape[0]
            # Ensure support for constant on left side
            if 10 != a:
                out = 1
            elif 12 < a:
                out = 1
            elif 2 > a:
                out = 1
            elif 2 >= a:
                out = 1
            elif 12 <= a:
                out = 1
            elif 10 == a:
                out = 2
            else:
                out = 1
            return x + out

        # TODO: Test the guards maybe?
        torch._dynamo.testing.standard_test(self, fn, 1, expected_ops=1)

    def test_param_shape_binops(self):
        class MyModule(torch.nn.Module):
            def __init__(self) -> None:
                super().__init__()
                self.param = torch.nn.Parameter(torch.randn(15))

            def forward(self, x):
                # Test reversal by putting param shape arg first.
                p = self.param.shape[0]
                y = p - x.shape[0]
                y = p + y
                y = p * y
                y = p % y
                y = p**y
                y = p // y
                y = pow(p, y)
                y = p / y
                return x + y

        counts = torch._dynamo.testing.CompileCounter()
        mod = MyModule()
        optimized_mod = torch.compile(mod, backend=counts, fullgraph=True)

        x = torch.randn(3)
        ref = mod(x)
        res = optimized_mod(x)

        self.assertTrue(same(ref, res))
        self.assertEqual(counts.frame_count, 1)

        if torch._dynamo.config.assume_static_by_default:
            self.assertExpectedInline(counts.op_count, """1""")
        else:
            self.assertExpectedInline(counts.op_count, """9""")

    def test_user_defined_binop(self):
        class MyClass:
            def __init__(self, value):
                self.value = value

            def __radd__(self, other):
                return self.value + other

        def fn(x, c):
            y = x.shape[0] + c
            return x + y

        counts = torch._dynamo.testing.CompileCounter()
        opt_fn = torch.compile(fn, backend=counts)

        x = torch.randn(3)
        c = MyClass(4)
        ref = fn(x, c)
        res = opt_fn(x, c)

        self.assertTrue(same(ref, res))
        self.assertEqual(counts.frame_count, 1)
        if torch._dynamo.config.assume_static_by_default:
            self.assertExpectedInline(counts.op_count, """1""")
        else:
            self.assertExpectedInline(counts.op_count, """2""")

    def test_user_defined_iter(self):
        class Mod:
            def __init__(self) -> None:
                self.a = [torch.randn(2, 2), torch.randn(2, 2)]

            def __iter__(self):
                return iter(self.a)

        def f(mod):
            ret = []
            for x in mod:
                ret.append(x + 1)
            return ret

        mod = Mod()
        counts = torch._dynamo.testing.CompileCounter()
        opt_fn = torch.compile(f, backend=counts, fullgraph=True)
        ref = f(mod)
        res = opt_fn(mod)
        res = opt_fn(mod)
        res = opt_fn(mod)
        res = opt_fn(mod)
        self.assertTrue(same(ref, res))
        self.assertEqual(counts.frame_count, 1)

        mod.a.append(torch.randn(2, 2))
        # `for x in mod` is inlined, where iter(m.a) creates a guard on the list length of m.a
        # Mutating length of mod.a causes a re-compilation.
        ref2 = f(mod)
        res2 = opt_fn(mod)
        res2 = opt_fn(mod)
        res2 = opt_fn(mod)
        res2 = opt_fn(mod)
        self.assertTrue(same(ref2, res2))
        self.assertEqual(counts.frame_count, 2)

    def test_compare_shapes_eq(self):
        def compare_shapes(a, b, to_list):
            x = list(a.unsqueeze(-1).shape) if to_list else a.shape
            y = list(b.unsqueeze(-1).shape) if to_list else b.shape
            if x == y:
                return a + 1
            else:
                return a + 2

        # Test both ListVariable and ShapeVariable
        torch._dynamo.testing.standard_test(
            self, lambda a, b: compare_shapes(a, b, to_list=True), 2
        )
        torch._dynamo.testing.standard_test(
            self, lambda a, b: compare_shapes(a, b, to_list=False), 2
        )

    def test_compare_shapes_tuple_eq(self):
        def compare_shapes(a, b):
            x = tuple(a.unsqueeze(-1).shape)
            y = tuple(b.unsqueeze(-1).shape)
            if x == y:
                return a + 1
            else:
                return a + 2

        torch._dynamo.testing.standard_test(self, lambda a, b: compare_shapes(a, b), 2)

    def test_compare_shapes_tuple_neq(self):
        def compare_shapes(a, b):
            x = tuple(a.unsqueeze(-1).shape)
            y = tuple(b.unsqueeze(-1).shape)
            if x != y:
                return a + 1
            else:
                return a + 2

        torch._dynamo.testing.standard_test(self, lambda a, b: compare_shapes(a, b), 2)

    def test_compare_shapes_neq(self):
        def compare_shapes(a, b, to_list):
            x = list(a.unsqueeze(-1).shape) if to_list else a.shape
            y = list(b.unsqueeze(-1).shape) if to_list else b.shape
            if x != y:
                return a + 1
            else:
                return a + 2

        # Test both ListVariable and ShapeVariable
        torch._dynamo.testing.standard_test(
            self, lambda a, b: compare_shapes(a, b, to_list=True), 2
        )
        torch._dynamo.testing.standard_test(
            self, lambda a, b: compare_shapes(a, b, to_list=False), 2
        )

    def test_compare_shapes_with_constant(self):
        def compare_shapes(a):
            x = a.shape
            if x[0] != 3:
                return a * 4
            return a * 3

        guard_failure = None

        def guard_failures(failure):
            nonlocal guard_failure
            guard_failure = failure

        opt_fn = torch._dynamo.optimize(
            "eager", nopython=True, guard_fail_fn=guard_failures
        )(compare_shapes)
        opt_fn(torch.randn([3, 4]))
        opt_fn(torch.randn([4, 3]))
        self.assertIn(
            """tensor 'a' size mismatch at index 0. expected 3, actual 4""",
            guard_failure.reason,
        )

    def test_recompile_message_on_parameter(self):
        def guard_failures(failure):
            self.assertIn("torch._dynamo.config.force_parameter_static_shapes", failure)

        @torch._dynamo.optimize("eager", guard_fail_fn=guard_failures)
        def fn(x):
            return torch.cos(x)

        x1 = torch.nn.Parameter(torch.rand(32, 16))
        x2 = torch.nn.Parameter(torch.rand(8, 4, 3, 3))
        x3 = torch.nn.Parameter(torch.rand(8, 8, 3, 3))
        fn(x1)
        fn(x2)
        fn(x3)

    def test_builtin_abs(self):
        def fn(x, y):
            return abs(x) + abs(y)

        sample = torch.randn(10, 10)
        opt_fn = torch.compile(fn, backend="eager", fullgraph=True)

        for sample in [
            (torch.randn(10, 10), torch.randn(10, 10)),
            (-10, make_tensor(10, dtype=torch.int64, device="cpu")),
            (-0.1, torch.randn(10)),
        ]:
            expect = fn(*sample)
            actual = opt_fn(*sample)
            self.assertEqual(expect, actual)

    def test_builtin_isinstance(self):
        def fn(x):
            t = torch.arange(1, 3)
            a = isinstance(x, torch.Tensor)
            b = isinstance(t, torch.Tensor)
            c = isinstance(x, int)
            d = isinstance(3, int)
            e = isinstance([1, 2, 3], list)
            f = isinstance({"foo": 1, "bar": 2}, dict)
            res = [a, b, c, d, e, f]
            # Can't run yet due to other unimplemented instructions
            # res += [isinstance(torch.nn.LazyLinear(2, 3), torch.nn.Linear)]
            return res

        torch._dynamo.testing.standard_test(self, fn, 1, expected_ops=1)

    def test_os_environ_get(self):
        cnts = torch._dynamo.testing.CompileCounter()

        @torch.compile(backend=cnts, fullgraph=True)
        def fn(x):
            if os.environ.get("OS_ENVIRON_TEST") == "1":
                return x + 1
            else:
                return x - 1

        x = torch.ones(2, 3)
        try:
            original = os.environ.get("OS_ENVIRON_TEST", None)

            os.environ["OS_ENVIRON_TEST"] = "1"
            res1 = fn(x)
            self.assertEqual(res1, x + 1)
            self.assertEqual(cnts.frame_count, 1)
            os.environ["OS_ENVIRON_TEST"] = "0"
            res2 = fn(x)
            self.assertEqual(res2, x - 1)
            # Ensure re-compile if os.environ items updated
            self.assertEqual(cnts.frame_count, 2)
        finally:
            if original is None:
                del os.environ["OS_ENVIRON_TEST"]
            else:
                os.environ["OS_ENVIRON_TEST"] = original

    def test_os_environ_set_graph_break(self):
        cnts = torch._dynamo.testing.CompileCounter()

        @torch.compile(backend=cnts, fullgraph=False)
        def fn(x):
            x = x + 1
            os.environ["OS_ENVIRON_TEST"] = "0"
            return torch.sin(x)

        x = torch.ones(2, 3)
        try:
            original = os.environ.get("OS_ENVIRON_TEST", None)

            os.environ["OS_ENVIRON_TEST"] = "1"
            res1 = fn(x)
            self.assertEqual(res1, torch.sin(x + 1))
            self.assertEqual(os.environ["OS_ENVIRON_TEST"], "0")
            # Ensure we graph break on os.environ.__setitem__
            self.assertEqual(cnts.frame_count, 2)
        finally:
            if original is None:
                del os.environ["OS_ENVIRON_TEST"]
            else:
                os.environ["OS_ENVIRON_TEST"] = original

    def test_sys_modules(self):
        def fn(x, y):
            mod_a = sys.modules.get("aaaaaaaa")
            assert mod_a is None
            assert "bbbbbbbb" not in sys.modules

            assert "operator" in sys.modules
            operator = sys.modules["operator"]
            builtins = sys.modules.get("builtins")
            operator2 = sys.modules.get("cccccccc", operator)

            return operator.add(x, y), operator2.neg(builtins.abs(x))

        torch._dynamo.testing.standard_test(self, fn, 2, expected_ops=3)

        x = torch.randn(10, 10)
        _, guards = torch._dynamo.export(fn, x, x)
        guard_code = []
        for guard in guards:
            if guard.code_list:
                guard_code += guard.code_list

        # Filter out id-matches that won't reproduce run to run
        guard_code = filter(
            lambda line: "id" not in line and "lookup_backend" not in line,
            sorted(guard_code),
        )
        guard_code_str = "\n".join(guard_code)

        for line in """\
2 <= L['x'].size()[0]
L['x'] is L['y']
L['x'].ndimension() == 2
L['x'].requires_grad == False
L['x'].size()[1] == L['x'].size()[0]
L['x'].storage_offset() == 0
___dict_contains('operator', G['sys'].modules)
___dict_contains('operator', G['sys'].modules)
hasattr(L['x'], '_dynamo_dynamic_indices') == False
not ___dict_contains('aaaaaaaa', G['sys'].modules)
not ___dict_contains('bbbbbbbb', G['sys'].modules)
not ___dict_contains('cccccccc', G['sys'].modules)
str(L['x'].device) == 'cpu'
str(L['x'].dtype) == 'torch.float32'
utils_device.CURRENT_DEVICE == None""".split("\n"):
            self.assertIn(
                line,
                guard_code_str,
            )

    def test_fold(self):
        def fn(a):
            return a + math.sqrt(63)

        torch._dynamo.testing.standard_test(self, fn, 1, expected_ops=1)

    def test_getattr_dict(self):
        def fn(x):
            from torch.masked.maskedtensor._ops_refs import _MASKEDTENSOR_FUNCTION_TABLE

            return x * len(_MASKEDTENSOR_FUNCTION_TABLE)

        i = torch.randn(5)
        r1 = fn(i)
        opt_fn = torch.compile(fn, backend="eager", fullgraph=True)
        r2 = opt_fn(i)
        self.assertEqual(r1, r2)

    def test_tensor_hasattr(self):
        @torch.compile(fullgraph=True)
        def fn(x):
            if hasattr(x, "test"):
                return x + 2
            else:
                return x + 1

        self.assertEqual(torch.ones(2, 2) + 1, fn(torch.ones(2, 2)))

        inp = torch.ones(2, 2)
        inp.test = None
        self.assertEqual(torch.ones(2, 2) + 2, fn(inp))

    def test_mro_type_tensor_no_source(self):
        @torch.compile(fullgraph=True)
        def fn(x):
            z = []
            input_type = type(torch.ones(2, 2))
            for cls in input_type.__mro__:
                z.append(cls.__name__)

            return x, input_type, z

        inp = torch.ones(2, 2)
        fn(inp)

    def test_tensor_dynamic_method(self):
        def add_one(x):
            return x + 1

        t = torch.nn.Parameter(torch.ones(1))
        t.add_one = add_one

        @torch.compile(fullgraph=True)
        def fn(x):
            return t.add_one(t) + x

        result = fn(torch.ones(1))
        self.assertEqual(torch.ones(1) + 2, result)

    def test_shape_unpack(self):
        def fn(x):
            a, b = x.size()
            return x * b

        i = torch.randn(5, 10)
        r1 = fn(i)
        opt_fn = torch.compile(fn, backend="eager")
        r2 = opt_fn(i)
        self.assertTrue(same(r1, r2))

    def test_typing_dict(self):
        def fn(d):
            return d[T]

        d = {T: torch.randn(3)}
        r1 = fn(d)
        opt_fn = torch.compile(fn, backend="eager", fullgraph=True)
        r2 = opt_fn(d)
        self.assertEqual(r1, r2)

    def test_tensor_iter(self):
        def fn(x):
            for y in x:
                y.add_(1.0)
            return y

        torch._dynamo.testing.standard_test(
            self,
            fn,
            1,
            expected_ops=20,
        )

    def test_empty_list(self):
        def fn(x, ll):
            if len(ll) == 0 and not ll and ll is not None:
                return x + 1

        i = torch.randn(5, 10)
        r1 = fn(i, [])
        opt_fn = torch.compile(fn, backend="eager")
        r2 = opt_fn(i, [])
        r3 = opt_fn(i, ())
        self.assertTrue(same(r1, r2))
        self.assertTrue(same(r1, r3))

    def test_min_max_over_iterable(self):
        def get_test_fn(func):
            def _fn(a, b, func=func):
                # try all of list, iterator, tuple, vararg.
                lst = [a.shape[0] + 1, 8, a.shape[0]]
                x = func(lst)
                y = func(iter(lst))
                z = func(tuple(lst))
                w = func(*lst)
                return a + (x + y + z + w)

            return _fn

        torch._dynamo.testing.standard_test(
            self,
            get_test_fn(func=min),
            2,
            expected_ops=1,
            expected_ops_dynamic=ifdynstaticdefault(1, 7),
        )
        torch._dynamo.testing.standard_test(
            self,
            get_test_fn(func=max),
            2,
            expected_ops=1,
            expected_ops_dynamic=ifdynstaticdefault(1, 7),
        )

    @torch._dynamo.config.patch(capture_scalar_outputs=True)
    def test_bound_shape_checks(self):
        def f1(x, y):
            b = x.item()
            torch._check_is_size(b)
            torch._check(b < y.shape[0])
            return y[:b]

        fn1 = torch.compile(f1, fullgraph=True, backend="eager")
        fn1(torch.tensor(4), torch.ones(10))

        def f2(x, index):
            idx = index.item()
            torch._check(idx >= 0)
            torch._check(idx < x.size(0))
            return x[idx]

        A = torch.tensor([[1, 2, 3], [4, 5, 6], [7, 8, 9]])
        index = torch.tensor(1, dtype=torch.int64)
        fn2 = torch.compile(f2, fullgraph=True, backend="eager")
        fn2(A, index)

    @torch._dynamo.config.patch(capture_scalar_outputs=True)
    def test_arange_length_with_float32_dtype(self):
        @torch.compile(fullgraph=True)
        def f(x):
            y = x.item()
            torch._check_is_size(y)
            r = torch.arange(y, dtype=torch.float32)

            if r.size(0) == y:
                return r + 1

            return r

        x = torch.tensor([300])
        r = f(x)

    @torch._dynamo.config.patch(capture_scalar_outputs=True)
    def test_torch_check(self):
        cnts = torch._dynamo.testing.CompileCounter()

        @torch.compile(backend=cnts, fullgraph=True)
        def f(x):
            y = x.item()
            torch._check(y >= 0)
            return torch.arange(0, y)

        f(torch.tensor([3]))
        f(torch.tensor([4]))
        self.assertEqual(cnts.frame_count, 1)

    @torch._dynamo.config.patch(capture_scalar_outputs=True)
    def test_torch_check_symbolic_shape_rel(self):
        cnts = torch._dynamo.testing.CompileCounter()

        @torch.compile(backend=cnts, fullgraph=True)
        def f(x):
            y = x.item()
            torch._check(x.shape[0] == 1)
            torch._check(x.shape[0] != 2)
            torch._check(x.shape[0] >= 0)
            torch._check(x.shape[0] > 0)
            torch._check(x.shape[0] < 4)
            torch._check(x.shape[0] <= 3)
            return torch.arange(0, y)

        f(torch.tensor([3]))
        f(torch.tensor([4]))
        self.assertEqual(cnts.frame_count, 1)

    @torch._dynamo.config.patch(capture_scalar_outputs=True)
    # Translation validation changes the exception type, don't run with it
    @torch.fx.experimental._config.patch(translation_validation=False)
    def test_torch_check_is_size(self):
        cnts = torch._dynamo.testing.CompileCounter()

        @torch.compile(backend=cnts, fullgraph=True)
        def f(x):
            y = x.item()
            torch._check_is_size(y)
            # Cannot conditional on unbacked SymInt
            if y == 0:
                assert False
            else:
                return torch.arange(0, y)

        self.assertRaises(torch._dynamo.exc.UserError, lambda: f(torch.tensor([3])))

    def test_assert(self):
        @torch.compile
        def fn1(x):
            assert x.shape != x.shape

        with self.assertRaises(AssertionError):
            a = torch.randn(10)
            fn1(a)

        def fn2(x):
            assert x.shape == x.shape
            return x.abs()

        torch._dynamo.testing.standard_test(self, fn=fn2, nargs=1, expected_ops=1)

    # When we unspecialize float, we wobble this test by changing
    # the op count since previously we would just specialize and constant
    # fold floats into the graph, whereas when we unspecialize we will have
    # ops for item, add, and all other tensorified operations. Since this
    # test really isn't testing that, we purposely specialize floats here.
    @torch._dynamo.config.patch(specialize_float=True)
    def test_config_obj(self):
        class Cfg:
            def __init__(self) -> None:
                self.val = 0.5
                self.count = 3

        def fn(x, cfg):
            for i in range(cfg.count):
                x = x + cfg.val
            return x

        cfg1 = Cfg()
        cfg1.val = 1.0
        cfg2 = Cfg()
        v = torch.zeros(1)
        cnts = torch._dynamo.testing.CompileCounter()
        opt_fn = torch.compile(fn, backend=cnts)
        v = opt_fn(v, cfg1)  # 3
        v = opt_fn(v, cfg2)  # 4.5
        cfg2.count = 1
        v = opt_fn(v, cfg2)  # 5
        cfg2.val = 2.0
        v = opt_fn(v, cfg2)  # 7
        self.assertEqual(v[0], 7)
        self.assertEqual(cnts.op_count, 8)

    def test_config_getattr_default(self):
        class Cfg:
            def __init__(self) -> None:
                self.val = 0.5
                self.count = 10

        def fn(x, cfg):
            if getattr(cfg, "just_add_7", False):
                return x + 7
            for i in range(cfg.count):
                x = x + cfg.val
            return x

        cfg1 = Cfg()
        v = torch.zeros(1)
        cnts = torch._dynamo.testing.CompileCounter()
        opt_fn = torch.compile(fn, backend=cnts)
        self.assertEqual(opt_fn(v, cfg1)[0], 5)
        self.assertEqual(opt_fn(v, cfg1)[0], 5)
        cfg1.just_add_7 = True
        self.assertEqual(opt_fn(v, cfg1)[0], 7)
        self.assertEqual(opt_fn(v, cfg1)[0], 7)
        cfg1.just_add_7 = False
        self.assertEqual(opt_fn(v, cfg1)[0], 5)
        self.assertEqual(opt_fn(v, cfg1)[0], 5)
        self.assertEqual(cnts.frame_count, 3)

    def test_size_input(self):
        def fn(x, s):
            a, b = s
            return x + (a - b)

        v = torch.zeros(10, 20)
        cnts = torch._dynamo.testing.CompileCounter()
        opt_fn = torch.compile(fn, backend=cnts)
        self.assertEqual(opt_fn(v, v.size())[0, 0], -10)
        self.assertEqual(opt_fn(v, (10, 20))[0, 0], -10)
        self.assertEqual(opt_fn(v, [10, 20])[0, 0], -10)
        # One recompile per differing input type
        self.assertEqual(cnts.frame_count, 3)

    def test_cell_output1(self):
        out = None

        def fn(a, b):
            nonlocal out
            out = a + b * 10

        v = torch.Tensor([100])
        cnts = torch._dynamo.testing.CompileCounter()
        opt_fn = torch.compile(fn, backend=cnts)
        self.assertIsNone(opt_fn(v, v))
        self.assertEqual(out[0], 1100)
        self.assertEqual(cnts.op_count, 2)

    def test_cell_output2(self):
        out = None

        def fn(a, b):
            nonlocal out
            c = unsupported(a, b)
            out = a + b * 10 + c

        v = torch.Tensor([100])
        cnts = torch._dynamo.testing.CompileCounter()
        opt_fn = torch.compile(fn, backend=cnts)
        self.assertIsNone(opt_fn(v, v))
        self.assertEqual(out[0], 1200)
        self.assertEqual(cnts.op_count, 3)

    def test_return_nested_function(self):
        out = None

        def fn(a, b):
            nonlocal out
            c = a + b
            d = a + 1.0

            def fn2(f: int = 7, g: float = 9.0):
                nonlocal out
                out = a + b * 10
                return c * f - d * g

            return fn2

        v1 = torch.Tensor([100])
        v2 = torch.Tensor([200])
        cnts = torch._dynamo.testing.CompileCounter()
        opt_fn = torch.compile(fn, backend=cnts)
        opt_fn_ret = torch.compile(opt_fn(v1, v2), backend=cnts)
        self.assertEqual(opt_fn_ret(1.5)[0], -459)
        self.assertEqual(out[0], 2100)
        self.assertEqual(cnts.frame_count, 2)
        self.assertEqual(cnts.op_count, 7)

    def test_tensor_dict1(self):
        def fn(inputs):
            return inputs["a"] - inputs["b"] * 1.5

        v1 = torch.Tensor([100])
        v2 = torch.Tensor([200])
        cnts = torch._dynamo.testing.CompileCounter()
        opt_fn = torch.compile(fn, backend=cnts, fullgraph=True)
        self.assertEqual(opt_fn({"a": v1, "b": v2})[0], -200)
        self.assertEqual(cnts.frame_count, 1)
        self.assertEqual(cnts.op_count, 2)

    def test_tensor_dict3(self):
        def fn(inputs_a, inputs_b):
            total = torch.zeros(1)
            input_keys = inputs_a.keys() | inputs_b.keys()
            for k in input_keys:
                if k in inputs_a:
                    total += inputs_a[k]
                if k in inputs_b:
                    total += inputs_b[k]
            return total

        v1 = torch.Tensor([100])
        v2 = torch.Tensor([200])
        cnts = torch._dynamo.testing.CompileCounter()
        opt_fn = torch.compile(fn, backend=cnts, fullgraph=True)
        self.assertEqual(
            opt_fn({"a": v1, "b": v2}, {"b": v1, "c": v2}),
            fn({"a": v1, "b": v2}, {"b": v1, "c": v2}),
        )
        self.assertEqual(cnts.frame_count, 1)
        self.assertEqual(cnts.op_count, 5)

    def test_tensor_dict2(self):
        def fn1(inputs):
            total = torch.zeros(1)
            for k, v in inputs.items():
                total += v
            return total

        def fn2(inputs):
            total = torch.zeros(1)
            for v in inputs.values():
                total += v
            return total

        def fn3(inputs):
            total = torch.zeros(1)
            for k in inputs.keys():
                total += inputs[k]
            return total

        v1 = torch.Tensor([100])
        v2 = torch.Tensor([200])
        cnts = torch._dynamo.testing.CompileCounter()
        opt_fn1 = torch.compile(fn1, backend=cnts, fullgraph=True)
        opt_fn2 = torch.compile(fn2, backend=cnts, fullgraph=True)
        opt_fn3 = torch.compile(fn3, backend=cnts, fullgraph=True)
        self.assertEqual(opt_fn1({"a": v1, "b": v2})[0], 300)
        self.assertEqual(opt_fn2({"a": v1, "b": v2})[0], 300)
        self.assertEqual(opt_fn3({"a": v1, "b": v2})[0], 300)
        self.assertEqual(cnts.frame_count, 3)
        self.assertEqual(cnts.op_count, 9)

    @patch.object(torch._dynamo.config, "capture_scalar_outputs", True)
    def test_user_code_statically_known(self):
        from torch.fx.experimental.symbolic_shapes import (
            has_static_value,
            statically_known_true,
        )

        @torch.compile(fullgraph=True, backend="eager")
        def f(x):
            # At this point, this isn't statically known, only the hint says so.
            if statically_known_true(x.shape[0] > 9):
                raise Exception()
            torch._check(x.shape[0] >= 10)
            # But now it is.
            return statically_known_true(x.shape[0] > 9), has_static_value(x.shape[0])

        x = torch.zeros(10)
        torch._dynamo.mark_dynamic(x, 0)
        self.assertEqual(f(x), (True, False))

        @torch.compile(fullgraph=True, dynamic=True, backend="eager")
        def g(x, y):
            n = x.item()
            torch._check(n == 3)
            return has_static_value(4.0), has_static_value(n)

        out = g(torch.tensor([3]), torch.zeros(1))
        self.assertEqual(out, (True, True))

    def test_dictcomp(self):
        def fn1(inputs):
            return {k: v + 1 for k, v in inputs.items()}

        v1 = torch.Tensor([100])
        v2 = torch.Tensor([200])
        cnts = torch._dynamo.testing.CompileCounter()
        opt_fn1 = torch.compile(fn1, backend=cnts)
        self.assertEqual(opt_fn1({"a": v1, "b": v2})["a"], 101)
        self.assertEqual(opt_fn1({"a": v1, "b": v2})["b"], 201)
        self.assertEqual(cnts.frame_count, 1)
        self.assertEqual(cnts.op_count, 2)

    def test_listcomp(self):
        def fn2(inputs):
            return torch.sum(torch.cat([v + 1 for k, v in inputs.items()], 0))

        v1 = torch.Tensor([100])
        v2 = torch.Tensor([200])
        cnts = torch._dynamo.testing.CompileCounter()
        opt_fn2 = torch.compile(fn2, backend=cnts)
        self.assertEqual(opt_fn2({"a": v1, "b": v2}), 302)
        self.assertEqual(cnts.frame_count, 1)
        self.assertEqual(cnts.op_count, 4)

    def test_is_floating_point(self):
        def fn(a, b):
            x = a + 1.0
            if torch.is_floating_point(b):
                x = x + b
            return x + 2.0

        return torch._dynamo.testing.standard_test(self, fn=fn, nargs=2, expected_ops=3)

    def test_is_floating_point2(self):
        def fn(a, b):
            x = a + 1.0
            if b.is_floating_point():
                x = x + b
            return x + 2.0

        return torch._dynamo.testing.standard_test(self, fn=fn, nargs=2, expected_ops=3)

    def test_is_tensor(self):
        def fn(a, b):
            x = a + 1.0
            if torch.is_tensor(b):
                x = x + b
            return x + 2.0

        return torch._dynamo.testing.standard_test(self, fn=fn, nargs=2, expected_ops=3)

    def test_is_tensor2(self):
        def fn(x):
            if torch.is_tensor(x):
                return x + 1
            else:
                return torch.ones([2, 3])

        x1 = {"input": torch.rand(2, 3)}
        x2 = torch.rand(2, 3)
        ref1 = fn(x1)
        ref2 = fn(x2)
        opt_fn = torch.compile(fn, backend="eager")
        res1 = opt_fn(x1)
        res2 = opt_fn(x2)
        self.assertEqual(ref1, res1)
        self.assertEqual(ref2, res2)

    def test_numel(self):
        def fn(a):
            return (a + a.numel() + torch.numel(a), a + a.nelement())

        return torch._dynamo.testing.standard_test(
            self,
            fn=fn,
            nargs=1,
            expected_ops=3,
            expected_ops_dynamic=ifdynstaticdefault(3, 4),
        )

    def test_pair(self):
        def fn(a):
            return (
                torch.zeros(torch.nn.modules.utils._pair(a.size()))
                + a
                + torch.ones(torch.nn.modules.utils._ntuple(3)(3)).sum()
            )

        return torch._dynamo.testing.standard_test(
            self,
            fn=fn,
            nargs=1,
            expected_ops=5,
            expected_ops_dynamic=5,
        )

    @patch.object(torch._dynamo.config, "capture_scalar_outputs", True)
    def test_tensor_item_capture(self):
        def fn(a, b):
            return (a + b).sum().item()

        v1 = torch.randn((10, 10))
        v2 = torch.randn((10, 10))
        correct = fn(v1, v2)
        cnts = torch._dynamo.testing.CompileCounter()
        opt_fn = torch.compile(fn, backend=cnts)
        self.assertEqual(opt_fn(v1, v2), correct)
        self.assertEqual(cnts.frame_count, 1)
        self.assertEqual(cnts.op_count, 4)

    @patch.object(torch._dynamo.config, "capture_scalar_outputs", False)
    def test_tensor_item_no_capture(self):
        def fn(a, b):
            return (a + b).sum().item()

        v1 = torch.randn((10, 10))
        v2 = torch.randn((10, 10))
        correct = fn(v1, v2)
        cnts = torch._dynamo.testing.CompileCounter()
        opt_fn = torch.compile(fn, backend=cnts)
        self.assertEqual(opt_fn(v1, v2), correct)
        self.assertEqual(cnts.frame_count, 1)
        self.assertEqual(cnts.op_count, 2)

    def test_namedtuple1(self):
        def fn(a, b):
            tmp = MyTuple(a, b, a + b)
            return MyTuple(tmp.a, tmp[1], tmp.ab + b)

        v1 = torch.Tensor([10])
        v2 = torch.Tensor([20])
        cnts = torch._dynamo.testing.CompileCounter()
        opt_fn = torch.compile(fn, backend=cnts)
        self.assertEqual(opt_fn(v1, v2).ab, 50)
        self.assertEqual(cnts.frame_count, 1)
        self.assertEqual(cnts.op_count, 2)

    def test_namedtuple2(self):
        def fn(packed):
            a, b, c = packed
            if hasattr(packed, "b"):
                b = packed.b + 1
            c = packed[2]
            return a + b + c

        v1 = torch.Tensor([1])
        v2 = torch.Tensor([2])
        v3 = torch.Tensor([3])
        cnts = torch._dynamo.testing.CompileCounter()
        opt_fn = torch.compile(fn, backend=cnts)
        self.assertEqual(opt_fn(MyTuple(v1, v2, v3))[0], 7)
        self.assertEqual(cnts.frame_count, 1)
        self.assertEqual(cnts.op_count, 3)

    def test_namedtuple3(self):
        def fn(x, packed):
            if isinstance(packed, MyTuple):
                return x + 1
            else:
                return x - 1

        x = torch.rand([2, 3])
        packed = MyTuple(1, 2, 3)
        ref = fn(x, packed)
        opt_fn = torch.compile(fn, backend="eager")
        res = opt_fn(x, packed)
        self.assertTrue(same(ref, res))

    def test_namedtuple_with_custom_getitem(self):
        @torch.compile(fullgraph=True, backend="eager")
        def f(my_tuple):
            return my_tuple.a + 1

        class MyTuple(typing.NamedTuple):
            a: torch.Tensor
            b: torch.Tensor

            def __getitem__(self, index):
                return MyTuple(a[index], b[index])

        a = torch.randn(2)
        b = torch.randn(2)

        out = f(MyTuple(a, b))
        self.assertTrue(same(a + 1, out))

        # Test guard evaluation in the second call
        out = f(MyTuple(a, b))
        self.assertTrue(same(a + 1, out))

    def test_structseq1(self):
        def fn(x, y):
            return torch.return_types.max((x, y))

        x = torch.randn(3, 2)
        y = torch.randn(2, 4)
        expected = fn(x, y)
        fn_opt = torch.compile(fullgraph=True)(fn)
        actual = fn_opt(x, y)

        self.assertEqual(actual, expected)

    def test_structseq2(self):
        def fn(x, y):
            return tuple(torch.return_types.qr((2 * x, y - 1)))

        x = torch.randn(3, 2)
        y = torch.randn(2, 4)
        expected = fn(x, y)
        fn_opt = torch.compile(fullgraph=True)(fn)
        actual = fn_opt(x, y)

        self.assertEqual(actual, expected)

    def test_range_input(self):
        def fn(a, rng):
            x = a
            for i in rng:
                x = x + i
            return x

        def fn1(a):
            return fn(a, rng=range(3))

        return torch._dynamo.testing.standard_test(
            self, fn=fn1, nargs=1, expected_ops=3
        )

    def test_range_with_shape(self):
        def fn(a):
            for i in range(1, a.shape[0]):
                a += 1
            return a

        return torch._dynamo.testing.standard_test(
            self,
            fn=fn,
            nargs=1,
            expected_ops=9,
        )

    def test_range_iter_guards(self):
        @torch.compile()
        def func():
            @torch._dynamo.disable(recursive=False)
            def run(n):
                # For python <= 3.11, list comprehension is implemented by
                # desugaring to:
                # 1. creation of an iterator object
                # 2. calling a new `listcomp` function with (1)
                #
                # In this test we force Dynamo to trace through (2) as the root
                # frame, thereby ensuring we have the right guards for range
                # iterators.
                xs = [torch.ones(1) for i in range(n)]
                return torch.concat(xs)

            return run(2), run(3)

        res2, res3 = func()
        self.assertTrue(same(res2, torch.ones(2)))
        self.assertTrue(same(res3, torch.ones(3)))

    def test_range_iter_side_effects(self):
        @torch.compile(backend="eager", fullgraph=True)
        def run(x, it):
            n = next(it)
            return x + n

        it = iter(range(1, 3))
        res = run(torch.zeros(1), it)
        self.assertTrue(same(res, torch.ones(1)))
        self.assertEqual(next(it), 2)

    def test_build_tuple_unpack(self):
        def fn1(a, b, c):
            return a - b / c

        def fn2(a, b, c):
            tmp1 = (a,)
            tmp2 = (b, c)
            args = (*tmp1, *tmp2)
            return fn1(*args)

        def fn3(a, *args):
            return fn1(a, *args)

        torch._dynamo.testing.standard_test(self, fn=fn2, nargs=3, expected_ops=2)
        torch._dynamo.testing.standard_test(self, fn=fn3, nargs=3, expected_ops=2)

    def test_list_mul(self):
        def fn(count):
            head_mask = count * [None] * count
            return head_mask

        cnts = torch._dynamo.testing.CompileCounter()
        opt_fn = torch.compile(fn, backend=cnts)
        self.assertEqual(opt_fn(2), [None] * 4)
        # TODO: the captured frame here is a bit goofy, because we don't
        # output anything and none of the traced operations have side
        # effects.  Probably need better heuristic for bailing on
        # dynamo if there are no outputs
        if torch._dynamo.config.assume_static_by_default:
            self.assertExpectedInline(cnts.frame_count, """0""")
            self.assertExpectedInline(cnts.op_count, """0""")
        else:
            self.assertExpectedInline(cnts.frame_count, """1""")
            self.assertExpectedInline(cnts.op_count, """2""")

    def test_list_slice_mul(self):
        def fn(count):
            a = [1, 2, 3]
            head_mask = count * a[1:] * count
            return head_mask

        cnts = torch._dynamo.testing.CompileCounter()
        opt_fn = torch.compile(fn, backend=cnts)
        self.assertEqual(opt_fn(2), [2, 3] * 4)
        if torch._dynamo.config.assume_static_by_default:
            self.assertExpectedInline(cnts.frame_count, """0""")
            self.assertExpectedInline(cnts.op_count, """0""")
        else:
            self.assertExpectedInline(cnts.frame_count, """1""")
            self.assertExpectedInline(cnts.op_count, """2""")

    def test_tuple_mul(self):
        def fn(count):
            head_mask = count * (2, 3) * count
            return head_mask

        cnts = torch._dynamo.testing.CompileCounter()
        opt_fn = torch.compile(fn, backend=cnts)
        self.assertEqual(opt_fn(2), (2, 3) * 4)
        if torch._dynamo.config.assume_static_by_default:
            self.assertExpectedInline(cnts.frame_count, """0""")
            self.assertExpectedInline(cnts.op_count, """0""")
        else:
            self.assertExpectedInline(cnts.frame_count, """1""")
            self.assertExpectedInline(cnts.op_count, """2""")

    def test_tuple_mul_with_shape(self):
        def fn(a):
            x = a.shape[0]
            y = 2 * (x, 3) * 2
            return a + y[4]

        # expect 3 ops post folding for dynamic case: size, index, add
        torch._dynamo.testing.standard_test(
            self, fn, 1, expected_ops=1, expected_ops_dynamic=1
        )

    def test_tuple_iadd_with_shape(self):
        def fn(a):
            output = (a + a.shape[0], a - a.shape[0])
            # tuple += tuple
            output += (a - a.shape[0], a + a.shape[0])
            # tuple += constant tuple
            output += (2, 3)
            return output

        # expect 4 add / subs for static
        torch._dynamo.testing.standard_test(
            self, fn, 1, expected_ops=4, expected_ops_dynamic=4
        )

    def test_list_iadd_with_shape(self):
        def fn(a):
            output = [a + a.shape[0], a - a.shape[0]]
            # list += list
            output += [a - a.shape[0], a + a.shape[0]]
            # list += tuple
            output += (a + a.shape[0], a - a.shape[0])
            return output

        # expect 6 add / subs for static

        torch._dynamo.testing.standard_test(
            self, fn, 1, expected_ops=6, expected_ops_dynamic=6
        )

    def test_list_iadd_side_effect(self):
        def fn(a, b):
            a += [b]
            torch._dynamo.graph_break()
            return a

        a = [1, 2, 3]
        b = torch.ones(2, 2)

        opt_fn = torch.compile(fn, backend="eager")

        exp = fn(a, b)

        a = [1, 2, 3]
        b = torch.ones(2, 2)
        act = opt_fn(a, b)

        self.assertEqual(exp, act)

    def test_user_getattr1(self):
        class MyConfig(dict):
            def __getattr__(self, name):
                return self[name]

        def fn(cfg, x, y):
            return x + y + cfg.offset

        x = torch.randn(10)
        cfg = MyConfig(offset=5)
        cnts = torch._dynamo.testing.CompileCounter()
        opt_fn = torch.compile(fn, backend=cnts)
        self.assertTrue(same(opt_fn(cfg, x, x), 2 * x + 5))
        self.assertEqual(cnts.frame_count, 1)
        self.assertEqual(cnts.op_count, 2)

    def test_user_getattr2(self):
        class MyConfig:
            defined_on_class = 1

            def __init__(self) -> None:
                self.defined_on_object = 2

            def __getattr__(self, name):
                return 3

        def fn(cfg, x):
            return x + cfg.defined_on_class - cfg.defined_on_object + cfg.not_defined

        x = torch.randn(10)
        cfg = MyConfig()
        cnts = torch._dynamo.testing.CompileCounter()
        opt_fn = torch.compile(fn, backend=cnts)
        self.assertTrue(same(opt_fn(cfg, x), x + 1 - 2 + 3))
        self.assertEqual(cnts.frame_count, 1)
        self.assertEqual(cnts.op_count, 3)

    def test_getset_descriptor(self):
        def fn(g, x):
            # Just to make Dynamo not skip the frame
            torch.sin(x)
            return g.__get__(x)

        cnts = torch._dynamo.testing.CompileCounter()
        opt_fn = torch.compile(fullgraph=True, backend="eager")(fn)
        g = torch.Tensor.shape

        res = opt_fn(g, torch.ones(2, 2))
        exp_res = fn(g, torch.ones(2, 2))
        self.assertEqual(res, exp_res)

        with unittest.mock.patch("torch._dynamo.config.error_on_recompile", True):
            res = opt_fn(g, torch.ones(2, 2))

    def test_set_descriptor(self):
        class Field:
            def __set__(self, obj, value):
                obj.__dict__["field"] += value * 2

        class Foo:
            field = Field()

            def __init__(self):
                self.__dict__["field"] = 0

        def fn(x, foo):
            foo.field = 10
            return x + foo.field

        opt_fn = torch.compile(fn, fullgraph=True, backend="eager")
        x = torch.zeros(2)
        foo1, foo2 = Foo(), Foo()

        ref = fn(x, foo1)
        res = opt_fn(x, foo2)
        self.assertEqual(ref, res)
        self.assertEqual(foo1.field, foo2.field)

    def test_get_attr_function(self):
        def fn(g, x):
            return g(x)

        cnts = torch._dynamo.testing.CompileCounter()
        opt_fn = torch.compile(fn, backend=cnts)
        g = torch.Tensor.shape.__get__

        res = opt_fn(g, torch.ones(2, 2))
        exp_res = fn(g, torch.ones(2, 2))
        self.assertEqual(res, exp_res)

    def test_user_getattribute(self):
        class MyObject:
            def __init__(self) -> None:
                self.custom_dict = {"a": torch.rand((2, 2))}
                self.my_number = 42

            def __getattribute__(self, name):
                custom_dict = super().__getattribute__("custom_dict")
                if name in custom_dict:
                    return custom_dict[name]
                return super().__getattribute__(name)

            def run(self, x):
                return self.my_number * x + self.a * x

        def fn(obj, x):
            return obj.run(x)

        obj = MyObject()
        x = torch.rand((2, 2))
        cnts = torch._dynamo.testing.CompileCounter()
        opt_fn = torch.compile(fn, backend=cnts)
        self.assertTrue(same(opt_fn(obj, x), fn(obj, x)))

    def test_nn_module_getattr(self):
        class MyMod(torch.nn.Module):
            def __init__(self) -> None:
                super().__init__()
                self.custom_dict = {"queue": [torch.rand((2, 2)) for _ in range(3)]}
                self.other_attr = torch.rand((2, 2))

            def __getattr__(self, name):
                custom_dict = self.custom_dict
                if name in custom_dict:
                    return custom_dict[name]
                return super().__getattr__(name)

            def forward(self, x):
                return x @ self.other_attr + self.queue[-1]

        x = torch.rand((2, 2))
        mod = MyMod()
        cnts = torch._dynamo.testing.CompileCounter()
        opt_mod = torch.compile(mod, backend=cnts)
        self.assertTrue(same(opt_mod(x), mod(x)))
        self.assertTrue(cnts.frame_count, 1)
        self.assertTrue(cnts.op_count, 2)

    def test_nn_module_getattribute(self):
        class MyMod(torch.nn.Module):
            def __init__(self) -> None:
                super().__init__()
                self.my_number = 42

            def __getattribute__(self, name):
                if name == "special_attr":
                    return torch.tensor([[1, 2], [3, 4]])
                return super().__getattribute__(name)

            def forward(self, x):
                return self.my_number * x + self.special_attr * x

        def fn(mod, x):
            return mod(x)

        mod = MyMod()
        x = torch.rand((2, 2))
        cnts = torch._dynamo.testing.CompileCounter()
        opt_fn = torch.compile(fn, backend=cnts)
        self.assertTrue(same(opt_fn(mod, x), fn(mod, x)))

    def test_constant_getattr(self):
        # https://github.com/pytorch/pytorch/issues/97480
        def fn():
            return getattr(None, "arg", 3)

        cnt = torch._dynamo.testing.CompileCounter()
        optimized_fn = torch.compile(fn, backend=cnt)
        res = optimized_fn()
        self.assertTrue(same(res, 3))

    def test_user_property(self):
        class MyConfig:
            @property
            def prop5(self):
                return 5

        def fn(cfg, x, y):
            return x + y + cfg.prop5

        x = torch.randn(10)
        cfg = MyConfig()
        cnts = torch._dynamo.testing.CompileCounter()
        opt_fn = torch.compile(fn, backend=cnts)
        self.assertTrue(same(opt_fn(cfg, x, x), 2 * x + 5))
        self.assertEqual(cnts.frame_count, 1)
        self.assertEqual(cnts.op_count, 2)

    def test_data_access_in_inference_mode(self):
        @torch.compile(fullgraph=True)
        def f(x):
            y = x.data
            return y

        with torch.inference_mode():
            x = torch.randn(3)
            y = f(x)
        self.assertEqual(y, x)

    def test_dataclass_fields(self):
        @dataclasses.dataclass
        class MyDataClass:
            a: torch.Tensor
            b: torch.Tensor = None
            c: torch.Tensor = None
            d: torch.Tensor = None
            e: torch.Tensor = None

        def fn(obj):
            class_fields = dataclasses.fields(obj)
            assert len(class_fields)
            assert all(field.default is None for field in class_fields[1:])
            other_fields_are_none = all(
                getattr(obj, field.name) is None for field in class_fields[1:]
            )
            assert not other_fields_are_none

            if not hasattr(obj, "a"):
                return -1
            if hasattr(obj, "z"):
                return -2

            total = getattr(obj, class_fields[0].name)
            for field in class_fields[1:]:
                v = getattr(obj, field.name)
                if v is not None:
                    total += v

            return total

        obj1 = MyDataClass(torch.randn(10), torch.randn(10), torch.randn(10))
        obj2 = MyDataClass(torch.randn(10), e=torch.randn(10))
        correct1 = fn(obj1)
        correct2 = fn(obj2)

        cnts = torch._dynamo.testing.CompileCounter()
        opt_fn = torch.compile(fn, backend=cnts)
        self.assertTrue(same(opt_fn(obj1), correct1))
        self.assertEqual(cnts.frame_count, 1)
        self.assertEqual(cnts.op_count, 2)

        torch._dynamo.reset()
        cnts = torch._dynamo.testing.CompileCounter()
        opt_fn = torch.compile(fn, backend=cnts)
        self.assertTrue(same(opt_fn(obj2), correct2))
        self.assertEqual(cnts.frame_count, 1)
        self.assertEqual(cnts.op_count, 1)

        # guard failure
        obj2.z = True
        self.assertEqual(opt_fn(obj2), -2)

    def test_dataclass_local_hasattr(self):
        cnt = CompileCounter()
        x = torch.randn(10)

        @dataclasses.dataclass
        class MyDataClass:
            a: torch.Tensor
            b: torch.Tensor

        @torch.compile(backend=cnt, fullgraph=True)
        def fn():
            obj = MyDataClass(x + 1, x - 1)
            if not hasattr(obj, "a"):
                return -1
            if hasattr(obj, "z"):
                return -2
            return obj

        result = fn()
        self.assertIsInstance(result, MyDataClass)
        self.assertEqual(result.a, x + 1)
        self.assertEqual(result.b, x - 1)
        self.assertEqual(cnt.frame_count, 1)
        self.assertEqual(cnt.op_count, 2)

    def test_catch_watchings1(self):
        cnt = CompileCounter()

        @torch.compile(backend=cnt, fullgraph=True)
        def fn(x):
            with warnings.catch_warnings(record=True):
                return x.sin()

        x = torch.randn(8)
        self.assertEqual(fn(x), x.sin())
        self.assertEqual(cnt.frame_count, 1)

    def test_catch_watchings2(self):
        cnt = CompileCounter()

        @torch.compile(backend=cnt, fullgraph=True)
        def fn(x):
            return x.sin(), warnings.catch_warnings(record=True)

        x = torch.randn(8)
        _, a = fn(x)
        _, b = fn(x)
        self.assertEqual(cnt.frame_count, 1)
        self.assertIsInstance(a, warnings.catch_warnings)
        self.assertIsInstance(b, warnings.catch_warnings)
        self.assertIsNot(a, b)

    def test_tensor_build_list_unpack(self):
        def fn(x):
            # seen in fastNLP_Bert
            return torch.cat([*x], dim=-1)

        val = torch.randn([1, 1, 473, 768])
        correct = fn(val)
        cnts = torch._dynamo.testing.CompileCounter()
        opt_fn = torch.compile(fn, backend=cnts)
        self.assertTrue(same(opt_fn(val), correct))
        self.assertEqual(cnts.frame_count, 1)
        self.assertEqual(cnts.op_count, 2)

    def test_numpy_int_constant(self):
        def fn(x, a, b):
            return x + (a % b)

        args = [torch.randn(10), 4096, np.int64(8)]
        correct = fn(*args)
        cnts = torch._dynamo.testing.CompileCounter()
        opt_fn = torch.compile(fn, backend=cnts, dynamic=True, fullgraph=True)
        self.assertTrue(same(opt_fn(*args), correct))
        self.assertTrue(same(opt_fn(*args), correct))
        self.assertEqual(cnts.frame_count, 1)
        self.assertEqual(cnts.op_count, 2)

    def test_numpy_subdtype(self):
        def fn(x, n):
            return np.issubdtype(type(n), np.integer) + x

        args = [torch.randn(10), 4096]
        correct = fn(*args)
        cnts = torch._dynamo.testing.CompileCounter()
        opt_fn = torch.compile(fn, backend=cnts, fullgraph=True)
        self.assertEqual(opt_fn(*args), correct)
        self.assertEqual(cnts.frame_count, 1)

    def test_numpy_take_along_axis(self):
        def fn(x, i, a):
            return np.take_along_axis(x, i, a)

        def sample_to_args(s):
            args = (s.input, *sample.args)
            return tuple(a.numpy() if isinstance(a, torch.Tensor) else a for a in args)

        samples = list(
            sample_inputs_take_along_dim(
                None, "cpu", torch.float32, requires_grad=False
            )
        )
        cnts = torch._dynamo.testing.CompileCounter()
        opt_fn = torch.compile(fn, backend=cnts)
        i = 1
        for sample in samples:
            args = sample_to_args(sample)
            if len(args) < 3:
                # if axis is None, second argument is treated as 1d array
                args = (args[0], np.ravel(args[1]), None)
            self.assertEqual(fn(*args), opt_fn(*args))
            self.assertEqual(cnts.frame_count, i)
            i += 1

    def test_numpy_torch_operators(self):
        def fn(op, t1, t2):
            return op(t1, t2)

        from torch._dynamo.variables.builtin import BuiltinVariable

        operators = BuiltinVariable._fx_graph_functions()

        for op, t1_np, t2_np in itertools.product(
            operators, (True, False), (True, False)
        ):
            if op in [operator.eq, operator.ne]:
                # returns equivalent of torch.eq/ne
                continue
            if op is operator.getitem:
                # skip
                # Did you know that tensor[ndarray_of_floats] works?
                continue
            if op is operator.imatmul and (t1_np or t2_np):
                # skip
                # in numpy, in place matmul does not work single
                # dimensional arrays
                continue
            t1 = torch.rand(5)
            if t1_np:
                t1 = t1.numpy()
            t2 = torch.rand(5)
            if t2_np:
                t2 = t2.numpy()
            try:
                # TODO try a bit harder
                result = op(t1, t2)
            except (RuntimeError, TypeError, IndexError):
                continue
            cnts = torch._dynamo.testing.CompileCounter()
            opt_fn = torch.compile(fn, backend=cnts)
            self.assertEqual(result, opt_fn(op, t1, t2), msg=f"{op=} {t1_np=} {t2_np=}")
            self.assertEqual(cnts.frame_count, 1, msg=f"{op=} {t1_np=} {t2_np=}")
            torch._dynamo.reset()

    def test_numpy_ndarray_graph_break(self):
        def fn(x):
            a = x.numpy()
            b = a.real
            torch._dynamo.graph_break()
            c = np.multiply(b, 2.0)
            return c

        cnts = torch._dynamo.testing.CompileCounter()
        opt_fn = torch.compile(fn, backend=cnts)
        for _ in range(10):
            x = torch.randn(3)
            ref = fn(x)
            res = opt_fn(x)
            self.assertEqual(ref, res)
        self.assertEqual(cnts.frame_count, 2)

    def test_numpy_ndarray_graph_break_with_multiple_outputs(self):
        def fn(x, y):
            a = x.numpy()
            b = y.numpy()
            torch._dynamo.graph_break()
            return np.add(a, 1), np.add(b, 1)

        cnts = torch._dynamo.testing.CompileCounter()
        opt_fn = torch.compile(fn, backend=cnts)
        for _ in range(10):
            x = torch.randn([1, 3])
            y = torch.randn([1, 3])
            ref = fn(x, y)
            res = opt_fn(x, y)
            self.assertEqual(ref, res)
        self.assertEqual(cnts.frame_count, 2)

    def test_numpy_force(self):
        def fn(x):
            return x.numpy(force=False)

        cnts = torch._dynamo.testing.CompileCounter()
        opt_fn = torch.compile(fn, backend=cnts)
        x = torch.randn(3)
        res = opt_fn(x)
        self.assertEqual(type(res), np.ndarray)
        self.assertEqual(cnts.frame_count, 1)

        def fn(x):
            return x.numpy(force=True)

        cnts = torch._dynamo.testing.CompileCounter()
        opt_fn = torch.compile(fn, backend=cnts)
        x = torch.randn(3, requires_grad=True)
        res = opt_fn(x)
        self.assertEqual(type(res), np.ndarray)
        self.assertEqual(cnts.frame_count, 1)

    def test_numpy_recompilation_scalar(self):
        def fn(x, a):
            return np.where(x < 0.5, a, x)

        x = np.random.randn(8)
        cnts = torch._dynamo.testing.CompileCounter()
        opt_fn = torch.compile(fn, backend=cnts, dynamic=True)

        ref = fn(x, 3)
        res = opt_fn(x, 3)
        self.assertEqual(ref, res)

        ref = fn(x, 4)
        res = opt_fn(x, 4)
        self.assertEqual(ref, res)

        self.assertEqual(cnts.frame_count, 1)

    def test_tensor_interacts_with_numpy_ndarray(self):
        def fn(x, y):
            a = x.numpy()
            b = y.numpy()
            c = np.ones_like(a)
            d = np.ones_like(b)
            torch._dynamo.graph_break()
            return np.add(a, c), np.add(b, d)

        cnts = torch._dynamo.testing.CompileCounter()
        opt_fn = torch.compile(fn, backend=cnts)
        for _ in range(10):
            x = torch.randn([1, 3])
            y = torch.randn([1, 3])
            ref = fn(x, y)
            res = opt_fn(x, y)
            self.assertEqual(ref, res)
        self.assertEqual(cnts.frame_count, 2)

    def test_numpy_ndarray_works_with_builtin_function(self):
        def fn(x):
            v = x.sum() / len(x)
            return v

        cnts = torch._dynamo.testing.CompileCounter()
        opt_fn = torch.compile(fn, backend=cnts, fullgraph=True)
        for _ in range(10):
            x = np.random.randn(2, 3)
            ref = fn(x)
            res = opt_fn(x)
            self.assertEqual(ref, res)
        self.assertEqual(cnts.frame_count, 1)

    def test_numpy_array_of_arrays(self):
        def fn(x, y):
            return np.array([x, y])

        cnts = torch._dynamo.testing.CompileCounter()
        opt_fn = torch.compile(fn, backend=cnts, fullgraph=True)

        x, y = np.float64(1), np.float64(2)
        res = opt_fn(x, y)
        self.assertEqual(res, np.array([1, 2], dtype=float))
        self.assertEqual(type(res), np.ndarray)
        self.assertEqual(cnts.frame_count, 1)

        x, y = np.arange(2), np.arange(2) + 2
        res = opt_fn(x, y)
        self.assertEqual(res, np.array([[0, 1], [2, 3]]))
        self.assertEqual(type(res), np.ndarray)
        self.assertEqual(cnts.frame_count, 2)

    def test_numpy_readonly(self):
        @torch.compile(fullgraph=True)
        def fn(x):
            return x

        x = np.broadcast_to(np.arange(3), (2, 3))
        self.assertFalse(x.flags.writeable)

        with warnings.catch_warnings():
            warnings.simplefilter("error")
            warnings.simplefilter("ignore", category=DeprecationWarning)  # from asyncio
            y = fn(x)
        self.assertTrue(y.flags.writeable)  # XXX: differs from numpy

    def test_numpy_tolist(self):
        def fn(x):
            return x.tolist()

        cnts = torch._dynamo.testing.CompileCounter()
        opt_fn = torch.compile(fn, backend=cnts, fullgraph=True)

        x = np.arange(5)
        r = opt_fn(x)

        self.assertEqual(r, [0, 1, 2, 3, 4])
        self.assertEqual(type(r), list)
        self.assertEqual(cnts.frame_count, 1)

    def test_numpy_size_attr(self):
        def fn(x):
            return x.size + x

        cnts = torch._dynamo.testing.CompileCounter()
        opt_fn = torch.compile(fn, backend=cnts, fullgraph=True)

        x = np.arange(5)
        r = opt_fn(x)

        self.assertEqual(r, fn(x))
        self.assertEqual(type(r), np.ndarray)
        self.assertEqual(cnts.frame_count, 1)

    def test_numpy_no_raise(self):
        def _inf_nan_preprocess(t, t_np):
            t_np = np.nan_to_num(t_np)
            return t, t_np

        def fn():
            # shape, dims format
            test_cases = (
                (3, 3),
                (4, 4),
                (5, 5),
            )

            for shape in test_cases:
                t = torch.randn(shape, dtype=torch.complex64)
                t_np = np.random.randn(*shape).astype(np.complex64)

                _, t_np = _inf_nan_preprocess(t, t_np)
                print(t, t_np)  # Just a side effect so that compilation kicks in

        cnt = CompileCounterWithBackend("inductor")
        fn = torch.compile(fn, backend=cnt)
        fn()
        self.assertEqual(cnt.frame_count, ifdynstaticdefault(2, 1))

    def test_mandelbrot_numpy(self):
        def mandelbrot_numpy(max_iter):
            # Define the boundaries of the complex plane
            xn = 450
            yn = 375
            xmin = -2.25
            xmax = 0.75
            ymin = -1.25
            ymax = 1.25

            # Create the grid of complex numbers
            x_values = np.linspace(xmin, xmax, xn, dtype=np.float64)
            y_values = np.linspace(ymin, ymax, yn, dtype=np.float64)
            rx, iy = np.meshgrid(x_values, y_values, indexing="xy")

            x = rx.copy()
            y = iy.copy()
            mask = np.zeros_like(x)
            for i in range(max_iter):
                x_prev = x
                y_prev = y
                x = x_prev**2 - y_prev**2 + rx
                y = 2 * x_prev * y_prev + iy
                inside = np.sqrt(x**2 + y**2) <= 2
                mask += inside
            return mask

        cnts = torch._dynamo.testing.CompileCounter()
        opt_fn = torch.compile(mandelbrot_numpy, backend=cnts, fullgraph=True)
        n_iter = torch._dynamo.config.recompile_limit - 2
        for i in range(n_iter):
            x = i + 3
            ref = mandelbrot_numpy(x)
            res = opt_fn(x)
            self.assertEqual(ref, res)
        # We need to specialise the number as it's in a forloop
        self.assertEqual(cnts.frame_count, n_iter)

    def test_numpy_as_global(self):
        global x
        x = np.arange(10)

        @torch.compile(fullgraph=True)
        def fn(y):
            return y + x + x

        r = fn(np.arange(10))
        self.assertEqual(type(r), np.ndarray)
        self.assertEqual(r, x * 3)
        del x

    def test_numpy_gt(self):
        x = np.arange(10)

        @torch.compile
        def fn(y):
            return y >= 3

        r = fn(x)
        self.assertEqual(type(r), np.ndarray)
        self.assertEqual(r, x >= 3)

    def test_numpy_min(self):
        x = np.arange(10)

        @torch.compile
        def fn(y):
            return min(y, 3), min(y, y - 1)

        r1, r2 = fn(x)
        self.assertEqual(type(r1), np.ndarray)
        self.assertEqual(type(r2), np.ndarray)
        self.assertEqual(r1, np.minimum(x, 3))
        self.assertEqual(r2, np.minimum(x, x - 1))

    def test_graph_break_correctly_when_passing_numpy_ndarray_to_torch_function(self):
        # from transformers/models/big_bird/modeling_big_bird.py
        def fn(x: int, y: torch.Tensor):
            ndarray_list = [np.ones([2, x])]
            ndarray = np.stack(ndarray_list, axis=0)
            tensor = torch.tensor(ndarray, dtype=torch.long)
            tensor.unsqueeze_(0)
            return tensor + y

        cnts = torch._dynamo.testing.CompileCounter()
        opt_fn = torch.compile(fn, backend=cnts)
        for x in range(1, 10):
            y = torch.randn([1, 2, x])
            ref = fn(x, y)
            res = opt_fn(x, y)
            self.assertEqual(ref, res)
        # It's all traced once with x = 1 and then x = ks0
        # For dynamic it's x=ks0
        if torch._dynamo.config.assume_static_by_default:
            self.assertExpectedInline(str(cnts.frame_count), """2""")
        else:
            self.assertExpectedInline(str(cnts.frame_count), """2""")

    @skipIfWindows(
        msg="AssertionError: Object comparison failed: dtype('int64') != <class 'int'>"
    )
    def test_numpy_with_builtin_type(self):
        x = np.random.rand(5)

        def fn(x):
            return (x * 5).astype(bool).astype(float).astype(int) + 8

        cnts = torch._dynamo.testing.CompileCounter()
        opt_fn = torch.compile(fn, backend=cnts)

        r = opt_fn(x)
        self.assertEqual(r.dtype, int)
        self.assertEqual(cnts.frame_count, 1)

    def test_with_builtin_type(self):
        x = torch.randn(5)

        def fn(x):
            return (x * 5).to(bool).to(float).to(int) + 8

        cnts = torch._dynamo.testing.CompileCounter()
        opt_fn = torch.compile(fn, backend=cnts)

        r = opt_fn(x)
        self.assertEqual(r.dtype, torch.int64)
        self.assertEqual(cnts.frame_count, 1)

    @torch._dynamo.config.patch(capture_dynamic_output_shape_ops=True)
    def test_unique_consecutive(self):
        x = torch.tensor([1, 1, 2, 2, 1, 3])

        def fn(x):
            return torch.unique_consecutive(x)

        expected = fn(x)
        opt_fn = torch.compile(fn, fullgraph=True, backend="eager")
        result = opt_fn(x)
        self.assertEqual(result, expected)

    def test_numpy_unique_f16(self):
        def fn():
            x = np.asarray([1, 1, 2, 2, 3], dtype=np.float16)
            return np.unique(x)

        cnts = torch._dynamo.testing.CompileCounter()
        opt_fn = torch.compile(fn, backend=cnts)

        r = opt_fn()
        self.assertEqual(r.dtype, np.float16)
        self.assertEqual(cnts.frame_count, 1)

    def test_numpy_fallback_on_eager(self):
        def fn():
            return np.asarray(["L", "U"])

        cnts = torch._dynamo.testing.CompileCounter()
        opt_fn = torch.compile(fn, backend=cnts)

        r = opt_fn()
        self.assertEqual(cnts.frame_count, 0)  # graph break
        self.assertEqual(r, np.asarray(["L", "U"]))

        # repeat with a different function
        def fn2():
            return np.random.choice(["L", "U"])

        cnts2 = torch._dynamo.testing.CompileCounter()
        opt_fn2 = torch.compile(fn2, backend=cnts2)

        r2 = fn2()
        self.assertEqual(cnts.frame_count, 0)
        assert r2 in ("L", "U")

    def test_trace_ndarray_frame(self):
        def fn(x):
            x = x**2
            print("graph break.")
            return 2 * x

        counter = CompileCounter()
        compiled_fn = torch.compile(fn, backend=counter)

        x = np.arange(8)
        self.assertEqual(fn(x), compiled_fn(x))
        self.assertEqual(counter.frame_count, 2)

    @skipIfWindows(
        msg="AssertionError: The values for attribute 'dtype' do not match: torch.int32 != torch.int64."
    )
    def test_trace_ndarray_frame_2(self):
        # no tensors/ndarray as inputs in the frame
        def fn(x):
            print("graph break.")
            return 2 * np.arange(x)

        counter = CompileCounter()
        compiled_fn = torch.compile(fn, backend=counter)

        x = 8
        self.assertEqual(fn(x), compiled_fn(x))
        self.assertEqual(counter.frame_count, 1)

    def test_numpy_non_torch_dtype(self):
        # test that we gracefully graph break on dtypes
        # that do not have pytorch equivalents.
        def fn(x):
            return isinstance(x, torch.Tensor)

        cnts = torch._dynamo.testing.CompileCounter()
        opt_fn = torch.compile(fn, backend=cnts)

        # torch does not have the `uint16` dtype
        for x in [np.array([42], dtype=np.uint16), np.uint16(42), np.dtype("uint16")]:
            r = opt_fn(x)

            self.assertEqual(r, False)
            self.assertEqual(cnts.frame_count, 0)  # graph break

    def test_numpy_iter(self):
        # test that iteration over an ndarray produces ndarrays not bare tensors
        def fn(x):
            return [bm for bm in x]

        cnts = torch._dynamo.testing.CompileCounter()
        opt_fn = torch.compile(fn, backend=cnts)

        proba_map = np.arange(3)[:, None]
        res = opt_fn(proba_map)

        self.assertEqual([type(r) for r in res], [np.ndarray, np.ndarray, np.ndarray])
        self.assertEqual(res, [np.array([0]), np.array([1]), np.array([2])])
        self.assertEqual(cnts.frame_count, 1)

    # cache size limit needs to be larger than the `dtypes` list size
    @torch._dynamo.config.patch(recompile_limit=12)
    def test_dtypes_no_graphbreaks(self):
        dtypes = [
            # floats
            float,
            np.float64,
            "float64",
            np.float32,
            "float32",
            # np.dtype('float64')   # XXX: this is not supported, yet
            # integers
            int,
            "int",
            np.intp,
            np.int32,
            np.uint8,
            # np.dtype('int')       # XXX: as above
        ]

        def fn(dt):
            return np.arange(5, dtype=dt)

        for dtyp in dtypes:
            cnts = torch._dynamo.testing.CompileCounter()
            opt_fn = torch.compile(fn, backend=cnts)

            val = fn(dtyp)
            opt_val = opt_fn(dtyp)

            self.assertEqual(cnts.frame_count, 1)  # no graph break

    # setting the config value makes the PRNG identical to numpy's
    # NB this may involve a graph break
    @torch._dynamo.config.patch(use_numpy_random_stream=True)
    def test_numpy_random_config_to_numpy(self):
        @torch.compile
        def fn():
            return np.random.uniform(size=13)

        self.assertEqual(fn().shape, (13,))

    def test_inplace_view_on_graph_input(self):
        # graph break when calling methods with inplace_view tag on graph input
        func_args_map = {
            lambda x: x.resize_(6).mul_(2): torch.ones(4),
            lambda x: x.t_().mul_(2): torch.rand(2, 3),
            lambda x: x.transpose_(0, 1).mul_(2): torch.rand(2, 3),
            lambda x: x.squeeze_().mul_(2): torch.rand(1, 2, 3),
            lambda x: x.unsqueeze_(0).mul_(2): torch.rand(2, 3),
            lambda x: x.resize_as_(torch.rand(200, 300)): torch.rand(2, 3),
            lambda x: x.swapaxes_(0, 1).mul_(2): torch.rand(2, 3),
            lambda x: x.swapdims_(0, 1).mul_(2): torch.rand(2, 3),
            lambda x: x.rename_("N", "C").mul_(2): torch.zeros(2, 3),
            lambda x: x.as_strided_((3, 2), (2, 1)).mul_(2): torch.zeros(2, 3),
            lambda x: x.detach_().mul_(2): torch.zeros(2, 3),
        }
        for func, args in func_args_map.items():
            args_clone = args.clone()
            cnts = torch._dynamo.testing.CompileCounter()
            opt_f = torch.compile(func, backend=cnts)
            self.assertTrue(same(func(args).shape, opt_f(args_clone).shape))
            self.assertEqual(cnts.frame_count, 1)
            self.assertEqual(cnts.op_count, 1)  # mul_

    def test_out_variants_with_resizing_on_graph_inputs(self):
        def fn(x, y):
            return torch.cosh(x, out=y) + 1

        x = torch.rand(2, 3)
        y = torch.rand(4)

        cnts = torch._dynamo.testing.CompileCounter()
        opt_fn = torch.compile(fn, backend=cnts)
        self.assertTrue(same(fn(x, y), opt_fn(x.clone(), y.clone())))
        self.assertEqual(cnts.frame_count, 1)

    def test_out_variants_with_resizing_on_graph_inputs_with_dynamic(self):
        # https://github.com/pytorch/pytorch/issues/120482
        class CustomModel(torch.nn.Module):
            def __init__(self) -> None:
                super().__init__()

            def forward(self, inputs):
                return torch.outer(**inputs)

        compile_fn = torch.compile(CustomModel(), backend="eager", fullgraph=True)

        shapes = [(2, 1), (6, 1), (4, 1)]
        for shape in shapes:
            vec1, vec2 = shape
            input_tensor1 = torch.randn(vec1)
            input_tensor2 = torch.randn(vec2)
            out_tensor = torch.empty(shape)
            args = {"input": input_tensor1, "vec2": input_tensor2, "out": out_tensor}
            res = compile_fn(args)
            opt_res = res.clone()  # cuz this is out and we mutate it
            res = CustomModel()(args)
            self.assertEqual(res, opt_res)

    def test_out_variants_with_resizing_on_graph_inputs_with_dynamic1(self):
        mv_op = torch.mv

        def mv_out_op(a, b, c):
            torch.mv(b, c, out=a)
            return a

        def fn(op, *args):
            return op(*args)

        opt_fn = torch.compile(fn, backend="eager")

        ref = fn(mv_op, torch.ones(3, 3), torch.ones(3))
        res = opt_fn(mv_op, torch.ones(3, 3), torch.ones(3))
        self.assertEqual(ref, res)

        ref = fn(mv_out_op, torch.empty(0), torch.ones(3, 3), torch.ones(3))
        res = opt_fn(mv_out_op, torch.empty(0), torch.ones(3, 3), torch.ones(3))
        self.assertEqual(ref, res)

    def test_mutable_mapping_multiple_inheritance(self):
        class MyWeirdDict(collections.abc.MutableMapping, torch.nn.Module):
            def __init__(self, **kwargs):
                super().__init__()
                self._items = kwargs

            def keys(self):
                return self._items.keys()

            def __getitem__(self, item):
                return self._items[item]

            def __setitem__(self, key, value):
                self._items[key] = value

            def __delitem__(self, item):
                del self._items[item]

            def __len__(self):
                return len(self._items)

            def __iter__(self):
                yield from self._items

            def __hash__(self):
                return hash(id(self))

            def items(self):
                for k, v in self._items.items():
                    yield (k, v)

        @torch.compile(fullgraph=True)
        def to_weird_dict(td):
            return MyWeirdDict(**td)

        d = MyWeirdDict(a=1, b=2, c=3)
        res = to_weird_dict(d)
        self.assertEqual(tuple(d.items()), tuple(res.items()))

    def test_dunder_new_function_inlining(self):
        # https://github.com/pytorch/pytorch/issues/107460

        counters.clear()

        class ModelA(torch.nn.Module):
            def __init__(self) -> None:
                super().__init__()

            def forward(self, x):
                return torch.tanh(x + 1)

        class ModelB(torch.nn.Module):
            def __new__(cls):
                return ModelA()

        class Model(torch.nn.Module):
            def __init__(self) -> None:
                super().__init__()
                self.layer = torch.nn.Linear(2, 2)

            def forward(self, x):
                other = ModelB()
                return self.layer(x) + other(x)

        x = torch.rand(2, 2)
        m = Model()

        opt_m = torch.compile(backend="eager", fullgraph=True)(m)
        ref = m(x)
        res = opt_m(x)
        self.assertTrue(same(ref, res))

    def test_dunder_new_function_inlining1(self):
        class Mock:
            def __new__(cls):
                return super().__new__(cls)

            def __init__(self):
                self.c = 5

            def run(self, x):
                return x * self.c

        def fn(x):
            mock = Mock()
            return mock.run(x)

        opt_fn = torch.compile(fn, backend="eager", fullgraph=True)
        x = torch.randn(4)

        self.assertEqual(fn(x), opt_fn(x))

    def test_dunder_new_function_inlining2(self):
        class Vehicle:
            def __new__(cls, *args, **kwargs):
                return super(Vehicle, cls).__new__(cls)

            def __init__(self, make, model, year):
                self.make = make
                self.model = model
                self.year = year

        class Car(Vehicle):
            def __new__(cls, *args, **kwargs):
                return super(Car, cls).__new__(cls)

            def __init__(self, make, model, year, num_doors):
                super(Car, self).__init__(make, model, year)
                self.num_doors = num_doors

        class ElectricCar(Car):
            def __new__(cls, *args, **kwargs):
                return super(ElectricCar, cls).__new__(cls)

            def __init__(self, make, model, year, num_doors, battery_capacity):
                super(ElectricCar, self).__init__(make, model, year, num_doors)
                self.battery_capacity = battery_capacity

            def run(self, x):
                return torch.sin(x)

        def fn(x):
            ev = ElectricCar("Tesla", "Model S", 2022, 4, "100 kWh")
            return ev.run(x)

        opt_fn = torch.compile(fn, backend="eager", fullgraph=True)

        x = torch.randn(4)

        self.assertEqual(fn(x), opt_fn(x))

    def test_dunder_new_function_inlining3(self):
        class Foo:
            def __new__(cls):
                instance = object.__new__(cls)
                instance.a = 3
                return instance

            def __init__(self):
                self.a = 5

            def run(self, x):
                return torch.sin(x) * self.a

        class Bar:
            def __new__(cls):
                instance = object.__new__(Foo)  # not returning a new instance of Bar
                instance.a = 7
                return instance

            def __init__(self):
                self.a = 11  # not called in Bar()

            def run(self, x):
                return torch.sin(x) * self.a

        def fn(x):
            bar = Bar()
            return bar.run(x)

        opt_fn = torch.compile(fn, backend="eager", fullgraph=True)
        x = torch.randn(4)
        ref = fn(x)
        res = opt_fn(x)
        self.assertEqual(ref, res)

    def test_dunder_new_function_inlining4(self):
        class Mock(object):
            def __new__(cls, *args):
                return object.__new__(cls)

            def __init__(self):
                self.a = 5

            def run(self, x):
                return torch.sin(x) * self.a

        def fn(x):
            mock = Mock()
            return mock.run(x)

        opt_fn = torch.compile(fn, backend="eager", fullgraph=True)
        x = torch.randn(4)
        ref = fn(x)
        res = opt_fn(x)
        self.assertEqual(ref, res)

    def test_user_defined_object_class_interaction(self):
        class Foo:
            x = 5

        class Mock:
            # This is a class variable
            class_variable = Foo()

            @classmethod
            def get_class_variable(cls):
                # Accessing the class variable using the cls parameter
                return cls.class_variable.x

            def run(self, x):
                return self.get_class_variable() * x

        def fn(x):
            mock = Mock()
            return mock.run(x)

        x = torch.randn(4)
        opt_fn = torch.compile(fn, backend="eager", fullgraph=True)
        self.assertEqual(fn(x), opt_fn(x))

    def test_multiple_inheritance(self):
        class Base1:
            def __new__(cls):
                return super().__new__(cls)

            def __init__(self):
                super().__init__()
                if not hasattr(self, "base2"):
                    raise ValueError("Wrong MRO tracing")
                self.base1 = 3

        class Base2:
            def __new__(cls):
                return super().__new__(cls)

            def __init__(self):
                super().__init__()
                self.base2 = 5

        class Derived(Base1, Base2):
            def __new__(cls):
                return super().__new__(cls)

            def __init__(self):
                super().__init__()
                self.derived = 7

            def run(self, x):
                return self.base1 * self.base2 * self.derived * x

        def fn(x):
            o = Derived()
            return o.run(x)

        opt_fn = torch.compile(fn, backend="eager", fullgraph=True)
        x = torch.randn(4)
        self.assertEqual(fn(x), opt_fn(x))

    def test_class_duner_mro(self):
        class ModuleA(torch.nn.Module):
            pass

        class ModuleB(ModuleA):
            pass

        def fn(x, mod):
            if ModuleA in type(mod).__mro__:
                return x + 1
            else:
                return x - 1

        x = torch.rand(2, 3)
        mod = ModuleB()
        opt_fn = torch.compile(backend="eager", fullgraph=True)(fn)
        ref = fn(x, mod)
        res = opt_fn(x, mod)
        self.assertTrue(same(ref, res))

    def test_class_duner_flags(self):
        class ModuleA(torch.nn.ModuleDict, collections.abc.MutableMapping):
            def __hash__(self):
                return id(self)

        def fn(x, mod_class):
            if mod_class.__flags__ & TPFLAGS_MAPPING:
                return x + 1
            else:
                return x - 1

        x = torch.rand(2, 3)
        mod_class = ModuleA
        opt_fn = torch.compile(backend="eager", fullgraph=True)(fn)
        ref = fn(x, mod_class)
        res = opt_fn(x, mod_class)
        self.assertTrue(same(ref, res))

        def fn(x, mod):
            if type(mod).__flags__ & TPFLAGS_MAPPING:
                return x + 1
            else:
                return x - 1

        x = torch.rand(2, 3)
        mod = ModuleA()
        opt_fn = torch.compile(backend="eager", fullgraph=True)(fn)
        ref = fn(x, mod)
        res = opt_fn(x, mod)
        self.assertTrue(same(ref, res))

    def test_nested_wraps(self):
        def foo(x, y):
            def add(x, y):
                return x + y

            @functools.wraps(add)
            def wrapped_call(x, y):
                return add(x, y)

            return wrapped_call(x, y)

        x = torch.randn(3, 3)
        y = torch.randn(3, 3)

        o = torch.compile(foo, fullgraph=True, backend="eager")(x, y)
        self.assertEqual(o, x + y)

        def foo(x, y):
            def nested_call(x, y):
                def mul(x, y):
                    return x * y

                @functools.wraps(mul)
                def double_nested_call(x, y):
                    return mul(x, y)

                return double_nested_call(x, y)

            return nested_call(x, y)

        o = torch.compile(foo, fullgraph=True, backend="eager")(x, y)
        self.assertEqual(o, x * y)

    def test_module_deepcopy(self):
        m1 = torch.nn.Sequential(
            torch.nn.Linear(10, 10),
            torch.nn.ReLU(),
            torch.nn.Linear(10, 10),
            torch.nn.ReLU(),
        )
        m2 = torch.nn.Sequential(
            torch.nn.Linear(10, 10),
            torch.nn.ReLU(),
            torch.nn.Linear(10, 10),
            torch.nn.ReLU(),
        )

        def fn(m, x):
            m_copy = copy.deepcopy(m)
            return m_copy(x)

        v = torch.randn(10)
        correct1 = fn(m1, v)
        correct2 = fn(m2, v)
        cnts = torch._dynamo.testing.CompileCounter()
        opt_fn = torch.compile(fn, backend=cnts)
        for _ in range(10):
            self.assertTrue(same(opt_fn(m1, v), correct1))
        for _ in range(10):
            self.assertTrue(same(opt_fn(m2, v), correct2))
        self.assertEqual(cnts.frame_count, 1)
        self.assertEqual(cnts.op_count, 4)

    def test_global_state_guard_serialization(self):
        GlobalStateGuard = torch._C._dynamo.guards.GlobalStateGuard
        guards = GlobalStateGuard()
        serialized_guards = guards.dump()
        json_guards = json.loads(serialized_guards)

        samples = []
        # Test on non autocast state and autocast cache states.
        self.assertIn("autocast_state", json_guards)
        for key, value in json_guards.items():
            if type(value) == int:
                variant = value + 1
            elif type(value) == bool:
                variant = not value
            elif isinstance(value, dict) and key == "autocast_state":
                variant = value.copy()
                variant["cached_enabled"] = not variant["cached_enabled"]
                continue
            else:
                self.fail(f"Unknown global state type {key}: {value}")
            new_dict = json_guards.copy()
            new_dict[key] = variant
            samples.append(new_dict)

        for sample in samples:
            guards.load(json.dumps(sample))
            self.assertFalse(guards.check())

        guards.load(json.dumps(json_guards))
        self.assertTrue(guards.check())

        # Test on autocast states.
        def _test_autocast(dtype):
            with torch.autocast("cpu", dtype):
                guards = GlobalStateGuard()
                serialized_guards = guards.dump()
                json_guards = json.loads(serialized_guards)

                for i, enabled in enumerate(json_guards["autocast_state"]["enabled"]):
                    if enabled:
                        self.assertEqual(
                            type(json_guards["autocast_state"]["dtype"][i]), int
                        )
                        json_guards["autocast_state"]["dtype"][i] += 1
                        guards.load(json.dumps(json_guards))
                        self.assertFalse(guards.check())

        _test_autocast(torch.float16)
        _test_autocast(torch.float32)
        _test_autocast(torch.float64)
        _test_autocast(torch.bfloat16)

    def test_type_copy(self):
        def fn(seq):
            a, b = seq
            return type(seq)([a + 1, b + 2, a + b])

        args1 = [torch.randn(10), torch.randn(10)]
        args2 = (torch.randn(10), torch.randn(10))
        correct1 = fn(args1)
        correct2 = fn(args2)
        cnts = torch._dynamo.testing.CompileCounter()
        opt_fn = torch.compile(fn, backend=cnts)
        self.assertTrue(same(opt_fn(args1), correct1))
        self.assertTrue(same(opt_fn(args2), correct2))
        self.assertIsInstance(opt_fn(args1), list)
        self.assertIsInstance(opt_fn(args2), tuple)
        self.assertEqual(cnts.frame_count, 2)
        self.assertEqual(cnts.op_count, 6)

    def test_setattr_mutation1(self):
        class MyObj:  # noqa: B903
            def __init__(self, a, b):
                self.a = a
                self.b = b

        def fn(obj):
            obj.c = obj.a * obj.b + 1
            obj.b = obj.a * obj.c + 2
            obj.a = obj.b * obj.c + 3
            obj.c = obj.a * obj.b + 4
            obj.b = obj.a * obj.c + 5
            obj.a = obj.b * obj.c + 6
            return obj

        x1 = torch.randn(10)
        x2 = torch.randn(10)
        obj1 = MyObj(x1, x2)
        obj2 = MyObj(x1, x2)
        fn(obj2)
        cnts = torch._dynamo.testing.CompileCounter()
        opt_fn = torch.compile(fn, backend=cnts)
        self.assertIs(opt_fn(obj1), obj1)
        self.assertTrue(same(obj1.a, obj2.a))
        self.assertTrue(same(obj1.b, obj2.b))
        self.assertTrue(same(obj1.c, obj2.c))
        self.assertEqual(cnts.frame_count, 1)
        self.assertEqual(cnts.op_count, 12)

    def test_setattr_mutation2(self):
        class MyObj:
            def __init__(self, x):
                self.a = x + 1
                self.b = x + 2

        def fn(x):
            x = x / 3.0
            obj = MyObj(x)
            obj.c = obj.a * obj.b + 1
            obj.b = obj.a * obj.c + 2
            obj.a = obj.b * obj.c + 3
            return obj

        x1 = torch.randn(10)
        obj2 = fn(x1)

        cnts = torch._dynamo.testing.CompileCounter()
        opt_fn = torch.compile(fn, backend=cnts)
        obj1 = opt_fn(x1)
        self.assertTrue(same(obj1.a, obj2.a))
        self.assertTrue(same(obj1.b, obj2.b))
        self.assertTrue(same(obj1.c, obj2.c))
        self.assertEqual(cnts.frame_count, 1)
        self.assertEqual(cnts.op_count, 9)

    def test_setattr_mutation3(self):
        # TODO(jansel): dead code eliminate the object creation
        class MyObj:
            def __init__(self, x):
                super().__init__()
                self.a = x + 1
                self.b = x + 2

        def fn(x):
            x = x / 3.0
            obj = MyObj(x)
            obj.c = obj.a * obj.b + 1
            obj.b = obj.a * obj.c + 2
            obj.a = obj.b * obj.c + 3
            return obj.a, obj.b, obj.c

        x1 = torch.randn(10)
        obj2 = fn(x1)

        cnts = torch._dynamo.testing.CompileCounter()
        opt_fn = torch.compile(fn, backend=cnts)
        obj1 = opt_fn(x1)
        self.assertTrue(same(obj1, obj2))
        self.assertEqual(cnts.frame_count, 1)
        self.assertEqual(cnts.op_count, 9)

    def test_nesteduserfunction_setattr(self):
        x = 0

        def update(y):
            def wrapper():
                x += y

            return wrapper

        @torch.compile(backend="eager", fullgraph=True)
        def fn(t):
            w = update(123)
            w.__wrapped__ = x
            return t.sin(), w

        t = torch.randn(2)
        y, w = fn(t)
        self.assertEqual(y, t.sin())
        self.assertEqual(w.__wrapped__, x)

    def test_object_setattr(self):
        @dataclasses.dataclass
        class A:
            x: torch.Tensor

        def fn1(x) -> None:
            a = A(x)
            object.__setattr__(a, "x", x + 2)
            return a

        x1 = torch.randn(10)
        obj11 = fn1(x1.clone())

        cnts = torch._dynamo.testing.CompileCounter()
        opt_fn1 = torch.compile(fn1, backend=cnts, fullgraph=True)
        obj12 = opt_fn1(x1.clone())
        self.assertTrue(same(obj11.x, x1 + 2))
        self.assertTrue(same(obj12.x, x1 + 2))
        self.assertTrue(same(obj11.x, obj12.x))
        self.assertEqual(cnts.frame_count, 1)

        @dataclasses.dataclass(frozen=True)
        class B:
            x: torch.Tensor

        def fn2(x) -> None:
            b = B(x)
            return b

        x2 = torch.randn(10)
        obj21 = fn2(x2.clone())

        cnts = torch._dynamo.testing.CompileCounter()
        opt_fn2 = torch.compile(fn2, backend=cnts, fullgraph=True)
        obj22 = opt_fn2(x2.clone())
        self.assertTrue(same(obj21.x, x2))
        self.assertTrue(same(obj22.x, x2))
        self.assertTrue(same(obj21.x, obj22.x))
        self.assertEqual(cnts.frame_count, 0)

        @dataclasses.dataclass(frozen=True)
        class C:
            x: torch.Tensor

        def fn3(x) -> None:
            c = C(x)
            object.__setattr__(c, "x", x + 2)
            return c

        x3 = torch.randn(10)
        obj31 = fn3(x3.clone())

        cnts = torch._dynamo.testing.CompileCounter()
        opt_fn3 = torch.compile(fn3, backend=cnts, fullgraph=True)
        obj32 = opt_fn3(x3.clone())
        self.assertTrue(same(obj31.x, x3 + 2))
        self.assertTrue(same(obj32.x, x3 + 2))
        self.assertTrue(same(obj31.x, obj32.x))
        self.assertEqual(cnts.frame_count, 1)

        @dataclasses.dataclass(frozen=True)
        class D:
            x: torch.Tensor

            def __post_init__(self):
                object.__setattr__(self, "y", self.x + 2)

        def fn4(x) -> None:
            d = D(x)
            return d

        x4 = torch.randn(10)
        obj41 = fn4(x4.clone())

        cnts = torch._dynamo.testing.CompileCounter()
        opt_fn4 = torch.compile(fn4, backend=cnts, fullgraph=True)
        obj42 = opt_fn4(x4.clone())
        self.assertTrue(same(obj41.x, x4))
        self.assertTrue(same(obj42.x, x4))
        self.assertTrue(same(obj41.x, obj42.x))
        self.assertTrue(same(obj41.y, x4 + 2))
        self.assertTrue(same(obj42.y, x4 + 2))
        self.assertTrue(same(obj41.y, obj42.y))
        self.assertEqual(cnts.frame_count, 1)

    def test_thread_local_setattr(self):
        from threading import local

        loc = local()

        @torch.compile(fullgraph=True)
        def fn(x, l):
            l.x = x
            return x + 1

        x = torch.ones(2, 2)
        fn(x, loc)

        self.assertTrue(loc.x is x)

    def test_user_defined_class_name(self):
        class MyClassFoo:
            pass

        def fn1(a, b, c):
            tmp = MyClassFoo()
            if tmp.__class__.__name__ == "MyClassFoo":
                return a - b / c

        torch._dynamo.testing.standard_test(self, fn=fn1, nargs=3)

    def test_user_defined_class_python_type(self):
        class MyClass1:
            pass

        class ExampleMeta(type):
            pass

        class MyClass2(metaclass=ExampleMeta):
            pass

        def fn(x, c):
            if isinstance(c, MyClass1):
                return x + 1
            elif isinstance(c, MyClass2):
                return x + 2
            else:
                return x + 3

        x = torch.rand(3)
        opt_fn = torch.compile(fn, backend="eager")
        for c in [MyClass1, MyClass2]:
            ref = fn(x, c)
            res = opt_fn(x, c)
            self.assertTrue(same(ref, res))

    def test_super_calling_with_metaclass(self):
        class ExampleMeta(type):
            pass

        class MyClass1(metaclass=ExampleMeta):
            coeff = 4  # Force the constant guard to test source in guards

            @classmethod
            def add(cls, x):
                return x + 1

        class MyClass2(MyClass1):
            @classmethod
            def add(cls, x):
                torch._dynamo.graph_break()
                return x + super().add(x) + super().coeff

        def fn(x, obj):
            return x + obj.add(x)

        x = torch.rand(3)
        obj = MyClass2()
        opt_fn = torch.compile(fn, backend="eager")
        ref = fn(x, obj)
        res = opt_fn(x, obj)
        self.assertTrue(same(ref, res))

    def test_usr_cls_staticmethod(self):
        class Foo:
            @staticmethod
            def bar(a, b):
                return a + b

        def fn(a, b):
            return Foo.bar(a, b) - 1

        torch._dynamo.testing.standard_test(self, fn=fn, nargs=2)

    def test_usr_cls_classmethod(self):
        class Foo:
            @classmethod
            def bar(cls, a, b):
                return a + b

        def fn(a, b):
            return Foo.bar(a, b) - 1

        torch._dynamo.testing.standard_test(self, fn=fn, nargs=2)

    def test_dunder_methods(self):
        class Foo:
            def __init__(self, val):
                super().__init__()
                self.val = val

            def __add__(self, other):
                return Foo(self.val + other.val)

            def __mul__(self, other):
                return Foo(self.val * other.val)

            def __truediv__(self, other):
                return Foo(self.val / other.val)

            def __sub__(self, other):
                return Foo(self.val - other.val)

        def fn(a, b, c):
            return Foo(a) + Foo(b) * Foo(c) / Foo(a) - Foo(b)

        torch._dynamo.testing.standard_test(self, fn=fn, nargs=3, expected_ops=4)

    def test_function_annotation(self):
        class Variable:
            pass

        def fn(x):
            x = x / 3.0

            def inner(y: typing.List[Variable]):
                return x + 1

            return inner

        x1 = torch.randn(10)
        obj2 = fn(x1)([])

        cnts = torch._dynamo.testing.CompileCounter()
        opt_fn = torch._dynamo.optimize_assert(cnts)(fn)
        opt_fn_inner = torch._dynamo.optimize_assert(cnts)(opt_fn(x1))
        obj1 = opt_fn_inner([])
        self.assertTrue(same(obj1, obj2))
        self.assertEqual(cnts.frame_count, 2)
        self.assertEqual(cnts.op_count, 2)

    def test_function_generic_alias_annotation(self):
        class Variable:
            pass

        def fn(x):
            x = x / 3.0

            def inner(y: list[Variable]):
                return x + 1

            return inner

        x1 = torch.randn(10)
        obj2 = fn(x1)([])

        cnts = torch._dynamo.testing.CompileCounter()
        opt_fn = torch._dynamo.optimize_assert(cnts)(fn)
        opt_fn_inner = torch._dynamo.optimize_assert(cnts)(opt_fn(x1))
        obj1 = opt_fn_inner([])
        self.assertTrue(same(obj1, obj2))
        self.assertEqual(cnts.frame_count, 2)
        self.assertEqual(cnts.op_count, 2)

    def test_nested_closure(self):
        v0 = torch.randn(10)

        def fn1():
            v1 = torch.randn(10)

            def fn2(*args, **kwargs):
                assert len(args) == 1
                assert len(kwargs) == 1
                v2 = torch.randn(10) + args[0] + kwargs["b"]

                def fn3(v3=torch.randn(10)):
                    def fn4():
                        return v0 + v1 + v2 + v3 + 1

                    return fn4

                return fn3

            return fn2(1, b=2)()

        cnts = torch._dynamo.testing.CompileCounter()
        opt_fn1 = torch._dynamo.optimize_assert(cnts)(fn1)
        tmp1 = torch._dynamo.optimize_assert(cnts)(opt_fn1())
        tmp2 = torch._dynamo.optimize_assert(cnts)(opt_fn1())
        self.assertTrue(tmp1().shape, (10,))
        self.assertTrue(same(tmp1(), tmp1()))
        self.assertFalse(same(tmp1(), tmp2()))
        self.assertEqual(cnts.frame_count, 2)
        self.assertEqual(cnts.op_count, 9)

    def test_nested_closure_mutation(self):
        def fn1():
            v1 = torch.randn(10)

            def fn2():
                v2 = torch.randn(10)

                def fn3():
                    nonlocal v1, v2
                    v1 += 1
                    v2 += 2
                    return v1 + v2

                return fn3

            rv = fn2()
            rv()
            rv()
            return rv

        torch.manual_seed(9000)
        counter1 = fn1()
        result1 = [counter1(), counter1(), counter1()]

        torch.manual_seed(9000)
        cnts = torch._dynamo.testing.CompileCounter()
        opt_fn1 = torch._dynamo.optimize_assert(cnts)(fn1)
        counter2 = torch._dynamo.optimize_assert(cnts)(opt_fn1())
        result2 = [counter2(), counter2(), counter2()]
        result1.append(counter1())
        result2.append(counter2())

        self.assertTrue(same(result1, result2))
        self.assertEqual(cnts.frame_count, 2)
        self.assertEqual(cnts.op_count, 11)

    def test_write_to_closures_in_inlining(self):
        out = []
        for use_dynamo in [False, True]:

            def make_counter():
                x = torch.randn(10)

                def counter():
                    nonlocal x
                    x = x + 1
                    return x

                return counter

            torch.manual_seed(0)
            counter = make_counter()
            if not use_dynamo:
                out.append(counter() + counter())
            else:
                cnts = torch._dynamo.testing.CompileCounter()

                @torch.compile(backend=cnts, fullgraph=True)
                def fn(counter):
                    return counter() + counter()

                out.append(fn(counter))
                self.assertEqual(cnts.frame_count, 1)
                self.assertEqual(cnts.op_count, 3)
                self.assertFalse(same(counter() + counter(), out[-1]))

        self.assertTrue(same(out[0], out[1]))

    # When we unspecialize float, we wobble this test by changing
    # the op count since previously we would just specialize and constant
    # fold floats into the graph, whereas when we unspecialize we will have
    # ops for item, add, and all other tensorified operations. Since this
    # test really isn't testing that, we purposely specialize floats here.
    @torch._dynamo.config.patch(specialize_float=True)
    def test_closure_out_of_scope_cell(self):
        cell1 = torch.rand(1).item()
        cell2 = torch.rand(3, 3)

        def indirect():
            return direct()

        def direct():
            def inner():
                return cell1 + 1, cell2 + 3

            return inner()

        cnts = torch._dynamo.testing.CompileCounter()
        opt_fn = torch.compile(indirect, backend=cnts)
        result1, result2 = opt_fn()
        self.assertAlmostEqual(cell1 + 1, result1)
        self.assertTrue(torch.allclose(cell2 + 3, result2))
        self.assertEqual(cnts.frame_count, 1)
        self.assertEqual(cnts.op_count, 1)

    # When we unspecialize float, we wobble this test by changing
    # the op count since previously we would just specialize and constant
    # fold floats into the graph, whereas when we unspecialize we will have
    # ops for item, add, and all other tensorified operations. Since this
    # test really isn't testing that, we purposely specialize floats here.
    @torch._dynamo.config.patch(specialize_float=True)
    def test_closure_out_of_scope_cell_with_mutation(self):
        cell1 = torch.rand(1).item()
        orig1 = cell1
        cell2 = torch.rand(3, 3)
        orig2 = cell2.clone()

        def indirect():
            return direct()

        def direct():
            def inner():
                nonlocal cell1, cell2
                x = cell2 + 1
                cell1 += 1
                cell2 += 10
                x = x + cell2
                return cell1, cell2, x

            return inner()

        cnts = torch._dynamo.testing.CompileCounter()
        opt_fn = torch.compile(indirect, backend=cnts, fullgraph=True)
        for i in range(1, 4):
            result1, result2, _ = opt_fn()
            self.assertAlmostEqual(orig1 + 1 * i, result1)
            self.assertTrue(torch.allclose(orig2 + 10 * i, result2))
            self.assertEqual(cnts.frame_count, 1)
            self.assertEqual(cnts.op_count, 3)
            cnts.clear()

    def test_closure_with_mutation_and_graph_break(self):
        def fn():
            x = torch.zeros(1)

            def subfunc():
                x[0] = backup

            if x[0] >= -1e5:
                pass

            backup = 1
            subfunc()
            return x

        cnts = torch._dynamo.testing.CompileCounter()
        opt_fn = torch.compile(fn, backend=cnts)
        expected = fn()
        actual = opt_fn()
        self.assertTrue(same(expected, actual))
        self.assertEqual(cnts.frame_count, 2)

    def test_closure_out_of_scope_cell_with_cond(self):
        # Test closure with out-of-scope cell variable, used in a cond
        # where the two branches read different closure variables
        from functorch.experimental.control_flow import cond

        def g(x):
            return x

        class ModuleCondDeep(torch.nn.Module):
            def forward(self, pred, x):
                return self._indirection(pred, x)

            def _indirection(self, pred, x):
                return self.indirection(pred, x)

            def indirection(self, pred, x):
                def true_fn(y):
                    return y + 2

                def false_fn(y):
                    return y - 2

                def shallow(x):
                    return x * 2

                def deep(x):
                    # y = g(x)
                    y = x
                    return cond(
                        x[0][0] > 0,
                        true_fn,
                        false_fn,
                        [y],
                    )

                return cond(pred, shallow, deep, [x])

        mod = ModuleCondDeep()
        opt_mod = torch.compile(mod, backend="eager")
        inp = torch.randn(3, 3)
        exp1 = mod(torch.tensor(False), inp)
        actual1 = opt_mod(torch.tensor(False), inp)
        exp2 = mod(torch.tensor(True), inp)
        actual2 = opt_mod(torch.tensor(True), inp)
        self.assertTrue(torch.allclose(exp1, actual1))
        self.assertTrue(torch.allclose(exp2, actual2))

    def test_closure_write_across_functions(self):
        z = 1
        k = 2

        def create_fn():
            def fn(x):
                nonlocal k, z
                k = z

            return fn

        def update_z_and_run_fn(fn, x):
            nonlocal z
            z = 3
            fn(x)
            return x.cos()

        @torch.compile(backend="eager")
        def foo(x):
            fn = create_fn()
            return update_z_and_run_fn(fn, x)

        x = torch.randn(1)
        foo(x)
        self.assertEqual(3, z)
        self.assertEqual(3, k)

    def test_free_var_and_local_name_collision(self):
        x = 10

        def make_func():
            def func():
                return x

            return func

        @torch.compile(backend="eager")
        def root(t):
            x = 0
            func = make_func()
            res = func()
            return t + 1, x, res

        res = root(torch.ones(1))
        self.assertTrue(torch.allclose(torch.ones(1) + 1, res[0]))
        self.assertEqual(0, res[1])
        self.assertEqual(10, res[2])

    def test_cell_captured_by_existing_func_but_not_root_frame(self):
        x = torch.ones(1)

        def get_inner():
            def inner():
                return x + x

            # Calling `inner` so Dynamo won't skip this frame.
            return inner(), inner

        @torch.compile
        def root():
            return get_inner()

        res, inner = root()
        self.assertTrue(torch.allclose(x + x, res))
        self.assertTrue(torch.allclose(inner(), res))

    def test_writes_to_cells_across_frames1(self):
        # This regression test was added when Dynamo accidentally had both
        # unboxed and normal modeling for pre-existing cells, and failed to
        # account for buffered writes when we read from the unboxed value.
        x = 0

        def inc_x():
            nonlocal x
            x += 1

        class MyObj:
            def inc_x_then_return_x(self, fn):
                fn()
                return x

        @torch.compile(backend="eager")
        def root(t):
            obj = MyObj()
            res = obj.inc_x_then_return_x(inc_x)
            return t + 1, res

        res = root(torch.zeros(1))
        self.assertTrue(torch.allclose(res[0], torch.ones(1)))
        self.assertEqual(res[1], 1)
        self.assertEqual(x, 1)

    def test_writes_to_cells_across_frames2(self):
        # This regression test was added when Dynamo didn't fully account for
        # already established `CellVariable` instance for pre-existing cell,
        # while encountering the same cell again (we should reuse the instance
        # rather than creating a new one). This caused buffered writes to escape
        # the newly created `CellVariable`.
        x = 0

        def inc_x_and_get_x(obj):
            nonlocal x
            x += 1
            return obj.get_x()

        class MyObj:
            def get_x(self):
                return x

        @torch.compile(backend="eager")
        def root(t):
            obj = MyObj()
            res = inc_x_and_get_x(obj)
            return t + 1, res

        res = root(torch.zeros(1))
        self.assertTrue(torch.allclose(res[0], torch.ones(1)))
        self.assertEqual(res[1], 1)
        self.assertEqual(x, 1)

    def test_write_to_cells_with_name_shadowing(self):
        x = 0
        y = x

        def make_x_get_set():
            # NOTE: this `x` is a different cell object than the outter `x`.
            x = y

            def set_x(v):
                nonlocal x
                x = v

            def get_x():
                return x

            return get_x, set_x

        get_x, set_x = make_x_get_set()

        @torch.compile(fullgraph=True)
        def fn(t):
            set_x(42)  # This sets the `x` created within `make_x_get_set`
            res = t + x  # This uses the `x` outside `make_x_get_set`.
            return res

        result = fn(torch.ones(1))
        inner_x = get_x()
        self.assertTrue(torch.allclose(result, torch.ones(1)))
        self.assertEqual(inner_x, 42)

    def test_existing_func_that_creates_capturing_nested_func(self):
        x = 0  # Captured by both `make_get_x` and `root`

        def make_get_x():
            def get_x():
                return x

            return get_x

        @torch.compile(backend="eager", fullgraph=True)
        def root(t):
            get_x = make_get_x()
            res = t + x
            return res, get_x

        res, get_x = root(torch.ones(1))
        self.assertTrue(torch.allclose(res, torch.ones(1)))
        self.assertEqual(0, get_x())
        x += 1
        self.assertEqual(1, get_x())

    def test_input_cell_mutation(self):
        def fn(x):
            x = x.cos()

            def inner():
                return x.sin()

            return inner()

        x = torch.ones(10)
        opt_fn = torch.compile(fn, fullgraph=True, backend="eager")
        ref = fn(x)
        res = opt_fn(x)
        self.assertEqual(res, ref)

    def test_top_package_import(self):
        def fn(x):
            import torch.fx

            assert not isinstance(x, torch.fx.Proxy)
            return torch.sin(x)

        x = torch.randn(4, 5)
        ref = fn(x)
        cnts = torch._dynamo.testing.CompileCounter()
        opt_fn = torch._dynamo.optimize_assert(cnts)(fn)
        res = opt_fn(x)
        self.assertTrue(same(ref, res))

    def test_typing_typevar(self):
        def fn(x):
            def sumt(y: torch.Tensor) -> torch.Tensor:
                return torch.sum(y)

            def foo(c: typing.Callable[[T], T], y: T) -> T:
                return c(y)

            return foo(sumt, x)

        x = torch.randn(3)
        ref = fn(x)
        cnts = torch._dynamo.testing.CompileCounter()
        opt_fn = torch._dynamo.optimize_assert(cnts)(fn)
        res = opt_fn(x)
        self.assertTrue(same(ref, res))
        self.assertEqual(cnts.frame_count, 1)

    def test_typing_union_and_optional(self):
        def fn(x):
            a = torch.jit.annotate(typing.Dict[str, typing.Optional[torch.Tensor]], {})
            b = torch.jit.annotate(
                typing.Dict[str, typing.Union[torch.Tensor, None]], {}
            )
            return a, b, x + 1

        x = torch.randn(3)
        ref = fn(x)
        opt_fn = torch.compile(fn, backend="eager", fullgraph=False)
        res = opt_fn(x)
        self.assertTrue(same(ref, res))

    def test_optimize_on_module(self):
        class MockModule(torch.nn.Module):
            def __init__(self) -> None:
                super().__init__()
                self.relu = torch.nn.ReLU()

            def custom_member(self):
                # Just for checking that Dynamo returned mod object can redirect
                # to this method
                pass

            def forward(self, x):
                return self.relu(x)

        cnts1 = torch._dynamo.testing.CompileCounter()
        mod = MockModule()
        optimized_mod = torch.compile(mod, backend=cnts1, fullgraph=True)

        a = torch.randn(10)
        ref = mod(a)
        res = optimized_mod(a)

        optimized_mod.custom_member()

        self.assertTrue(same(ref, res))

    def test_nested_optimize_decorator(self):
        cnts2 = torch._dynamo.testing.CompileCounter()
        cnts3 = torch._dynamo.testing.CompileCounter()

        @torch._dynamo.run()
        def fn1(x):
            return torch.sin(x) * 10

        @torch.compile(backend=cnts2, fullgraph=True)
        def fn2(x):
            return fn1(x) + 1

        @torch.compile(backend=cnts3, fullgraph=True)
        def fn3(x):
            return torch.relu(fn2(x))

        fn3(torch.randn(4, 5))
        self.assertEqual(cnts2.frame_count, 0)
        self.assertEqual(cnts3.frame_count, 1)
        self.assertEqual(cnts3.op_count, 4)

    def test_nested_optimize_run(self):
        cnts = torch._dynamo.testing.CompileCounter()

        @torch.compile(backend=cnts, fullgraph=True)
        def fn(x):
            return torch.relu(torch.cos(x) + torch.sin(x))

        fn(torch.randn(4))
        self.assertEqual(cnts.frame_count, 1)

        fn(torch.randn(4, 4))
        self.assertEqual(cnts.frame_count, 2)

        # Test that run works on a decorated fn
        fn = torch._dynamo.run(fn)
        fn(torch.randn(4, 4, 4))
        self.assertEqual(cnts.frame_count, 2)

    def test_nested_optimize(self):
        cnts1 = torch._dynamo.testing.CompileCounter()
        cnts2 = torch._dynamo.testing.CompileCounter()

        def fn(x):
            return torch.relu(torch.cos(x) + torch.sin(x))

        fn1 = torch.compile(fn, backend=cnts1, fullgraph=True)
        fn2 = torch.compile(fn1, backend=cnts2, fullgraph=True)

        # The first optimize in the nesting should be ignored
        fn2(torch.randn(4))
        self.assertEqual(cnts2.frame_count, 1)
        self.assertEqual(cnts1.frame_count, 0)

        # Since the fn code object is already compiled, calling fn1 should
        # directly call the compiled_fn callable.
        torch._dynamo.run()(fn1)(torch.randn(4))
        self.assertEqual(cnts1.frame_count, 0)

        # Test same behavior by reversing the calls
        torch._dynamo.reset()
        cnts1 = torch._dynamo.testing.CompileCounter()
        cnts2 = torch._dynamo.testing.CompileCounter()
        fn1 = torch.compile(fn, backend=cnts1, fullgraph=True)
        fn2 = torch.compile(fn1, backend=cnts2, fullgraph=True)
        fn1(torch.randn(4))
        self.assertEqual(cnts1.frame_count, 1)
        torch._dynamo.run()(fn2)(torch.randn(4))
        self.assertEqual(cnts2.frame_count, 0)

    def test_torch_size(self):
        cnts = torch._dynamo.testing.CompileCounter()

        def fn(x):
            output_size = torch.Size([10, 10])
            x = x.view(*output_size)
            return (x,)

        x = torch.randn(100, requires_grad=True)
        x_clone = x.clone()
        ref = fn(x)

        opt_fn = torch.compile(fn, backend=cnts, fullgraph=True)
        res = opt_fn(x_clone)

        self.assertTrue(same(ref, res))

    def test_torch_size_numel(self):
        cnts = torch._dynamo.testing.CompileCounter()

        def fn():
            return torch.Size([10, 8]).numel()

        opt_fn = torch.compile(fn, backend=cnts, fullgraph=True)
        num = torch.Size([10, 8]).numel()
        self.assertEqual(opt_fn(), num)

    def test_torch_size_numel_dynamic(self):
        cnts = torch._dynamo.testing.CompileCounter()

        def fn(x):
            return x.size().numel()

        opt_fn = torch.compile(fn, backend=cnts, fullgraph=True)
        x = torch.rand(10, 1, 8, 1)
        expect = fn(x)
        self.assertEqual(opt_fn(x), expect)

    def test_shape_type(self):
        cnts = torch._dynamo.testing.CompileCounter()

        def fn(x):
            return x + (type(x.shape) == torch.Size)

        opt_fn = torch.compile(fn, backend=cnts, fullgraph=True)
        x = torch.zeros(())
        self.assertEqual(opt_fn(x), fn(x))

    def test_size_dim(self):
        cnts = torch._dynamo.testing.CompileCounter()

        def fn(x, dim):
            return x.size(dim=dim)

        opt_fn = torch.compile(fn, backend=cnts, fullgraph=True)
        x = torch.empty([4, 9, 8])
        self.assertEqual(opt_fn(x, 1), 9)
        self.assertEqual(opt_fn(x, -2), 9)

    def test_stride_dim(self):
        cnts = torch._dynamo.testing.CompileCounter()

        def fn(x, dim):
            return x.stride(dim=dim)

        opt_fn = torch.compile(fn, backend=cnts, fullgraph=True)
        x = torch.empty([4, 9, 8])
        self.assertEqual(opt_fn(x, 0), 72)
        self.assertEqual(opt_fn(x, -2), 8)

    def test_torch_seed(self):
        from torch._dynamo.utils import counters

        cnts = torch._dynamo.testing.CompileCounter()
        counters.clear()

        def fn(x):
            attention_seed = int(torch.seed() % sys.maxsize)
            torch.manual_seed(attention_seed)
            return (x,)

        x = torch.randn(10, requires_grad=True)
        ref = fn(x)

        # Python code is needed here, since torch.manual_seed graph-breaks.
        # Refs: https://github.com/pytorch/pytorch/issues/107187
        opt_fn = torch.compile(fn, backend=cnts, fullgraph=False)
        res = opt_fn(x)

        self.assertTrue(same(ref, res))
        # Only the torch.seed call is turned into an FX graph.
        self.assertEqual(cnts.op_count, 1)
        self.assertEqual(cnts.frame_count, 1)
        # Graph breaks at manual_seed.
        self.assertEqual(len(counters["graph_break"]), 1)

    def test_is_tensor_like(self):
        cnts = torch._dynamo.testing.CompileCounter()

        def f(x):
            if torch.overrides.is_tensor_like(x):
                return (x * 2,)
            return (torch.ones(10) + x,)

        x = torch.randn(10)
        ref0 = f(x)
        ref1 = f(4)
        opt_f = torch.compile(f, backend=cnts, fullgraph=True)
        res0 = opt_f(x)
        res1 = opt_f(4)
        self.assertTrue(same(ref0, res0))
        self.assertTrue(same(ref1, res1))

    def test_is_tensor_like2(self):
        class MyTensor:
            @classmethod
            def __torch_function__(cls, func, types, args=(), kwargs=None):
                if kwargs is None:
                    kwargs = {}

                if func is torch.max:
                    return torch.tensor(123)
                return func(*args, **kwargs)

        def fn(x):
            if torch.overrides.is_tensor_like(x):
                return torch.max(x)
            else:
                return torch.zeros(1)

        x = MyTensor()
        ref0 = fn(x)
        ref1 = fn(4)
        opt_fn = torch.compile(fn, backend="eager")
        res0 = opt_fn(x)
        res1 = opt_fn(4)
        self.assertTrue(same(ref0, res0))
        self.assertTrue(same(ref1, res1))

    def test_tensor_data(self):
        def fn(x, y):
            return x[y.data]

        x = torch.rand(8)
        y = torch.ones(8).to(torch.int)
        ref = fn(x, y)
        opt_fn = torch.compile(fn, backend="eager", fullgraph=True)
        res = opt_fn(x, y)
        self.assertTrue(same(ref, res))

    def test_tensor_layout(self):
        def fn(x):
            return torch.zeros(
                [x.size()[0], x.size()[1]],
                dtype=x.dtype,
                layout=x.layout,
                device=x.device,
            )

        x = torch.rand(2, 3)
        ref = fn(x)
        opt_fn = torch.compile(fn, backend="eager", fullgraph=True)
        res = opt_fn(x)
        self.assertTrue(same(ref, res))

    def test_version_ci(self):
        # temporary test to check that the ci torch version is set correctly
        self.assertTrue(hasattr(torch, "_subclasses"))

    def test_slice_input(self):
        cnts = torch._dynamo.testing.CompileCounter()

        def getitem(a, idx):
            if isinstance(idx, slice):
                return (
                    torch.zeros(1),
                    a[idx]
                    + [
                        100,
                    ],
                )
            else:
                return (torch.zeros(1), a[idx])

        layers = list(range(10))
        ref0 = getitem(layers, slice(0, 2, 1))
        ref1 = getitem(layers, 2)
        ref2 = getitem(layers, slice(3, 8, 2))
        opt_getitem = torch.compile(getitem, backend=cnts, fullgraph=True)
        res0 = opt_getitem(layers, slice(0, 2, 1))
        res1 = opt_getitem(layers, 2)
        res2 = opt_getitem(layers, slice(3, 8, 2))

        self.assertTrue(ref0 == res0)
        self.assertTrue(ref1 == res1)
        self.assertTrue(ref2 == res2)

    def test_grad(self):
        cnts = torch._dynamo.testing.CompileCounter()

        def fn(a, b):
            out = a * b
            out.sum().backward()
            real_out = torch.sigmoid(a.grad + b)
            return real_out

        inps = [torch.randn(4, requires_grad=True) for _ in range(2)]
        for inp in inps:
            inp.grad = None
        ref = fn(*inps)

        for inp in inps:
            inp.grad = None
        opt_fn = torch.compile(fn, backend=cnts)
        res = opt_fn(*inps)

        self.assertTrue(same(ref, res))

    @torch._dynamo.config.patch(guard_nn_modules=True)
    def test_source_non_input_grad_access(self):
        # This test creates a model, and accesses the grads
        # from its parameter. This means that within dynamo,
        # the tensor we are reading the grad from HAS a source,
        # but is not known to graphargs.
        cnts = torch._dynamo.testing.CompileCounter()

        class TrivialModel(torch.nn.Module):
            def __init__(self) -> None:
                super(TrivialModel, self).__init__()
                self.linear = torch.nn.Linear(2, 1)

            def forward(self, x):
                return self.linear(x)

        def fn(a, b):
            outs = []
            for param in model.parameters():
                outs.append(torch.ones(param.grad.size()))
            return outs, param.grad + 1

        model = TrivialModel()
        # Eager
        a = torch.ones([2, 2], requires_grad=True)
        b = torch.ones([2, 2])
        out = model(a)
        out_sum = out.sum()
        out_sum.backward()
        ref = fn(a, b)

        # Compiled
        model = TrivialModel()
        a = torch.ones([2, 2], requires_grad=True)
        b = torch.ones([2, 2])
        out = model(a)
        out_sum = out.sum()
        out_sum.backward()

        opt_fn = torch.compile(fn, backend=cnts, fullgraph=True)
        res = opt_fn(a, b)

        self.assertTrue(same(ref, res))
        self.assertEqual(cnts.frame_count, 1)
        self.assertEqual(cnts.op_count, 3)

    def test_intermediary_tensor_grad_access(self):
        # This test creates a model, and accesses the grads
        # from its parameters and an entirely intermediary tensor.
        cnts = torch._dynamo.testing.CompileCounter()

        def fn(a, b):
            intermediary = torch.ones(2, 2)
            c = a + intermediary
            outs = []
            outs.append(intermediary.grad)
            return outs

        # Eager
        a = torch.ones([2, 2], requires_grad=True)
        b = torch.ones([2, 2])
        ref = fn(a, b)

        # Compiled
        a = torch.ones([2, 2], requires_grad=True)
        b = torch.ones([2, 2])
        opt_fn = torch.compile(fn, backend=cnts, fullgraph=True)
        res = opt_fn(a, b)
        self.assertTrue(same(ref, res))
        self.assertEqual(cnts.frame_count, 1)
        self.assertEqual(cnts.op_count, 2)

    def test_clone_sparse_input(self):
        for layout in [
            torch.sparse_coo,
            torch.sparse_csr,
            torch.sparse_csc,
            torch.sparse_bsr,
            torch.sparse_bsc,
        ]:
            for sparse_input in self.generate_simple_inputs(
                layout,
                device="cpu",
                dtype=torch.float64,
                index_dtype=torch.int64,
            ):
                # Invoke the dynamo clone input method directly.
                sparse_copy = torch._dynamo.utils.clone_input(sparse_input)
                # Make sure sparse clone is successful.
                self.assertEqual(sparse_input, sparse_copy)

    def test_tensor_is_contiguous(self):
        def fn(x):
            input = torch.randn((1, 16, 1, 1))
            weight = torch.randn((8, 16, 3, 3))
            weight = weight.to(memory_format=x)
            output = torch.conv2d(input, weight, None, (2, 1), (1, 1), (1, 1), 1)
            return output.is_contiguous(memory_format=x)

        opt_fn = torch.compile(fn, backend="eager")
        for x in [torch.contiguous_format, torch.channels_last]:
            self.assertEqual(fn(x), opt_fn(x))

    def test_python_slice(self):
        def f1(input):
            y = 0
            for i, x in enumerate(input[2:], 1):
                y = y + x
            return y

        def f2(input):
            y = 0
            for i, x in enumerate(input.shape[2:], 1):
                y = y + x
            return y

        cnts = torch._dynamo.testing.CompileCounter()
        opt_f1 = torch.compile(f1, backend=cnts)
        opt_f2 = torch.compile(f2, backend=cnts)
        res1 = opt_f1([1, 2, 3, 5])
        res2 = opt_f2(torch.rand([2, 3, 4, 5]))

        self.assertEqual(res1, 8)
        self.assertEqual(res2, 9)

    def test_enum_as_dict_key(self):
        class MyEnum(enum.Enum):
            FOO = 10
            BAR = 20

        def fn(x):
            y = x + 2
            z = {
                MyEnum.FOO: torch.tensor(1),
                MyEnum.BAR: 10,
                "MyEnum.BAR": torch.tensor(8),
                5: torch.rand(3),
            }
            torch._dynamo.graph_break()
            a = z[MyEnum.FOO] + z["MyEnum.BAR"]
            b = y * 2
            return a, b

        cnts = torch._dynamo.testing.CompileCounter()
        opt_fn = torch.compile(fn, backend=cnts)
        for _ in range(10):
            x = torch.rand(3)
            ref = fn(x)
            res = opt_fn(x)
            self.assertTrue(same(ref, res))
        self.assertEqual(cnts.frame_count, 2)

    def test_enum_as_dict_key_with_overloaded_str(self):
        class MyEnum(enum.Enum):
            FOO = 10
            BAR = 20

            def __str__(self):
                return self.value

        def fn(x):
            y = x + 2
            z = {
                MyEnum.FOO: torch.tensor(1),
                MyEnum.BAR: 10,
                "MyEnum.BAR": torch.tensor(8),
                5: torch.rand(3),
            }
            torch._dynamo.graph_break()
            a = z[MyEnum.FOO] + z["MyEnum.BAR"]
            b = y * 2
            return a, b

        cnts = torch._dynamo.testing.CompileCounter()
        opt_fn = torch.compile(fn, backend=cnts)
        for _ in range(10):
            x = torch.rand(3)
            ref = fn(x)
            res = opt_fn(x)
            self.assertTrue(same(ref, res))
        self.assertEqual(cnts.frame_count, 2)

    def test_const_dict_variable_python_type(self):
        from torch._dynamo.variables import ConstantVariable, ConstDictVariable

        make_key = ConstantVariable.create

        d1 = {
            make_key("a"): ConstantVariable.create(10),
            make_key("b"): ConstantVariable.create(20),
        }
        d2 = collections.OrderedDict(
            [
                (make_key("x"), ConstantVariable.create(12)),
                (make_key("y"), ConstantVariable.create(22)),
            ]
        )
        self.assertEqual(ConstDictVariable(d1).python_type(), dict)
        self.assertEqual(
            ConstDictVariable(d2, collections.OrderedDict).python_type(),
            collections.OrderedDict,
        )

    def test_builtin_subclasses_as_method_on_class_type(self):
        class Foo:
            def __init__(self, name):
                self.ame_ = name

            def get_name(self):
                return "Foo " + self.name_

        class Bar(Foo):
            def __init__(self, name):
                self.name_ = name

            def get_name(self):
                return "Bar " + self.name_

        class Baz(Foo):
            def __init__(self, name):  # noqa: B903
                self.name_ = name

            def get_name(self):
                return "Baz " + self.name_

        subs_of_foo_reg = Foo.__subclasses__()

        counter = CompileCounter()

        @torch._dynamo.optimize_assert(counter)
        def fn():
            return Foo.__subclasses__()

        subs_of_foo_optim = fn()

        self.assertEqual(len(subs_of_foo_reg), 2)
        self.assertEqual(subs_of_foo_reg, subs_of_foo_optim)

    def test_builtin_subclasses_as_method_on_var(self):
        class Foo:
            def __init__(self, name):
                self.name_ = name

            def get_name(self):
                return "Foo " + self.name_

        class Bar(Foo):
            def __init__(self, name):
                self.name_ = name

            def get_name(self):
                return "Bar " + self.name_

        class Baz(Bar):
            def __init__(self, name):
                self.name_ = name

            def get_name(self):
                return "Baz " + self.name_

        subs_of_foo_reg = Foo.__subclasses__()
        sub_of_foo_subclass_var_reg = subs_of_foo_reg[0].__subclasses__()

        sub_of_foo_subclass_var_optim = []
        counter = CompileCounter()

        @torch._dynamo.optimize_assert(counter)
        def fn():
            return Foo.__subclasses__()

        @torch._dynamo.optimize_assert(counter)
        def fn_single(subs_of_foo_optim):
            return subs_of_foo_optim[0].__subclasses__()

        subs_of_foo_optim = fn()
        sub_of_foo_subclass_var_optim = fn_single(subs_of_foo_optim)

        self.assertEqual(len(sub_of_foo_subclass_var_optim), 1)
        self.assertEqual(sub_of_foo_subclass_var_optim, sub_of_foo_subclass_var_reg)

    def test_builtin_str_on_user_defined_function(self):
        def another_fn():
            pass

        def fn():
            return "another_fn" in str(another_fn)

        opt_fn = torch.compile(fn, fullgraph=True)
        self.assertTrue(opt_fn())

    def test_enum_no_graphbreaks(self):
        class Foo(enum.Enum):
            FOO = 0
            BAR = 1

        def fn(x, foo):
            if foo is Foo.FOO:
                x = torch.add(x, 1.0)
            x = torch.mul(x, 1.0)
            return x

        x = torch.randn(1)
        cnts = torch._dynamo.testing.CompileCounter()
        opt_fn = torch.compile(fn, backend=cnts, fullgraph=True)
        opt_fn(x, Foo.FOO)
        self.assertEqual(cnts.op_count, 2)

        torch._dynamo.reset()
        cnts = torch._dynamo.testing.CompileCounter()
        opt_fn = torch.compile(fn, backend=cnts, fullgraph=True)
        opt_fn(x, Foo.BAR)
        self.assertEqual(cnts.op_count, 1)

    def test_repeat_interleave_graphbreaks(self):
        def fn_no_breaks(x):
            # no breaks on self_int
            x += 1
            x = torch.repeat_interleave(x, 2, 3)
            x += 1
            return x

        def fn_has_breaks(x):
            # breaks on self_Tensor
            x += 1
            x = torch.repeat_interleave(x, torch.tensor(2), 3)
            x += 1
            return x

        x = torch.randn([4, 16, 1, 64])

        cnts = torch._dynamo.testing.CompileCounter()
        opt_fn = torch.compile(fn_no_breaks, backend=cnts)
        opt_fn(x)
        self.assertEqual(cnts.frame_count, 1)

        torch._dynamo.reset()
        cnts = torch._dynamo.testing.CompileCounter()
        opt_fn = torch.compile(fn_has_breaks, backend=cnts)
        opt_fn(x)
        self.assertEqual(cnts.frame_count, 2)

    def test_id_guarded_class(self):
        class MyClass1:
            pass

        class MyClass2:
            pass

        def fn(x, y):
            return x + id(y) // 100000

        cnts = torch._dynamo.testing.CompileCounter()
        compiled_fn = torch.compile(backend=cnts, fullgraph=True)(fn)
        x = torch.randn(3)
        y = MyClass1
        self.assertEqual(fn(x, y), compiled_fn(x, y))
        self.assertEqual(cnts.frame_count, 1)

        # No recompile if still pass in the original class (MyClass1)
        x = torch.randn(3)
        y = MyClass1
        self.assertEqual(fn(x, y), compiled_fn(x, y))
        self.assertEqual(cnts.frame_count, 1)

        # Have to recompile if pass in new class (MyClass2)
        x = torch.randn(3)
        y = MyClass2
        self.assertEqual(fn(x, y), compiled_fn(x, y))
        self.assertEqual(cnts.frame_count, 2)

    def test_id_guarded_object(self):
        class UDO:
            @torch.compile(backend="eager")
            def call(self, x, ref_id):
                self_id = id(self)
                if self_id == ref_id:
                    x = torch.mul(x, 1.0)
                else:
                    x = torch.mul(x, 0)
                return x

        # Make sure we do recompile when id(self) is executed on
        # different self objects.
        x = torch.ones(2)
        obj1 = UDO()
        obj1_id = id(obj1)
        self.assertEqual(obj1.call(x, obj1_id), torch.ones(2))

        obj2 = UDO()
        # if we do not install ID_MATCH: ___check_obj_id(L['self'], xxx) this fails.
        self.assertEqual(obj2.call(x, obj1_id), torch.zeros(2))

    def test_id_guarded_module(self):
        class M(torch.nn.Module):
            def forward(self, x, ref_id):
                self_id = id(self)
                if self_id == ref_id:
                    x = torch.mul(x, 1.0)
                else:
                    x = torch.mul(x, 0)
                return x

        cnts = torch._dynamo.testing.CompileCounter()

        # Make sure we do recompile when id(self) is executed on
        # different self objects.
        x = torch.ones(2)
        m1 = M()
        m1_id = id(m1)
        opt_m1 = torch.compile(m1, backend=cnts, fullgraph=True)
        self.assertEqual(opt_m1(x, m1_id), torch.ones(2))
        self.assertEqual(opt_m1(x, m1_id), torch.ones(2))

        self.assertEqual(cnts.frame_count, 1)
        self.assertEqual(cnts.op_count, 1)

        m2 = M()
        opt_m2 = torch.compile(m2, backend=cnts, fullgraph=True)
        # if we do not install ID_MATCH: ___check_obj_id(L['self'], xxx) this fails.
        self.assertEqual(opt_m2(x, m1_id), torch.zeros(2))
        self.assertEqual(cnts.frame_count, 2)
        self.assertEqual(cnts.op_count, 2)

    def test_id_tensor(self):
        class M(torch.nn.Module):
            def __init__(self):
                super().__init__()
                self.y1 = torch.ones(2)
                self.y2 = torch.zeros(2)
                self.ref_y1_id = id(self.y1)
                self.ref_y2_id = id(self.y2)

            def forward(self, x, ref_id):
                if ref_id == id(self.y1):
                    x = torch.mul(x, self.y1)
                else:
                    x = torch.mul(x, self.y2)
                return x

        cnts = torch._dynamo.testing.CompileCounter()

        x = torch.ones(2)
        m = M()
        opt_m = torch.compile(m, backend=cnts, fullgraph=True)

        self.assertEqual(opt_m(x, m.ref_y1_id), torch.ones(2))
        self.assertEqual(cnts.frame_count, 1)

        self.assertEqual(opt_m(x, m.ref_y2_id), torch.zeros(2))
        self.assertEqual(cnts.frame_count, 2)

    def test_id_of_nn_module(self):
        class M(torch.nn.Module):
            def forward(self, x, ref_id):
                self_id = id(self)
                if self_id == ref_id:
                    x = torch.mul(x, 1.0)
                x = torch.add(x, 1.0)
                return x

        m = M().eval()
        data = torch.randn(1)
        cnts = torch._dynamo.testing.CompileCounter()
        correct_ref_id = id(m)
        opt_m = torch.compile(m, backend=cnts, fullgraph=True)
        opt_m(data, correct_ref_id)
        # Extra op is the recorded equality test (although once
        # the trace is flattened this is dead!)
        if torch._dynamo.config.assume_static_by_default:
            self.assertExpectedInline(cnts.op_count, """2""")
        else:
            self.assertExpectedInline(cnts.op_count, """2""")

        torch._dynamo.reset()
        cnts = torch._dynamo.testing.CompileCounter()
        incorrect_ref_id = id(m) + 1
        opt_m = torch.compile(m, backend=cnts, fullgraph=True)
        opt_m(data, incorrect_ref_id)
        if torch._dynamo.config.assume_static_by_default:
            self.assertExpectedInline(cnts.op_count, """1""")
        else:
            self.assertExpectedInline(cnts.op_count, """1""")

    def test_inline_func_jump_on_tensor_condition(self):
        def f1(input):
            if input == 0:
                return input + 1
            else:
                return input + 2

        def f2(input):
            return f1(input)

        cnts = torch._dynamo.testing.CompileCounter()
        opt_f2 = torch.compile(f2, backend=cnts)
        res1 = opt_f2(torch.tensor([1.0]))
        res2 = opt_f2(torch.tensor([0.0]))

        self.assertEqual(res1, 3)
        self.assertEqual(res2, 1)

    def test_set_discard(self):
        def fn(y):
            x = set(["bar"])
            x.discard("bar")
            x.discard("foo")
            return y + len(x)

        cnts = torch._dynamo.testing.CompileCounter()
        opt_fn = torch.compile(fn, backend=cnts, fullgraph=True)
        x = torch.randn(3)
        self.assertEqual(opt_fn(x), x)
        self.assertEqual(cnts.op_count, 1)

    def test_set_update(self):
        @torch.compile(backend="eager", fullgraph=True)
        def run(x, int_set, int_list):
            int_set.update(map(int, int_list))
            return x + 1

        int_set = set()
        int_list = [1, 2, 1]
        res = run(torch.ones(1), int_set, int_list)
        self.assertTrue(same(res, torch.ones(1) + 1))
        self.assertEqual(int_set, set([1, 2]))
        self.assertEqual(int_list, [1, 2, 1])

    def test_frozenset_torch_func_contains(self):
        funcs = frozenset([torch.add])

        def fn(x, func):
            if func in funcs:
                x = torch.add(x, 1.0)
            x = torch.mul(x, 1.0)
            return x

        x = torch.randn(1)
        cnts = torch._dynamo.testing.CompileCounter()
        opt_fn = torch.compile(fn, backend=cnts, fullgraph=True)
        opt_fn(x, torch.add)
        self.assertEqual(cnts.op_count, 2)

        torch._dynamo.reset()
        cnts = torch._dynamo.testing.CompileCounter()
        opt_fn = torch.compile(fn, backend=cnts, fullgraph=True)
        opt_fn(x, torch.mul)
        self.assertEqual(cnts.op_count, 1)

    def test_inline_list_mutation(self):
        def f1(x):
            x.append(torch.ones(8))
            return x

        def f2():
            x = [torch.ones(6)]
            f1(x)
            return x

        res1 = f2()
        cnts = torch._dynamo.testing.CompileCounter()
        opt_f2 = torch.compile(f2, backend=cnts)
        res2 = opt_f2()
        self.assertTrue(same(res1, res2))

    def test_inline_dict_mutation(self):
        def f1(d):
            d["c"] = d["a"] + d.pop("b")
            return d

        def f2():
            d = {"a": torch.ones(5), "b": torch.ones(5)}
            f1(d)
            return d

        res1 = f2()
        cnts = torch._dynamo.testing.CompileCounter()
        opt_f2 = torch.compile(f2, backend=cnts)
        res2 = opt_f2()
        self.assertTrue(same(res1, res2))

    def test_inline_local_dict_clear(self):
        def f(d):
            d.clear()
            return d

        inp = {"a": torch.randn(2, 2), "b": torch.randn(2, 2)}
        out = torch.compile(f, backend="eager", fullgraph=True)(inp)
        self.assertEqual(len(out), 0)
        self.assertEqual(len(inp), 0)

    def test_inline_module_attr_dict_clear(self):
        class MyMod(torch.nn.Module):
            def __init__(self) -> None:
                super().__init__()
                self.a = {"a": torch.randn(2, 2), "b": torch.randn(2, 2)}

            def forward(self):
                self.a.clear()
                return self.a

        m = MyMod()
        out = torch.compile(m, backend="eager", fullgraph=True)()
        self.assertEqual(len(out), 0)
        self.assertEqual(len(m.a), 0)

    def test_inline_user_defined_dict_attr_clear(self):
        class MyMod:
            def __init__(self) -> None:
                self.a = {"a": torch.randn(2, 2), "b": torch.randn(2, 2)}

        def f(obj, inp):
            ret = len(obj.a) + inp
            obj.a.clear()
            return obj.a, ret

        m = MyMod()
        before_len = len(m.a)
        t_inp = torch.ones(1)
        d, ret = torch.compile(f, backend="eager", fullgraph=True)(m, t_inp)
        self.assertEqual(len(m.a), 0)
        self.assertEqual(len(d), 0)
        self.assertEqual(ret, t_inp + before_len)

    def test_recursive_inline_list_mutation(self):
        def f1(x, y):
            x.append(torch.tensor([1.1]))
            y.append(torch.tensor([1.2]))
            return x, y

        def f2(x, y):
            x.append(torch.tensor([2.1]))
            y.append(torch.tensor([2.2]))
            f1(x, y)
            return x, y

        def f3(x):
            x.append(torch.tensor([3.1]))
            y = [torch.tensor([3.2])]
            f2(x, y)
            return x, y

        def f4():
            x = [torch.tensor([4.1])]
            return f3(x)

        res1 = f4()
        cnts = torch._dynamo.testing.CompileCounter()
        opt_f4 = torch.compile(f4, backend=cnts)
        res2 = opt_f4()
        self.assertTrue(same(res1, res2))

    def test_sample_input(self):
        from torch.testing._internal.common_methods_invocations import SampleInput

        def fn(sample):
            if isinstance(sample.input, torch.Tensor):
                return sample.input * 2
            return torch.zeros(())

        sample = SampleInput(torch.ones(2))
        ref = fn(sample)

        opt_fn = torch.compile(fn, backend="eager")
        res = opt_fn(sample)

        self.assertTrue(same(ref, res))

    def test_release_input_memory(self):
        x = torch.rand([4])
        x_ref = weakref.ref(x)

        cnts = torch._dynamo.testing.CompileCounter()

        @torch.compile(backend=cnts)
        def foo(x):
            return x + x

        out = foo(x)
        self.assertTrue(same(out, x + x))
        del x
        self.assertIs(x_ref(), None)

    def test_release_module_memory(self):
        mod = torch.nn.Linear(10, 10)
        x = torch.rand([10, 10])
        mod_weight_ref = weakref.ref(mod.weight)
        mod_ref = weakref.ref(mod)

        # Modules that are passed into torch._dynamo optimized functions
        # will normally be held onto through the generated GraphModule,
        # which contains the modules. remove the reference in this backend
        # and test that no additional references are being held.
        class NoLeakBackend:
            def __call__(self, gm: torch.fx.GraphModule, example_inputs):
                gm.mod = None

                def foo(*args, **kwargs):
                    return (1,)

                return foo

        no_leak_backend = NoLeakBackend()

        @torch.compile(backend=no_leak_backend)
        def foo(mod, x):
            return mod(x)

        foo(mod, x)
        del mod
        del x
        self.assertIsNone(mod_ref(), None)
        self.assertIsNone(mod_weight_ref(), None)

    def test_release_scope_memory(self):
        def inner(y):
            y

        inner = torch.compile(inner, backend="eager")

        p_ref = None

        x = torch.randn((10, 10))
        inner(x)

        p_ref = weakref.ref(x)
        self.assertTrue(p_ref() is not None)
        del x
        self.assertTrue(p_ref() is None)

    def test_update_locals_and_stack_uses_shared_cache(self):
        def fn(x):
            perm = [0, 3, 5]
            perm = list(range(min(perm))) + perm
            perm.extend(i for i in range(x.dim()) if i not in perm)
            return perm

        x = torch.rand([2, 2, 2, 2, 2, 2])
        res1 = fn(x)
        cnts = torch._dynamo.testing.CompileCounter()
        opt_fn = torch.compile(fn, backend=cnts)
        res2 = opt_fn(x)
        self.assertTrue(same(res1, res2))

    def test_side_effects_codegen_update_mutated(self):
        # codegen to update mutated variables with side effect
        # should after stack value's codegen
        def f1(x):
            alist = [x]
            alist.append(x + 1)
            alist[0].sum().item()  # graph break
            res = alist.pop()
            res.sum().item()  # graph break
            return res

        def f2(a, b):
            d = {"a": a + 1, "b": b + 2}
            x = d.pop("b")
            x.sum().item()  # graph break
            y = d["a"] + x
            y.sum().item()  # graph break
            d["c"] = y
            return d

        x = torch.rand([2, 3])
        a = torch.rand([5, 6])
        b = torch.rand([5, 6])
        res11 = f1(x)
        res21 = f2(a, b)
        cnts = torch._dynamo.testing.CompileCounter()
        opt_f1 = torch.compile(f1, backend=cnts)
        opt_f2 = torch.compile(f2, backend=cnts)
        res12 = opt_f1(x)
        res22 = opt_f2(a, b)
        self.assertTrue(same(res11, res12))
        self.assertTrue(same(res21, res22))

    def test_list_append_return_none(self):
        def fn(x):
            alist = []
            blist = alist.append(x + 1)
            return alist, blist

        x = torch.tensor([2.3])
        res = fn(x)
        cnts = torch._dynamo.testing.CompileCounter()
        opt_fn = torch.compile(fn, backend=cnts)
        res2 = opt_fn(x)
        self.assertEqual(res, res2)

    @patch.object(torch._dynamo.config, "capture_scalar_outputs", True)
    def test_tensor_ctor_list_of_tensor(self):
        def fn(x):
            return torch.tensor([x], dtype=torch.int64)

        x = torch.tensor(20)
        res = fn(x)
        cnts = torch._dynamo.testing.CompileCounter()
        opt_fn = torch.compile(fn, backend=cnts)
        res2 = opt_fn(x)
        self.assertEqual(res, res2)
        self.assertEqual(cnts.frame_count, 1)

    def test_tensor_types(self):
        def fn(dtype, tensor_type):
            x = torch.empty(4, dtype=dtype)
            assert isinstance(x, tensor_type)

        opt_fn = torch.compile(fn, backend="eager")
        opt_fn(torch.float32, torch.FloatTensor)
        opt_fn(torch.float64, torch.DoubleTensor)
        opt_fn(torch.float16, torch.HalfTensor)
        opt_fn(torch.bfloat16, torch.BFloat16Tensor)
        opt_fn(torch.uint8, torch.ByteTensor)
        opt_fn(torch.int8, torch.CharTensor)
        opt_fn(torch.int64, torch.LongTensor)
        opt_fn(torch.int, torch.IntTensor)
        opt_fn(torch.int16, torch.ShortTensor)
        opt_fn(torch.bool, torch.BoolTensor)

    def test_nan(self):
        def f(x, n):
            return x * 2 + n

        x = torch.randn(4)
        n = float("nan")

        cnts = torch._dynamo.testing.CompileCounter()
        opt_f = torch.compile(f, backend=cnts)
        opt_f(x, n)
        opt_f(x, n)
        self.assertEqual(cnts.frame_count, 1)

    @patch.object(torch._dynamo.config, "capture_scalar_outputs", True)
    def test_item(self):
        class MyMod(torch.nn.Module):
            def forward(self, x):
                z = torch.max(x)
                return z.int().item()

        x = torch.tensor([[10.6763, 11.7445, -2.2369]])
        model = MyMod()
        y = torch.compile(model, backend="eager", fullgraph=True)(x)

        self.assertEqual(y, 11)

    @patch.object(torch._dynamo.config, "capture_scalar_outputs", True)
    def test_item_changes(self):
        class MyMod(torch.nn.Module):
            def forward(self, x):
                z = torch.max(x)
                return z.int().item()

        x = torch.tensor([[10.6763, 11.7445, -2.2369]])
        model = MyMod()
        opt_model = torch.compile(model, backend="eager", fullgraph=True)
        y = opt_model(x)
        z = opt_model(torch.tensor([[y - 5, y + 10, y + 50]]))

        self.assertEqual(y, 11)
        self.assertEqual(z, 61)

    @patch.object(torch._dynamo.config, "capture_scalar_outputs", True)
    def test_item_changes_new_shape(self):
        class MyMod(torch.nn.Module):
            def forward(self, x):
                z = torch.max(x)
                return z.int().item()

        x = torch.tensor([[10.6763, 11.7445, -2.2369]])
        model = MyMod()
        opt_model = torch.compile(model, backend="eager", fullgraph=True)
        y = opt_model(x)
        z = opt_model(torch.tensor([[y - 5, y + 50], [y + 5, y - 50]]))

        self.assertEqual(y, 11)
        self.assertEqual(z, 61)

    @unittest.skip("https://github.com/pytorch/pytorch/issues/99726")
    def test_cross_entropy_loss_fancy_ctor1(self):
        rand_5 = torch.randn(5)
        rand_3_5 = torch.randn(3, 5)
        target = torch.empty(3, dtype=torch.long).random_(5)

        loss = torch.nn.CrossEntropyLoss(
            weight=rand_5, reduce=False, label_smoothing=0.5
        )
        opt_loss = torch.compile(loss, backend="eager", fullgraph=True)
        input = rand_3_5
        dynamo_output = opt_loss(input, target)

        loss = torch.nn.CrossEntropyLoss(
            weight=rand_5, reduce=False, label_smoothing=0.5
        )
        input = rand_3_5
        output = loss(input, target)

        self.assertTrue(torch.allclose(dynamo_output, output))

    def test_cross_entropy_loss_fancy_ctor2(self):
        rand_3_5 = torch.randn(3, 5)
        target = torch.empty(3, dtype=torch.long).random_(5)

        loss = torch.nn.CrossEntropyLoss(reduce=False, label_smoothing=0.5)
        opt_loss = torch.compile(loss, backend="eager", fullgraph=True)
        input = rand_3_5
        dynamo_output = opt_loss(input, target)

        loss = torch.nn.CrossEntropyLoss(reduce=False, label_smoothing=0.5)
        input = rand_3_5
        output = loss(input, target)

        self.assertTrue(torch.allclose(dynamo_output, output))

    def test_cross_entropy_loss_simple_ctor(self):
        output = None
        rand_3_5 = torch.randn(3, 5)
        target = torch.empty(3, dtype=torch.long).random_(5)

        loss = torch.nn.CrossEntropyLoss()
        opt_loss = torch.compile(loss, backend="eager", fullgraph=True)
        input = rand_3_5
        dynamo_output = opt_loss(input, target)

        loss = torch.nn.CrossEntropyLoss()
        input = rand_3_5
        output = loss(input, target)

        self.assertTrue(torch.allclose(dynamo_output, output))

    def test_nn_functional_reduction(self):
        def fn(loss, reduction):
            reduction_enum = F._Reduction.get_enum(reduction)
            if reduction_enum == 0:
                return loss
            elif reduction_enum == 1:
                return loss.mean()
            elif reduction_enum == 2:
                return loss.sum()

        x = torch.rand([3, 5])
        y = "mean"
        ref = fn(x, y)
        opt_fn = torch.compile(fn, backend="eager", fullgraph=True)
        res = opt_fn(x, y)
        self.assertTrue(torch.allclose(ref, res))

    def test_large_reduction_list(self):
        dtype = torch.float32
        device = "cpu"

        def check_sum_all(tensor: torch.Tensor) -> None:
            pylist = tensor.reshape(-1).tolist()
            self.assertTrue(same(tensor.sum(), torch.tensor(sum(pylist))))

        check_sum_all(torch.randn(200000, dtype=dtype, device=device))

    def test_raise_on_backend_error(self):
        def my_compiler(gm, _):
            raise RuntimeError("duck!")

        @torch.compile(backend=my_compiler)
        def fn(a, b):
            return a + b / (a - b)

        self.assertRaises(
            torch._dynamo.exc.BackendCompilerFailed,
            lambda: fn(torch.randn(10), torch.randn(10)),
        )

    def test_named_parameters(self):
        n_embd = 768
        block_size = 128
        vocab_size = 65
        embd_pdrop = 0.1

        class MyModel2(torch.nn.Module):
            def __init__(self) -> None:
                super().__init__()
                self.tok_emb = torch.nn.Embedding(vocab_size, n_embd)
                self.pos_emb = torch.nn.Parameter(torch.zeros(1, block_size, n_embd))
                self.drop = torch.nn.Dropout(embd_pdrop)

            def forward(self, x):
                return x

        class MyModel(torch.nn.Module):
            def __init__(self) -> None:
                super().__init__()
                self.tok_emb = torch.nn.Embedding(vocab_size, n_embd)
                self.pos_emb = torch.nn.Parameter(torch.zeros(1, block_size, n_embd))
                self.drop = torch.nn.Dropout(embd_pdrop)
                self.submod2 = MyModel2()

            def forward(self, x):
                return x

        # Regular
        params = []
        mod = MyModel()
        actual_params = list(mod.named_parameters())

        @torch.compile(backend="eager", fullgraph=True)
        def fn():
            return list(mod.named_parameters())

        params = fn()

        self.assertEqual(len(actual_params), len(params))
        for idx in range(len(params)):
            k_a, v_a = actual_params[idx]
            k, v = params[idx]
            self.assertEqual(k_a, k)
            self.assertTrue(torch.allclose(v_a, v))

        # Prefix
        params = []
        mod = MyModel()
        actual_params = list(mod.named_parameters(prefix="foo"))

        @torch.compile(backend="eager", fullgraph=True)
        def fn1():
            return list(mod.named_parameters(prefix="foo"))

        params = fn1()

        self.assertEqual(len(actual_params), len(params))
        for idx in range(len(params)):
            k_a, v_a = actual_params[idx]
            k, v = params[idx]
            self.assertEqual(k_a, k)
            self.assertTrue(torch.allclose(v_a, v))

    @torch._dynamo.config.patch(guard_nn_modules=True)
    def test_module_complex_iter(self):
        n_embd = 768
        block_size = 128
        vocab_size = 65
        embd_pdrop = 0.1

        class FakeGPT(torch.nn.Module):
            def __init__(self) -> None:
                super().__init__()
                self.tok_emb = torch.nn.Embedding(vocab_size, n_embd)
                self.pos_emb = torch.nn.Parameter(torch.zeros(1, block_size, n_embd))
                self.drop = torch.nn.Dropout(embd_pdrop)
                self.ln_f = torch.nn.LayerNorm(n_embd)
                self.head = torch.nn.Linear(n_embd, vocab_size, bias=False)

                self.block_size = block_size
                self.names = []

            def forward(self, idx, targets=None):
                b, t = idx.size()
                assert t <= self.block_size, (
                    "Cannot forward, model block size is exhausted."
                )

                # forward the GPT model
                token_embeddings = self.tok_emb(
                    idx
                )  # each index maps to a (learnable) vector
                position_embeddings = self.pos_emb[
                    :, :t, :
                ]  # each position maps to a (learnable) vector
                x = self.drop(token_embeddings + position_embeddings)
                x = self.blocks(x)
                x = self.ln_f(x)
                logits = self.head(x)

                # if we are given some desired targets also calculate the loss
                loss = None
                if targets is not None:
                    loss = F.cross_entropy(
                        logits.view(-1, logits.size(-1)), targets.view(-1)
                    )

                return logits, loss

            def foo(self, memo=None, prefix="", remove_duplicate=False):
                for mn, m in self.named_modules(
                    memo=memo, prefix=prefix, remove_duplicate=remove_duplicate
                ):
                    for pn, p in self.named_parameters():
                        fpn = f"{mn}.{pn}" if mn else pn
                        self.names.append(fpn)

        # Test plain recurse
        model_a = FakeGPT()
        model_a.foo()
        a_names = model_a.names

        model_b = FakeGPT()
        opt_model_b = torch.compile(model_b, backend="eager", fullgraph=True)
        opt_model_b.foo()

        self.assertEqual(a_names, model_b.names)

        # Test with prefix
        model_a = FakeGPT()
        model_a.foo(prefix="abc")
        a_names = model_a.names

        model_b = FakeGPT()
        opt_model_b = torch.compile(model_b, backend="eager", fullgraph=True)
        opt_model_b.foo(prefix="abc")

        self.assertEqual(a_names, model_b.names)

    def test_numpy_variable_isinstance(self):
        def fn(x, m):
            if isinstance(m, np.ndarray):
                return x + 1
            else:
                return x - 1

        x = torch.tensor([2.3])
        m = np.array([1, 2, 3])
        ref = fn(x, m)
        cnts = torch._dynamo.testing.CompileCounter()
        opt_fn = torch.compile(fn, backend=cnts)
        res = opt_fn(x, m)
        self.assertEqual(ref, res)

        # Test now the other path
        ref = fn(x, x)
        res = opt_fn(x, x)
        self.assertEqual(ref, res)

    def test_tensor_dot_grad_no_graph_break(self):
        def fn(a, b):
            y = 3 * a**3 - b**2
            y.backward(gradient=torch.tensor([1.0, 1.0]))
            b.grad.zero_()
            return a.grad, b.grad

        a = torch.tensor([2.0, 3.0], requires_grad=True)
        b = torch.tensor([6.0, 4.0], requires_grad=True)
        cnts = torch._dynamo.testing.CompileCounter()
        opt_fn = torch.compile(fn, backend=cnts)
        _, b_grad = opt_fn(a, b)
        self.assertTrue(same(b_grad, torch.tensor([0.0, 0.0])))
        self.assertEqual(cnts.frame_count, 2)

    def test_torch_nn_parameter_isinstance(self):
        def fn(x):
            a = torch.nn.Parameter(torch.rand(2, 3))
            if isinstance(a, torch.Tensor):
                return x + 1
            else:
                return x - 1

        x = torch.tensor([2.5])
        ref = fn(x)
        opt_fn = torch.compile(fn, backend="eager")
        res = opt_fn(x)
        self.assertEqual(ref, res)

    def _optimize_then_check_exp(
        self, foo, args, cnt, exp_out, exp_frame_count, exp_n_cached_backend
    ):
        opt_out = torch.compile(foo, backend=cnt)(*args)
        self.assertEqual(exp_out, opt_out)
        self.assertEqual(cnt.frame_count, exp_frame_count)

    def test_backend_match_guard(self):
        x = torch.randn([3, 4])

        def foo(x):
            return x.sin() + x.cos()

        def foo_graph_break(x):
            a = x.sin()
            torch._dynamo.graph_break()
            b = x.cos()
            return a + b

        eager_record_backend = torch._dynamo.testing.EagerAndRecordGraphs()
        backends = [eager_record_backend, "eager"]

        # We intentionally don't reset dynamo for each backend so that we can test
        # 1. dynamo doesn't recompile when backend stays the same, i.e. frame_count doesn't increase
        # 2. dynamo recompiles when backend changes, i.e. frame_count is non-zero for next backend
        def test_recompile(foo, *, exp_frame_count):
            eager_result = foo(x)
            for i, backend in enumerate(backends):
                cnt = torch._dynamo.testing.CompileCounterWithBackend(backend)
                # Run opt_f multiple times to make sure dynamo doesn't recompile.
                # Specifically, frame_count doesn't increase
                # the number of cached backends is i + 2 because we have the optimizing backend + None
                self._optimize_then_check_exp(
                    foo, (x,), cnt, eager_result, exp_frame_count, i + 2
                )
                self._optimize_then_check_exp(
                    foo, (x,), cnt, eager_result, exp_frame_count, i + 2
                )
                self._optimize_then_check_exp(
                    foo, (x,), cnt, eager_result, exp_frame_count, i + 2
                )

        test_recompile(foo, exp_frame_count=1)
        torch._dynamo.reset()
        test_recompile(foo_graph_break, exp_frame_count=2)

    def test_backend_match_guard_multi_threads(self):
        x = torch.randn([3, 4])

        def foo(x):
            return x.sin() + x.cos()

        def compile_then_check_exp(foo, args, cnt, eager_result, exp_frame_count):
            for i in range(3):
                opt_out = torch.compile(foo, backend=cnt)(*args)
                self.assertEqual(opt_out, eager_result)
            self.assertEqual(cnt.frame_count, exp_frame_count)
            thread_success[threading.current_thread()] = True

        eager_record_backend = torch._dynamo.testing.EagerAndRecordGraphs()
        backends = [eager_record_backend, "eager"]

        # Test dynamo recompiles but only caches a single backend for each thread
        eager_result = foo(x)
        # cnt and None
        exp_frame_count = 1
        threads = []
        thread_success = {}
        for i, backend in enumerate(backends):
            cnt = torch._dynamo.testing.CompileCounterWithBackend(backend)
            thread = threading.Thread(
                target=compile_then_check_exp,
                args=(
                    foo,
                    (x,),
                    cnt,
                    eager_result,
                    exp_frame_count,
                ),
            )
            threads.append(thread)
            thread.start()

        # Wait for all threads to finish
        for thread in threads:
            thread.join()

        self.assertEqual(len(thread_success), len(threads))

    def test_dynamo_min_operator_with_shape(self):
        @torch.compile(backend="eager", fullgraph=True)
        def f(x, a):
            return min(x.shape[0], a)

        result = f(torch.ones(6), 3)
        self.assertEqual(result, 3)

    def test_onnx_shape_as_tensor(self):
        @torch.compile(backend="eager", fullgraph=True)
        def f(x):
            return 1 + torch._shape_as_tensor(x)[0]

        gm, _ = torch._dynamo.export(f)(torch.ones(6))

        input_one_dim = torch.ones(6)
        input_two_dims = torch.ones(7, 4)
        self.assertEqual(f(input_one_dim), 7)
        self.assertEqual(f(input_two_dims), 8)
        self.assertEqual(f(input_two_dims), 8)

        @torch.compile(backend="eager", fullgraph=True)
        def f_onnx(x):
            return 1 + torch.onnx.operators.shape_as_tensor(x)[0]

        self.assertEqual(f_onnx(input_one_dim), 7)
        self.assertEqual(f_onnx(input_two_dims), 8)
        self.assertEqual(f_onnx(input_two_dims), 8)

    def test_cond(self):
        from functorch.experimental.control_flow import cond

        def true_fn(x):
            return x.sin()

        def false_fn(x):
            return x.cos()

        def f(pred, x):
            return cond(pred, true_fn, false_fn, [x])

        opt_fn = torch.compile(f, backend="eager")
        a = opt_fn(torch.tensor(False), torch.tensor([0.25, 0.25]))
        self.assertTrue(same(torch.cos(torch.tensor([0.25, 0.25])), a))
        b = opt_fn(torch.tensor(True), torch.tensor([0.25, 0.25]))
        self.assertTrue(same(torch.sin(torch.tensor([0.25, 0.25])), b))

    def test_cond_with_quantization(self):
        from functorch.experimental.control_flow import cond

        class MyModule(torch.nn.Module):
            def __init__(self) -> None:
                super().__init__()
                example_inputs = (torch.randn(5, 5),)
                self.model = torch.nn.Linear(5, 5)
                self.quantized_model = prepare_qat_fx(
                    self.model, qconfig_dict, example_inputs=example_inputs
                )

            def forward(self, pred, x):
                def true_fn(x):
                    return x.sin() + self.quantized_model(x)

                def false_fn(x):
                    return x.cos() + self.model(x)

                return cond(pred, true_fn, false_fn, [x])

        module = MyModule()
        opt_m = torch.compile(module, backend="eager", fullgraph=True)
        x = torch.rand((5, 5))
        pred = torch.tensor(True)
        self.assertTrue(same(module(pred, x), opt_m(pred, x)))
        pred = torch.tensor(False)
        self.assertTrue(same(module(pred, x), opt_m(pred, x)))

    def test_map_with_quantization(self):
        from functorch.experimental.control_flow import map

        class MyModule(torch.nn.Module):
            def __init__(self) -> None:
                super().__init__()
                example_inputs = (torch.randn(5, 5),)
                self.model = torch.nn.Linear(5, 5)
                self.quantized_model = prepare_qat_fx(
                    self.model, qconfig_dict, example_inputs=example_inputs
                )

            def forward(self, x):
                def body(x):
                    return x.sin() + self.quantized_model(x)

                return map(body, x)

        module = MyModule()
        opt_m = torch.compile(module, backend="eager", fullgraph=True)
        x = torch.rand((5, 5))
        self.assertTrue(same(module(x), opt_m(x)))

    def test_cond_side_effects(self):
        from functorch.experimental.control_flow import cond

        c = 0

        def true_fn(x):
            return x - c

        def false_fn(x):
            return x + c

        def f(pred, x):
            nonlocal c
            c = 1
            return cond(pred, true_fn, false_fn, [x])

        opt_fn = torch.compile(f, backend="eager")
        c = 0
        a = opt_fn(torch.tensor(False), torch.tensor([0.25, 0.25]))
        self.assertTrue(same(torch.tensor([1.25, 1.25]), a))

    def test_map_side_effects(self):
        from functorch.experimental.control_flow import map

        class Module(torch.nn.Module):
            def __init__(self) -> None:
                super().__init__()
                self.w = torch.tensor(1)

            def forward(self, xs):
                def body(x):
                    self.w += 1
                    return x

                return map(body, xs)

        mod = Module()

        error_message = ""
        if torch._dynamo.config.inline_inbuilt_nn_modules:
            error_message = (
                "map doesn't work unless it is captured completely with torch.compile"
            )
        else:
            error_message = "Can't inplace modify module params/buffers"

        with self.assertRaisesRegex(
            torch._dynamo.exc.UncapturedHigherOrderOpError, error_message
        ):
            opt_fn = torch.compile(mod, backend="eager", fullgraph=True)
            opt_fn(torch.randn(3, 2))

    def test_cond_nested(self):
        from functorch.experimental.control_flow import cond

        def true_fn_nested(x):
            return x * 10

        def false_fn_nested(x):
            return x * -1

        def true_fn(pred2, x):
            return x.sin()

        def false_fn(pred2, x):
            return x + cond(pred2, true_fn_nested, false_fn_nested, [x])

        def f(pred, pred2, x):
            return cond(pred, true_fn, false_fn, [pred2, x])

        cc = torch._dynamo.testing.CompileCounter()
        opt_fn = torch.compile(f, backend=cc)
        true_true_sin = opt_fn(
            torch.tensor(True), torch.tensor(True), torch.tensor([0.25, 0.25])
        )
        self.assertTrue(same(torch.sin(torch.tensor([0.25, 0.25])), true_true_sin))

        true_false_sin = opt_fn(
            torch.tensor(True), torch.tensor(False), torch.tensor([0.25, 0.25])
        )
        self.assertTrue(same(torch.sin(torch.tensor([0.25, 0.25])), true_false_sin))

        false_true_sum_mult = opt_fn(
            torch.tensor(False), torch.tensor(True), torch.tensor([0.25, 0.25])
        )
        self.assertTrue(
            same(torch.tensor([2.75, 2.75]), false_true_sum_mult)
        )  # * 10 then add x

        false_false_sum_neg = opt_fn(
            torch.tensor(False), torch.tensor(False), torch.tensor([0.25, 0.25])
        )
        self.assertTrue(
            same(torch.tensor([0.0, 0.0]), false_false_sum_neg)
        )  # * -1 then add x
        self.assertTrue(cc.frame_count, 2)

    def test_cond_export(self):
        from functorch.experimental.control_flow import cond

        def true_fn_nested(x):
            return x * 10

        def false_fn_nested(x):
            return x * -1

        def true_fn(pred2, x):
            return x.sin()

        def false_fn(pred2, x):
            return x + cond(pred2, true_fn_nested, false_fn_nested, [x])

        def f(pred, pred2, x):
            return cond(pred, true_fn, false_fn, [pred2, x])

        graph, guard = torch._dynamo.export(f)(
            torch.tensor(False), torch.tensor(True), torch.tensor([0.25, 0.25])
        )
        true_true_sin = graph(
            torch.tensor(True), torch.tensor(True), torch.tensor([0.25, 0.25])
        )
        self.assertTrue(same(torch.sin(torch.tensor([0.25, 0.25])), true_true_sin))

        true_false_sin = graph(
            torch.tensor(True), torch.tensor(False), torch.tensor([0.25, 0.25])
        )
        self.assertTrue(same(torch.sin(torch.tensor([0.25, 0.25])), true_false_sin))

        false_true_sum_mult = graph(
            torch.tensor(False), torch.tensor(True), torch.tensor([0.25, 0.25])
        )
        self.assertTrue(
            same(torch.tensor([2.75, 2.75]), false_true_sum_mult)
        )  # * 10 then add x

        false_false_sum_neg = graph(
            torch.tensor(False), torch.tensor(False), torch.tensor([0.25, 0.25])
        )
        self.assertTrue(
            same(torch.tensor([0.0, 0.0]), false_false_sum_neg)
        )  # * -1 then add x

    def test_cond_export_single_arg(self):
        from functorch.experimental.control_flow import cond

        def true_fn(x):
            return x.clone()

        def false_fn(x):
            return x.sin()

        def f(pred, x):
            return cond(pred, true_fn, false_fn, [x])

        graph, guard = torch._dynamo.export(f)(
            torch.tensor(False), torch.tensor([0.25, 0.25])
        )
        true_mirror = graph(torch.tensor(True), torch.tensor([0.25, 0.25]))
        self.assertTrue(same(torch.tensor([0.25, 0.25]), true_mirror))
        true_mirror_2 = graph(torch.tensor(True), torch.tensor([0.33, 0.33, 0.33]))
        self.assertTrue(same(torch.tensor([0.33, 0.33, 0.33]), true_mirror_2))

        false_sin = graph(torch.tensor(False), torch.tensor([0.5, 0.5]))
        self.assertTrue(same(torch.sin(torch.tensor([0.5, 0.5])), false_sin))

    def test_enum_guards(self):
        class MyEnum(enum.Enum):
            FOO = 10
            BAR = 20

        def fn(x, y):
            if y == MyEnum.FOO:
                return x + 1
            else:
                return x - 1

        x = torch.rand(3)
        y = MyEnum.BAR
        ref = fn(x, y)
        opt_fn = torch.compile(backend="eager")(fn)
        res = opt_fn(x, y)
        self.assertTrue(same(ref, res))

    def test_enum_method(self):
        class Bool(enum.IntEnum):
            TRUE = enum.auto()
            FALSE = enum.auto()

            def is_true(self, x):
                # Return `x + 1` to make sure Dynamo actually traced into this,
                # rather than invoking it.
                return self == Bool.TRUE, x + 1

        def f(x, e):
            cond, y = e.is_true(x)
            if cond:
                return y + 2
            else:
                return y - 2

        opt_f = torch.compile(fullgraph=True)(f)
        args = [torch.zeros(1), Bool.TRUE]
        ref_out = f(*args)
        opt_out = opt_f(*args)
        self.assertTrue(same(ref_out, opt_out))

    def test_enum_subclass(self):
        # Copied from inspect.py

        class _ParameterKind(enum.IntEnum):
            POSITIONAL_ONLY = "positional-only"

            def __new__(cls, description):
                value = len(cls.__members__)
                member = int.__new__(cls, value)
                member._value_ = value
                member.description = description
                return member

            def __str__(self):
                return self.name

        _POSITIONAL_ONLY = _ParameterKind.POSITIONAL_ONLY

        def fn(x):
            _ParameterKind(_POSITIONAL_ONLY)
            return torch.cos(x)

        opt_fn = torch.compile(fn, backend="eager", fullgraph=True)
        x = torch.randn(4)
        self.assertEqual(fn(x), opt_fn(x))

    def test_duplicate_graph_break_log(self):
        torch._logging.set_logs(graph_breaks=True)

        @torch.compile(backend="eager")
        def f1(a, b):
            f2(a, b)

        def f2(a, b):
            c = a + b
            print("break")
            return a + b + c

        @torch.compile(backend="eager")
        def g1(a, b):
            g2(a, b)

        def g2(a, b):
            c = a + b
            print("break")
            return a + b + c

        def count_graph_break_msgs(msgs):
            return sum("Graph break in user code" in msg for msg in msgs)

        with (
            self.assertLogs(logger="torch._dynamo", level=logging.DEBUG) as log,
            torch._dynamo.config.patch(verbose=True),
        ):
            f1(torch.randn(10), torch.randn(10))
            self.assertGreater(count_graph_break_msgs(log.output), 1)

        with (
            self.assertLogs(logger="torch._dynamo", level=logging.DEBUG) as log,
            torch._dynamo.config.patch(verbose=False),
        ):
            g1(torch.randn(10), torch.randn(10))
            self.assertEqual(count_graph_break_msgs(log.output), 1)

        # reset logging state
        torch._logging.set_logs()

    def test_inplace_param_update(self):
        def fn(param, y):
            prev_grad = torch.is_grad_enabled()
            try:
                torch.set_grad_enabled(False)
                torch.set_grad_enabled(True)
                torch.set_grad_enabled(False)
                param.add_(y)
            finally:
                torch.set_grad_enabled(prev_grad)

        y = torch.randn(4)
        x = torch.nn.Parameter(torch.randn(4))
        fn(x, y)

        cnts = torch._dynamo.testing.CompileCounter()
        opt_fn = torch.compile(fn, backend=cnts, fullgraph=True)
        opt_fn(x, y)
        self.assertEqual(cnts.frame_count, 1)
        self.assertEqual(cnts.op_count, 3)

    def test_generate_tensor_from_list_of_numpy_primitive_type(self):
        # Test sth like torch.LongTensor(list(np.int64, np.int64, ...))
        def fn():
            x = np.array([1, 2, 3, 4, 5, 6], dtype=np.int64)
            y = [x[0], x[2], x[4]]
            return torch.LongTensor(y)

        ref = fn()
        res = torch.compile(fullgraph=True)(fn)()
        self.assertEqual(ref, res)

    def test_object_classmethod(self):
        class C:
            @classmethod
            def fn(cls, x):
                return x + x

        @torch.compile(backend="eager", fullgraph=True)
        def f():
            return C().fn(torch.ones(2, 3))

        self.assertTrue(torch.allclose(f(), torch.tensor([2.0])))

    def test_object_staticmethod(self):
        class C:
            @staticmethod
            def fn(x):
                return x + x

        @torch.compile(backend="eager", fullgraph=True)
        def f():
            return C().fn(torch.ones(2, 3))

        self.assertTrue(torch.allclose(f(), torch.tensor([2.0])))

    def test_user_function_variable_supports_enum_argument(self):
        class Foo(enum.Enum):
            FOO = 0
            BAR = 1

        def gn(x, y=Foo.FOO):
            if y is Foo.FOO:
                return x
            else:
                return x + 1

        def fn(x):
            return gn(x)

        x = torch.randn(2, 3)
        ref = fn(x)
        opt_fn = torch.compile(fn, backend="eager", fullgraph=True)
        res = opt_fn(x)
        self.assertTrue(torch.allclose(ref, res))

    def test_user_function_variable_supports_type_abcmeta_argument(self):
        class Foo(metaclass=abc.ABCMeta):
            @abc.abstractclassmethod
            def read(self):  # noqa: B027
                pass

        class Bar(Foo):
            def read(self):
                return "Hello World!"

        class Baz:
            pass

        def gn(x, tys=(Bar, Baz)):
            if Bar in tys:
                return x - 1
            else:
                return x + 1

        def fn(x):
            return gn(x)

        x = torch.randn(2, 3)
        ref = fn(x)
        opt_fn = torch.compile(fn, backend="eager", fullgraph=True)
        res = opt_fn(x)
        self.assertTrue(torch.allclose(ref, res))

    def test_user_function_variable_supports_function_argument(self):
        # Test user defined function default arguments can be:
        # 1, user defined functions (e.g, add1)
        # 2, torch functions (e.g, torch.sin)
        # 3, python builtin functions (e.g, operator.neg)
        def add1(x):
            return x + 1

        def gn(x, f1=add1, f2=torch.sin, f3=operator.neg):
            return f3(f2(f1(x)))

        def fn(x):
            return gn(x)

        x = torch.randn(2, 3)
        ref = fn(x)
        opt_fn = torch.compile(fn, backend="eager", fullgraph=True)
        res = opt_fn(x)
        self.assertTrue(torch.allclose(ref, res))

    def test_typing_variable_isinstance(self):
        def fn(x, m):
            if isinstance(m, typing.Mapping):
                return x + 1
            else:
                return x - 1

        x = torch.randn(2, 3)
        m = {"x": torch.randn(3)}
        ref = fn(x, m)
        opt_fn = torch.compile(fn, backend="eager")
        res = opt_fn(x, m)
        self.assertTrue(torch.allclose(ref, res))

    @torch._dynamo.config.patch(guard_nn_modules=True)
    def test_repro_graph_breaks_in__get_item_by_idx(self):
        class Mod(torch.nn.Module):
            def __init__(self) -> None:
                super().__init__()
                self.mod = torch.nn.Sequential(
                    torch.nn.Linear(3, 3), torch.nn.Linear(3, 3)
                )

            def forward(self, x):
                return self.mod[0](x)

        m = Mod()
        graph, _ = torch._dynamo.export(m)(torch.randn(3, 3))

    @torch._dynamo.config.patch(guard_nn_modules=True)
    def test_nn_sequential_invocation(self):
        with freeze_rng_state():

            class TestModel(torch.nn.Module):
                def __init__(self) -> None:
                    super().__init__()
                    self.linears = torch.nn.Sequential(
                        torch.nn.Linear(2, 2),
                        torch.nn.Linear(2, 2),
                        torch.nn.Linear(2, 2),
                        torch.nn.Linear(2, 2),
                    )

                def forward(self, x):
                    all_but_last = self.linears[:-1]
                    return all_but_last(x)

            m = TestModel()
            x = torch.rand((2, 2))
            real = m(x)
            graph, _ = torch._dynamo.export(m)(x)
            dynamo_result = graph(x)
            self.assertTrue(same(real, dynamo_result))

    @torch._dynamo.config.patch(guard_nn_modules=True)
    def test_nn_sequential_invocation_reposition_indices(self):
        with freeze_rng_state():

            class TestModel(torch.nn.Module):
                def __init__(self) -> None:
                    super().__init__()
                    self.linears = torch.nn.Sequential(
                        torch.nn.Linear(2, 2),
                        torch.nn.Linear(2, 2),
                        torch.nn.Linear(2, 2),
                        torch.nn.Linear(2, 2),
                    )

                def forward(self, x):
                    all_but_last = self.linears[1:3]
                    return all_but_last(x)

            m = TestModel()
            x = torch.rand((2, 2))
            real = m(x)
            graph, _ = torch._dynamo.export(m)(x)
            dynamo_result = graph(x)
            self.assertTrue(same(real, dynamo_result))

    def test_error_on_nested_fx_trace(self):
        input = torch.rand(2, 3)

        def f(x):
            x + x

        real = f(input)

        optimized = torch.compile(f, backend="eager")
        self.assertTrue(same(optimized(input), real))

        with self.assertRaisesRegex(RuntimeError, "Detected that you are using FX"):
            gm = torch.fx.symbolic_trace(optimized)

    @patch.object(torch._dynamo.config, "error_on_nested_fx_trace", False)
    def test_no_error_on_nested_fx_trace(self):
        input = torch.rand(2, 3)

        def f(x):
            x + x

        real = f(input)

        optimized = torch.compile(f, backend="eager")
        self.assertTrue(same(optimized(input), real))

        # should not error
        gm = torch.fx.symbolic_trace(optimized)
        self.assertTrue(same(gm(input), real))

    def test_not_dynamic_scope(self):
        def f(y):
            x = 1

            def g():
                x = 2
                return lambda: x

            return y + g()()

        input = torch.zeros(1)
        real = f(input)
        optimized = torch.compile(f, backend="eager")
        opt = optimized(input)
        self.assertTrue(same(opt, real))

    def test_inference_mode(self):
        @torch.inference_mode()
        def func(x, y):
            return x.add(1.0) + y

        x = torch.ones(4, requires_grad=True)
        y = torch.ones(4, requires_grad=True)
        ref = func(x, y)
        opt_func = torch.compile(func, backend="eager")

        x1 = torch.ones(4, requires_grad=True)
        res = opt_func(x1, y)
        self.assertTrue(same(ref, res))
        self.assertTrue(same(x, x1))

    def test_if_cond_nn_mod1(self):
        class MockModule(torch.nn.Module):
            def __init__(self, output_relu=True):
                super().__init__()
                self.relu = torch.nn.ReLU() if output_relu else None

            def forward(self, x):
                x = torch.sin(x)
                if self.relu:
                    x = self.relu(x)
                return x

        model = MockModule()
        opt_model = torch.compile(model, backend="eager", fullgraph=True)

        x = torch.rand(4)
        ref = model(x)
        res = opt_model(x)
        self.assertTrue(same(ref, res))

        model = MockModule(output_relu=False)
        opt_model = torch.compile(model, backend="eager", fullgraph=True)

        x = torch.rand(4)
        ref = model(x)
        res = opt_model(x)
        self.assertTrue(same(ref, res))

    def test_if_cond_nn_mod2(self):
        class MockModule(torch.nn.Module):
            def __init__(self) -> None:
                super().__init__()
                self.layer = torch.nn.Sequential()

            def forward(self, x):
                if self.layer:
                    return x + 1
                else:
                    return x - 1

        model = MockModule()
        x = torch.rand(4)
        ref = model(x)
        opt_model = torch.compile(backend="eager")(model)
        res = opt_model(x)
        self.assertTrue(same(ref, res))

    def test_if_cond_nn_mod3(self):
        def fn(x):
            if torch.nn.ModuleList():
                return x + 1
            else:
                return x - 1

        x = torch.rand(4)
        ref = fn(x)
        opt_fn = torch.compile(backend="eager")(fn)
        res = opt_fn(x)
        self.assertTrue(same(ref, res))

    def test_if_cond_user_defined_object(self):
        # obj.__bool__ is not existed
        class A:  # noqa: B903
            def __init__(self, x):
                self.x = x

        # obj.__bool__ is function and returns bool type
        class B:
            def __init__(self, x):
                self.x = x

            def __bool__(self):
                return self.x > 0

        # obj.__bool__ is non-function
        class C:
            def __init__(self, x):
                self.x = x
                self.__bool__ = False

        def fn(x, obj):
            if not obj:
                return x + 1
            else:
                return x - 1

        x = torch.rand(4)
        cnts = torch._dynamo.testing.CompileCounter()
        opt_fn = torch.compile(fn, backend=cnts, fullgraph=True)
        obj1 = A(0.5)
        obj2 = B(0.5)
        obj3 = B(-0.5)
        obj4 = C(0.5)
        for obj in [obj1, obj2, obj3, obj4, obj3, obj2]:
            ref = fn(x, obj)
            res = opt_fn(x, obj)
            self.assertTrue(same(ref, res))
        self.assertEqual(cnts.frame_count, 4)

    def test_if_cond_user_defined_object2(self):
        # obj.__bool__ is function and returns non-bool type
        class MyObj:
            def __init__(self, x):
                self.x = x

            def __bool__(self):
                self.x = 1.2
                return self.x

        def fn(a, obj):
            if not obj:
                return a + obj.x
            else:
                return a - obj.x

        x = torch.rand(4)
        obj = MyObj(0.5)
        opt_fn = torch.compile(fn, backend="eager")
        try:
            opt_fn(x, obj)
            self.assertFalse(True)
        except TypeError as e:
            self.assertIn("__bool__ should return bool, returned float", str(e))

    def test_unpack_tensor_shape_mismatch(self):
        @torch.compile(backend="eager")
        def f1(x):
            a, b = x
            return torch.sin(a + b)

        x = torch.tensor(2.0)
        with self.assertRaisesRegex(AssertionError, "Can't unpack scalar tensors"):
            f1(x)

        x = torch.tensor([2.0])
        with self.assertRaisesRegex(
            AssertionError, "Can't unpack a tensor of 1 rows into a tuple of 2 elements"
        ):
            f1(x)

        @torch.compile(backend="eager")
        def f2(x):
            (a,) = x
            return torch.sin(a + 1)

        x = torch.tensor(2.0)
        with self.assertRaisesRegex(AssertionError, "Can't unpack scalar tensors"):
            f2(x)

        x = torch.tensor([2.0])
        self.assertTrue(same(f2(x), torch.sin(x[0] + 1)))

    def test_if_cond_user_defined_object3(self):
        # obj.__bool__ is not existed, but obj.__len__ exists
        class A:  # noqa: B903
            def __init__(self, x):
                self.x = x

            def __len__(self):
                return len(self.x)

        # obj.__bool__ takes precedence over obj.__len__
        class B:
            def __init__(self, x):
                self.x = x

            def __bool__(self):
                return False

            def __len__(self):
                return len(self.x)

        def fn(x, obj):
            if not obj:
                return x + 1
            else:
                return x - 1

        x = torch.rand(4)
        opt_fn = torch.compile(backend="eager", fullgraph=True)(fn)
        obj1 = A([1, 2, 3])
        obj2 = A([])
        obj3 = B([1, 2, 3])
        obj4 = B([])
        for obj in [obj1, obj2, obj3, obj4]:
            ref = fn(x, obj)
            res = opt_fn(x, obj)
            self.assertTrue(same(ref, res))

    def test_class_has_instancecheck_method(self):
        class A:
            pass

        class ExampleMeta(type):
            def __instancecheck__(cls, instance):
                return True

        class B(metaclass=ExampleMeta):
            pass

        def fn(x, obj):
            if isinstance(obj, B):
                return x + 1
            else:
                return x - 1

        x = torch.rand(4)
        obj = A()
        ref = fn(x, obj)
        opt_fn = torch.compile(fn, backend="eager", fullgraph=True)
        res = opt_fn(x, obj)
        self.assertTrue(same(ref, res))

    def test_variable_tracker_recursively_contains(self):
        # VariableTracker.recursively_contains should be updated correctly when mutation happens
        def fn(x):
            data = [[None] * 3] * 3
            for i in range(3):
                if i == 0:
                    data[0][i] = x
                else:
                    data[0][i] = data[0][i - 1] + 1
            return data[0][-1]

        x = torch.rand(4)
        ref = fn(x)
        opt_fn = torch.compile(fn, backend="eager", fullgraph=True)
        res = opt_fn(x)
        self.assertTrue(same(ref, res))

    def test_disable_flag(self):
        cnt = torch._dynamo.testing.CompileCounter()

        with patch.dict(os.environ, {"TORCH_COMPILE_DISABLE": "1"}):

            def fn(x, y):
                x = x + 1
                y = y + 1

            opt_fn = torch.compile(backend=cnt)

        self.assertEqual(cnt.frame_count, 0)

    def test_is_compiling(self):
        def f1():
            if torch._dynamo.is_compiling():
                return torch.ones(2, 2)
            else:
                return torch.zeros(2, 2)

        def f2():
            if torch._utils.is_compiling():
                return torch.ones(2, 2)
            else:
                return torch.zeros(2, 2)

        def f3():
            if torch.compiler.is_compiling():
                return torch.ones(2, 2)
            else:
                return torch.zeros(2, 2)

        def f4():
            if torch.compiler.is_dynamo_compiling():
                return torch.ones(2, 2)
            else:
                return torch.zeros(2, 2)

        for f in [f1, f2, f3, f4]:
            opt_f = torch.compile(f, backend="eager")

            self.assertEqual(f(), torch.zeros(2, 2))
            self.assertEqual(opt_f(), torch.ones(2, 2))

    def test_torch_generator_set_state(self):
        def fn():
            default_state = torch.default_generator.get_state()
            x = torch.rand([2, 3])
            if default_state.dtype != "float32":
                x = x * 2
            torch._dynamo.graph_break()
            torch.default_generator.set_state(default_state)
            y = torch.rand([2, 3])
            return x, y

        opt_fn = torch.compile(fn, backend="eager")
        x, y = opt_fn()
        self.assertEqual(x, y * 2)

    def test_torch_distributions_lazy_property(self):
        def fn(x):
            return torch.distributions.Categorical(probs=x).entropy()

        opt_fn = torch.compile(fn, backend="eager")
        x = torch.rand([4, 4])
        self.assertEqual(opt_fn(x), fn(x))

    def test_guard_failure_fn(self):
        def fn(x, y, k):
            x = x + 1
            y = y + 1
            return x * y * k

        x = torch.tensor([0.5, 0.5])
        y = torch.tensor([1.0, 1.0])

        guard_failure = None

        def guard_failures(failure):
            nonlocal guard_failure
            guard_failure = failure

        opt_fn = torch._dynamo.optimize(
            "eager", nopython=True, guard_fail_fn=guard_failures
        )(fn)

        x2 = torch.tensor([0.5, 0.5, 1.0])
        y2 = torch.tensor([0.5, 0.5, 0.5])

        opt_fn(x, y, 3)
        opt_fn(x2, y2, 5)

        if (
            not torch._dynamo.config.specialize_int
            and not torch._dynamo.config.assume_static_by_default
        ):
            # we didn't actually test guard_failure_fn here but whatever,
            # nice to see no guard failure on the test
            self.assertTrue(guard_failure is None)
        else:
            self.assertTrue(guard_failure is not None)

    def test_guard_failure_fn_shape_control(self):
        def fn(x, y):
            if x.shape[0] < 4:
                if y.shape[0] < 3:
                    return x * y
                else:
                    return x + y
            else:
                return -1

        x = torch.randn([2, 2])
        y = torch.randn([2, 2])

        guard_failure = None

        def guard_failures(failure):
            nonlocal guard_failure
            guard_failure = failure

        opt_fn = torch._dynamo.optimize(
            "eager", nopython=True, guard_fail_fn=guard_failures
        )(fn)

        x2 = torch.randn([5, 5])
        y2 = torch.randn([5, 5])

        opt_fn(x, y)
        opt_fn(x2, y2)

        self.assertTrue(guard_failure is not None)
        first_guard_failure = guard_failure[0].partition("\n")[0]
        if torch._dynamo.config.assume_static_by_default:
            self.assertIn(
                """tensor 'x' size mismatch at index 0. expected 2, actual 5""",
                first_guard_failure,
            )
        else:
            self.assertIn("""x.size()[0] < 3""", first_guard_failure)

    def test_guard_failure_fn2(self):
        def fn(x, y):
            x = x + 1
            y = y + 1
            return x * y

        x = torch.tensor([0.5, 0.5])
        y = torch.tensor([1.0, 1.0])

        guard_failure = None

        def guard_failures(failure):
            nonlocal guard_failure
            guard_failure = failure

        opt_fn = torch._dynamo.optimize(
            "eager", nopython=True, guard_fail_fn=guard_failures
        )(fn)

        x2 = torch.tensor([0.5, 0.5, 1.0])
        y2 = torch.tensor([0.5, 0.5, 0.5])

        opt_fn(x, y)
        opt_fn(x2, y2)

        if torch._dynamo.config.assume_static_by_default:
            self.assertIn(
                """tensor 'x' size mismatch at index 0. expected 2, actual 3""",
                guard_failure[0],
            )
        else:
            self.assertTrue(guard_failure is None)

    def test_guard_failure_fn_tensor_iter(self):
        def fn(x):
            for y in x:
                y.add_(1.0)
            return y

        guard_failure = None

        def guard_failures(failure):
            nonlocal guard_failure
            guard_failure = failure

        opt_fn = torch._dynamo.optimize(
            "eager", nopython=True, guard_fail_fn=guard_failures
        )(fn)

        args1 = torch.randn(10, 10)
        out = fn(args1)
        opt_out = opt_fn(args1)
        self.assertTrue(same(out, opt_out))

        args2 = torch.randn(9, 10)
        out = fn(args2)
        opt_out = opt_fn(args2)
        self.assertTrue(same(out, opt_out))

        # guard is expected for both static and dynamic shapes
        self.assertTrue(guard_failure is not None)
        self.assertIn(
            """len(x) == 10""",
            guard_failure[0],
        )

    def test_no_guard_for_unused_sym_node_fstring(self):
        def fn(x):
            f"{x.shape[0]}"
            return x.sin()

        guard_failure = None

        def guard_failures(failure):
            nonlocal guard_failure
            guard_failure = failure

        opt_fn = torch._dynamo.optimize(
            "eager", guard_fail_fn=guard_failures, dynamic=True
        )(fn)
        args1 = torch.randn(10, 11)
        out = fn(args1)
        opt_out = opt_fn(args1)
        self.assertEqual(out, opt_out)

        # We change x.shape[0] to test whether it's guarded
        args2 = torch.randn(9, 11)
        out = fn(args2)
        opt_out = opt_fn(args2)
        self.assertEqual(out, opt_out)
        self.assertEqual(guard_failure, None)

    def test_guard_sym_node_fstring_when_used(self):
        def fn(x):
            # assign fstring to a variable causes the fstring to be used,
            # which realizes the variable tracker.
            f_str = f"{x.shape[0]}"
            return x.sin()

        guard_failure = None

        def guard_failures(failure):
            nonlocal guard_failure
            guard_failure = failure

        opt_fn = torch._dynamo.optimize(
            "eager", guard_fail_fn=guard_failures, dynamic=True
        )(fn)
        args1 = torch.randn(10, 11)
        out = fn(args1)
        opt_out = opt_fn(args1)
        self.assertEqual(out, opt_out)

        # We change x.shape[0] to test whether it's guarded
        args2 = torch.randn(9, 11)
        out = fn(args2)
        opt_out = opt_fn(args2)
        self.assertEqual(out, opt_out)
        self.assertTrue(guard_failure is not None)
        self.assertIn("""tensor 'x' size mismatch at index 0""", guard_failure[0])

    def test_restore_graphstate(self):
        # This function does some guard accumulation,
        # and then rolls back due to control flow.
        # The idea is that if one were printing guards as they appear,
        # they would see this insert a guard that does not show up in the final set of
        # guards as we rolled back from it.
        def nested_fn(s):
            if x[0] < 10:
                return s * s
            return s

        def fn(x, y):
            x = x + 1
            y = nested_fn(y)
            y = y + 10
            return x * y

        all_guards = []

        def guard_export_print(guards):
            nonlocal all_guards
            all_guards.extend(guards)

        opt_fn = torch._dynamo.optimize("eager", guard_export_fn=guard_export_print)(fn)

        x = torch.tensor([0.5, 0.5])
        y = torch.tensor([1.0, 1.0])
        opt_fn(x, y)

        for guard in all_guards:
            # This guard was created
            self.assertTrue(guard.name != "nested_fn.__closure__[0].cell_contents")

    @unittest.skipIf(not TEST_MULTIGPU, "need multiple GPU")
    def test_symint_as_device_kwarg_multi_gpu(self):
        def fn(rank):
            # -2 to make device id smaller for easier testing on CI
            return torch.ones(10, device=rank.size(0) - 2)

        x = torch.randn(2)
        out = fn(torch.randn(2))

        guard_failure = None

        def guard_failures(failure):
            nonlocal guard_failure
            guard_failure = failure

        opt_fn = torch._dynamo.optimize(
            "eager", guard_fail_fn=guard_failures, dynamic=True
        )(fn)
        self.assertEqual(out, opt_fn(x))

        x = torch.randn(3)
        self.assertEqual(fn(x), opt_fn(x))
        self.assertTrue(guard_failure is not None)
        self.assertIn("""tensor 'rank' size mismatch at index 0""", guard_failure[0])

    @unittest.skipIf(not TEST_CUDA and not TEST_XPU, "Test requires CUDA or XPU.")
    def test_symint_as_device_kwarg_non_strict_export(self):
        class Mod(torch.nn.Module):
            def forward(self, x):
                # -2 to make device id 0 for easier testing on CI
                return torch.ones(10, device=x.size(0) - 2)

        x = torch.randn(2)
        m = Mod()
        d1 = torch.export.Dim("d1", max=2048)
        with self.assertRaisesRegex(
            torch._dynamo.exc.UserError, r"Constraints violated \(d1\)"
        ):
            ep = torch.export.export(
                m, (x,), dynamic_shapes={"x": {0: d1}}, strict=False
            )

    def test_call_parent_non_class_methods_from_child(self):
        class A:
            a = 4

            def add(self, x):
                return x + 10

            def mul(self, x):
                return x * 0.1

        class B(A):
            coeff = 4

            def add(self, x):
                return x + 20

            @classmethod
            def cube(cls, x):
                return cls.coeff * x * x * x

            def mul(self, x):
                return super().mul(x) * x * 0.2

        class C(B):
            def add(self, x):
                b = super().cube(x)
                c = A.add(self, x)
                d = B.mul(self, x)
                e = super(B, self).add(x)
                f = super().a * x
                return b + c + d + e + f

        x = torch.rand(4)
        fn = C().add
        ref = fn(x)
        cnt = torch._dynamo.testing.CompileCounter()
        opt_fn = torch.compile(fn, backend=cnt, fullgraph=True)
        res = opt_fn(x)
        self.assertTrue(same(ref, res))
        self.assertEqual(cnt.frame_count, 1)

        # Check recompilation
        A.a = 5
        ref = fn(x)
        res = opt_fn(x)
        self.assertTrue(same(ref, res))
        # Ensure that super guard checks are working as expected
        res = opt_fn(x)
        self.assertEqual(cnt.frame_count, 2)

    def test_builder_for_class_with_metaclass(self):
        class ExampleMeta(type):
            pass

        class MyClass(metaclass=ExampleMeta):
            pass

        def fn(x, y):
            if isinstance(y, MyClass):
                return x + 1
            else:
                return x - 1

        x = torch.rand([4, 4])
        y = MyClass()
        ref = fn(x, y)
        opt_fn = torch.compile(fn, backend="eager")
        res = opt_fn(x, y)
        self.assertTrue(same(ref, res))

    def test_tuple_from_tuple_iter(self):
        def inner_fn(*args):
            acc = torch.ones(10, 10)
            for arg in args:
                acc.add_(arg)

            return acc

        @torch.compile(backend="eager")
        def fn(inputs, params):
            y = tuple(inputs) + tuple(params)
            return inner_fn(*y)

        inputs = [torch.randn(10, 10) for _ in range(3)]

        fn(inputs, iter(tuple(inputs)))

        def fn(params):
            y = tuple(params)
            return inner_fn(*y)

        opt_fn = torch.compile(fn, backend="eager")
        inputs = [torch.randn(10, 10) for _ in range(3)]
        self.assertTrue(same(fn(iter(tuple(inputs))), opt_fn(iter(tuple(inputs)))))

        # Force recompilation
        inputs = [torch.randn(10, 10) for _ in range(4)]
        self.assertTrue(same(fn(iter(tuple(inputs))), opt_fn(iter(tuple(inputs)))))

    @torch._dynamo.config.patch(capture_dynamic_output_shape_ops=True)
    def test_argwhere_with_dynamic_shapes(self):
        def fn(
            tensor: torch.Tensor,
            mapping: torch.Tensor,
        ) -> torch.Tensor:
            xx, yy = torch.meshgrid(mapping, tensor, indexing="ij")
            indices = torch.argwhere(xx == yy)

            mapped_values = torch.zeros_like(tensor)
            mapped_values[indices[:, 1]] = indices[:, 0]

            return mapped_values

        tensor = torch.tensor([1, 2, 3, 5, 6, 7])
        mapping = torch.tensor([0, 3, 4, 5, 7])
        opt = torch.compile(fn, fullgraph=True)
        self.assertEqual(fn(tensor, mapping), opt(tensor, mapping))

    def test_torch_package_working_with_trace(self):
        # from torch._dynamo.test_case import run_tests

        inputs = [torch.randn([2, 2]), torch.randn([2, 2])]

        optimized_model = torch.compile(
            MyPickledModule(torch.randn([2, 2])), backend="eager"
        )
        from torch import package

        tmp_root = tempfile.gettempdir()
        path = os.path.join(tmp_root, "MyPickledModule.pt")
        package_name = "MyPickledModule"
        resource_name = "MyPickledModule.pkl"

        model = MyPickledModule(torch.randn([2, 2]))

        with package.PackageExporter(path) as exp:
            exp.extern("**")
            exp.save_pickle(package_name, resource_name, model)

        imp = package.PackageImporter(path)
        loaded_model = imp.load_pickle(package_name, resource_name)

        optimized_loaded_model = torch.compile(loaded_model, backend="eager")(*inputs)

    def test_precompile_entry_hit(self):
        from torch._C._dynamo.eval_frame import (
            _load_precompile_entry,
            _reset_precompile_entries,
        )

        def fn(x):
            return x + 1

        def injected(x):
            return x + 42

        args = (torch.randn(3, 2),)

        compiled_fn = torch.compile(fn)
        _load_precompile_entry(
            fn.__code__,
            torch._dynamo.guards.GuardManagerWrapper(),
            injected.__code__,
        )
        self.assertEqual(compiled_fn(*args), injected(*args))
        _reset_precompile_entries(fn.__code__)

        self.assertEqual(compiled_fn(*args), fn(*args))

    def test_precompile_entry_miss(self):
        from torch._C._dynamo.eval_frame import _load_precompile_entry

        def fn(x):
            return x + 1

        guard_manager = torch._dynamo.guards.RootGuardManager()
        guard_manager.add_lambda_guard(lambda L: isinstance(L["x"], int), [])

        def injected(x):
            return x + 42

        args = (torch.randn(3, 2),)

        compiled_fn = torch.compile(fn)
        _load_precompile_entry(
            fn.__code__,
            torch._dynamo.guards.GuardManagerWrapper(guard_manager),
            injected.__code__,
        )
        self.assertEqual(compiled_fn(*args), fn(*args))

    def test_precompile_entries(self):
        from torch._C._dynamo.eval_frame import (
            _load_precompile_entry,
            _reset_precompile_entries,
        )

        def fn(x):
            return x + 1

        guard_manager_bool = torch._dynamo.guards.RootGuardManager()
        guard_manager_bool.add_lambda_guard(lambda L: isinstance(L["x"], bool), [])

        def injected_bool(x: bool):
            return x + 102

        guard_manager_int = torch._dynamo.guards.RootGuardManager()
        guard_manager_int.add_lambda_guard(lambda L: isinstance(L["x"], int), [])

        def injected_int(x: int):
            return x + 42

        guard_manager_tensor = torch._dynamo.guards.RootGuardManager()
        guard_manager_tensor.add_lambda_guard(
            lambda L: isinstance(L["x"], torch.Tensor), []
        )

        def injected_tensor(x: torch.Tensor):
            return x + 100

        guard_manager_str = torch._dynamo.guards.RootGuardManager()
        guard_manager_str.add_lambda_guard(lambda L: isinstance(L["x"], str), [])

        def injected_str(x: str):
            return x + "1"

        args = (torch.randn(3, 2),)

        compiled_fn = torch.compile(fn)
        _load_precompile_entry(
            fn.__code__,
            torch._dynamo.guards.GuardManagerWrapper(guard_manager_bool),
            injected_bool.__code__,
        )

        _load_precompile_entry(
            fn.__code__,
            torch._dynamo.guards.GuardManagerWrapper(guard_manager_int),
            injected_int.__code__,
        )

        _load_precompile_entry(
            fn.__code__,
            torch._dynamo.guards.GuardManagerWrapper(guard_manager_tensor),
            injected_tensor.__code__,
        )

        _load_precompile_entry(
            fn.__code__,
            torch._dynamo.guards.GuardManagerWrapper(guard_manager_str),
            injected_str.__code__,
        )

        self.assertEqual(compiled_fn(*args), injected_tensor(*args))
        self.assertEqual(compiled_fn(True), injected_bool(True))
        self.assertEqual(compiled_fn(10), injected_int(10))
        self.assertEqual(compiled_fn("10"), injected_str("10"))
        _reset_precompile_entries(fn.__code__)

        self.assertEqual(compiled_fn(*args), fn(*args))

    def test_precompile_fail_on_recompile(self):
        from torch._C._dynamo.eval_frame import _load_precompile_entry

        @torch.compiler.disable
        def graph(x, s0):
            return x + s0

        def fn(x):
            nonlocal graph  # Forcing fn and injected to have the same closure.
            return x - 1

        def injected(x):
            s0 = call_size(x, 0)
            return graph(x, s0)

        args = (torch.randn(3, 2),)

        compiled_fn = torch.compile(fn)
        _load_precompile_entry(
            fn.__code__,
            torch._dynamo.guards.GuardManagerWrapper(),
            injected.__code__,
        )
        with torch.compiler.set_stance("fail_on_recompile"):
            self.assertEqual(compiled_fn(*args), injected(*args))

    def test_shape_and_tuple_equality(self):
        def fn(x, y, t):
            z = x * y
            if x.size() == t:
                return z.cos()
            return z.sin()

        torch.compile(fn, backend="eager", fullgraph=True)(
            torch.randn([4, 4]), torch.randn([4, 4]), (4, 4)
        )

    def test_int_list(self):
        # if assume_static_by_default == True: spec int list
        # otherwise: unspec int list
        def fn(x, y):
            return torch.sin(x + y[1] % 2)

        x = torch.randn(6)
        cnt = torch._dynamo.testing.CompileCounter()
        opt_fn = torch.compile(fn, backend=cnt)
        for i in range(10, 25, 3):
            y = [i, i + 1, i + 2]
            ref = fn(x, y)
            res = opt_fn(x, y)
            self.assertTrue(same(ref, res))
        if torch._dynamo.config.assume_static_by_default:
            if torch._dynamo.config.automatic_dynamic_shapes:
                self.assertExpectedInline(cnt.frame_count, """2""")
            else:
                self.assertExpectedInline(cnt.frame_count, """5""")
        else:
            self.assertExpectedInline(cnt.frame_count, """1""")

    def test_patched_builtin_functions(self):
        import builtins

        # Cache the original builtin function ids
        torch._dynamo.trace_rules._builtin_function_ids()

        class MyClass:
            pass

        builtin_isinstance = builtins.isinstance

        def patched_isinstance(obj, classinfo) -> bool:
            if builtin_isinstance(obj, MyClass):
                return False
            else:
                return builtin_isinstance(obj, classinfo)

        def fn(x, y):
            if isinstance(y, MyClass):
                return x + 1
            else:
                return x - 1

        x = torch.ones(2, 3)
        y = MyClass()

        try:
            ref = fn(x, y)
            # Monkey patch builtin function
            builtins.isinstance = patched_isinstance
            opt_fn = torch.compile(backend="eager", fullgraph=True)(fn)
            res = opt_fn(x, y)
            self.assertTrue(same(ref, x + 1))
            self.assertTrue(same(res, x - 1))
        finally:
            builtins.isinstance = builtin_isinstance

        # check recompilation because builtins is now unpatched
        opt_fn = torch.compile(backend="eager", fullgraph=True)(fn)
        res = opt_fn(x, y)
        self.assertTrue(same(res, x + 1))

    # specifically test for tensor.attribute -> torch.something()
    def test_real_imag_tensor_attribute(self):
        def fn(x, y):
            a = x.real
            b = x.imag
            return torch.mul(torch.add(a, y), b)

        x_real = torch.rand((4, 4))
        x_imag = torch.rand((4, 4))
        x = torch.complex(x_real, x_imag)
        y = torch.rand((4, 4))

        ref = fn(x, y)
        opt_fn = torch.compile(fn, backend="eager")
        res = opt_fn(x, y)
        self.assertTrue(same(ref, res))

    def test_cast(self):
        from typing import cast

        def fn(x):
            return cast(torch.Tensor, torch.add(x, 1.0))

        opt_fn = torch.compile(backend="eager", fullgraph=True)(fn)

        ref = fn(torch.ones(2, 2))
        res = opt_fn(torch.ones(2, 2))

        self.assertTrue(same(ref, res))

    def test_T_tensor_attribute(self):
        def fn(x, y):
            a = x.T
            return torch.add(a, y)

        x = torch.rand((4, 4))
        y = torch.rand((4, 4))

        ref = fn(x, y)
        opt_fn = torch.compile(fn, backend="eager")
        res = opt_fn(x, y)
        self.assertTrue(same(ref, res))

    def test_recursive_tensor_attribute(self):
        def fn(x, y):
            a = x.real.T
            b = x.imag
            return torch.mul(torch.add(a, y), b)

        x_real = torch.rand((4, 4))
        x_imag = torch.rand((4, 4))
        x = torch.complex(x_real, x_imag)
        y = torch.rand((4, 4))

        ref = fn(x, y)
        opt_fn = torch.compile(fn, backend="eager")
        res = opt_fn(x, y)
        self.assertTrue(same(ref, res))

    def test_assigning_function_to_object_attribute(self):
        # user-defined functions which are object's attributes are not converted to bound methods
        def my_add(*args):
            a, b = args
            return a + b

        class MyClass:
            def __init__(self, func):
                self.add = func

        obj = MyClass(my_add)

        def fn(x):
            return obj.add(x, 2)

        x = torch.rand(2, 3)
        ref = fn(x)
        opt_fn = torch.compile(backend="eager")(fn)
        res = opt_fn(x)
        self.assertTrue(same(ref, res))

    def test_assigning_function_to_class_attribute(self):
        # user-defined functions which are class's attributes are converted to bound methods
        def my_add(*args):
            obj, a, b = args
            return obj.x + a + b

        class MyClass:
            add = my_add

            def __init__(self, x):
                self.x = x

        obj = MyClass(0.5)

        def fn(x):
            return obj.add(x, 2)

        x = torch.rand(2, 3)
        ref = fn(x)
        opt_fn = torch.compile(backend="eager")(fn)
        res = opt_fn(x)
        self.assertTrue(same(ref, res))

    def test_tagging_tensors_simple(self):
        def foo(x, y):
            return x * y, x, y

        a = torch.randn([3, 3])
        a.tag = "a"
        b = torch.randn([3, 3])
        b.tag = "b"

        exported = torch._dynamo.export(foo)(a, b)
        out_graph = exported[0]

        nodes = list(out_graph.graph.nodes)
        placeholders = [node for node in nodes if node.op == "placeholder"]
        all_tags = []
        for placeholder in placeholders:
            if "tensor_dict" in placeholder.meta:
                all_tags.append(placeholder.meta["tensor_dict"]["tag"])

        self.assertEqual(all_tags, ["a", "b"])

    def test_tagging_tensors_mix_used_unused_structure(self):
        def pre_attention_state_ops(input, mems, state):
            lc_key = state[0]
            lc_val = state[1]
            bar = []
            for i in range(0, 4):
                bar2 = []
                for j in range(0, 3):
                    bar2.append(
                        lc_key + lc_val + torch.tensor([0.1, 0.25, 0.4, 0.5, 0.1])
                    )
                bar.append(bar2)

            return bar

        mems = torch.tensor([[[1.8364, 0.2724, -1.4917, -0.4367, 0.8640]]])
        state = [
            torch.tensor([[[1.0517, 0.3848, -0.6472, 0.0823, 0.9116]]]),
            torch.tensor([[[1.0517, 0.3848, -0.6472, 0.0823, 0.9116]]]),
        ]
        i = torch.tensor(
            [
                [0.0313, -0.1487, -0.3846, -0.5321],
                [-1.7073, 1.3331, -0.0890, -1.4935],
                [-0.8314, -0.1862, -0.5935, 1.5232],
            ]
        )

        mems.tag = "MEMS"
        i.tag = "FOO"
        state[0].tag = "STATE_0"
        state[1].tag = "HMMM"

        exported = torch._dynamo.export(pre_attention_state_ops)(i, mems, state)
        out_graph = exported[0]

        nodes = list(out_graph.graph.nodes)
        placeholders = [node for node in nodes if node.op == "placeholder"]
        all_tags = []
        for placeholder in placeholders:
            if "tensor_dict" in placeholder.meta:
                all_tags.append(placeholder.meta["tensor_dict"]["tag"])

        self.assertEqual(all_tags, ["STATE_0", "HMMM"])

    def test_get_custom_tensor_attribute(self):
        def fn(x):
            return x.custom_attr * x

        x = torch.rand((2, 2))
        x.custom_attr = 3.14
        ref = fn(x)
        opt_fn = torch.compile(fn, backend="eager")
        res = opt_fn(x)
        self.assertTrue(same(ref, res))

    def test_set_custom_tensor_attribute(self):
        def fn(x):
            x.custom_attr = 3.14
            return x.custom_attr * x

        x = torch.rand((2, 2))
        ref = fn(x)
        opt_fn = torch.compile(fn, backend="eager")
        res = opt_fn(x)
        self.assertTrue(same(ref, res))

    def test_unhandled_exception_in_dynamo(self):
        # traceback.format_exc() approximates an unhandled exception
        def f(a):
            a += 1
            raise RuntimeError("smoge")
            return a

        opt_fn = torch.compile(f, backend="eager")
        try:
            opt_fn(torch.ones(2))
        except RuntimeError as e:
            self.assertIn("smoge", traceback.format_exc())

    def test_unhandled_exception_in_dynamo2(self):
        # segfaults in python 3.11 if shadow frame is freed improperly
        from torch.testing import make_tensor

        def fn():
            # test that the errors are the same for dense and sparse versions
            def test1(*, is_sparse):
                # shapes must be compatible for matrix multiplication
                a = make_tensor((2, 3), dtype=torch.float32, device="cpu")
                if is_sparse:
                    a_sparse = a.to_sparse_csr()
                    return torch.addmm(a, a_sparse, a)
                else:
                    return torch.addmm(a, a, a)

            try:
                test1(is_sparse=False)
            except RuntimeError as msg:
                try:
                    test1(is_sparse=True)
                except RuntimeError as msg2:
                    raise RuntimeError("smoge")

        opt_fn = torch.compile(fn, backend="eager")
        try:
            opt_fn()
        except RuntimeError:
            self.assertIn("smoge", traceback.format_exc())

    def test_variable_access_in_exception(self):
        def fn():
            x = torch.ones(1)
            try:
                raise RuntimeError("bad")
            except RuntimeError:
                x += 1
            return x

        opt_fn = torch.compile(fn, backend="eager", fullgraph=True)
        self.assertEqual(opt_fn(), torch.tensor([2.0]))

    def test_nested_sequential_with(self):
        def fn(x):
            with torch.set_grad_enabled(True):
                with torch.set_grad_enabled(False):
                    x = x + 1
                with torch.set_grad_enabled(True):
                    x = x + 1
                return x

        opt_fn = torch.compile(fn, backend="eager")
        self.assertEqual(opt_fn(torch.ones(1)), torch.tensor([3.0]))

    def test_nested_sequential_try(self):
        def fn(x):
            try:
                try:
                    x = x + 1
                except:
                    pass
                try:
                    try:
                        x = x + 1
                    except:
                        pass
                except:
                    pass
            except:
                pass
            return x

        opt_fn = torch.compile(fn, backend="eager")
        self.assertEqual(opt_fn(torch.ones(1)), torch.tensor([3.0]))

    def test_nested_sequential_try_with(self):
        def fn(x):
            with torch.set_grad_enabled(True):
                try:
                    x = x + 1
                except:
                    pass
                try:
                    with torch.set_grad_enabled(False):
                        x = x + 1
                except:
                    pass
            return x

        opt_fn = torch.compile(fn, backend="eager")
        self.assertEqual(opt_fn(torch.ones(1)), torch.tensor([3.0]))

    def test_nested_sequential_try_with_graph_break(self):
        def fn(x, n):
            with torch.set_grad_enabled(True):
                with torch.set_grad_enabled(False):
                    x = x + 1
                    torch._dynamo.graph_break()
                try:
                    with torch.set_grad_enabled(False):
                        x = x + 1
                        if n == 0:
                            torch._dynamo.graph_break()
                except:
                    pass
                with torch.set_grad_enabled(False):
                    x = x + 1
                    torch._dynamo.graph_break()
                x = x + 1
            return x

        counter = CompileCounter()
        opt_fn = torch.compile(fn, backend=counter)
        self.assertEqual(opt_fn(torch.ones(1), 0), torch.tensor([5.0]))
        self.assertEqual(counter.frame_count, 1)

        torch._dynamo.reset()
        counter = CompileCounter()
        opt_fn = torch.compile(fn, backend=counter)
        self.assertEqual(opt_fn(torch.ones(1), 1), torch.tensor([5.0]))
        self.assertEqual(counter.frame_count, 3)

    def test_ordered_dict_alias_reconstruct(self):
        od = collections.OrderedDict

        def fn():
            d1 = dict()  # noqa: C408
            d1["a"] = 1
            d2 = od(d1)
            d2["b"] = 2
            torch._dynamo.graph_break()
            if isinstance(d2, od):
                return d2["a"] + d2["b"]
            else:
                return 0

        dis.dis(fn)
        self.assertEqual(torch.compile(fn, backend="eager")(), 3)

    # NOTE this test can be removed once multiline errors are in Python.
    # See https://github.com/python/cpython/issues/106922
    # Covered by test_logging.py:test_trace_call* tests in 3.13+
    @skipIfNotPy311
    @unittest.skipIf(sys.version_info >= (3, 13), "feature landed in 3.13")
    def test_get_instruction_source_311(self):
        def f():
            # flake8: noqa
            # fmt: off
            # test binary ops
            a = ( b   )   +   c
            a = (a + b) // (c - d)
            a = b    \
         +\
               c  # test
            a = (
                (b  # test +
                    )  \
                # +
            << (

                c  # test
                \
            )  # test
            )

            # test slice
            a = bbb   [  ccc    ]
            b = bbbbb \
                [  ccc # test

                 + ddd  \

                ] # test
            a = bbb[ccc][ddd][eee]

            # test nested and multiline function calls
            a = g(g(g(b)))
            a = g(h(
                g(b),
                c
            ))

            # test chained function calls
            a = (g(x).y)(
                z
            )(1)(2)

            # test unicode (match traceback behavior)
            a = ("🔥🔥🔥" +
                + "🔥🔥") + b

        from torch._dynamo.utils import get_instruction_source_311

        if sys.version_info >= (3, 12):
            # Offsets changed in 3.12, e.g. due to removal of PRECALL inst
            offsets = (3, 11, 15, 19, 23, 29, 35, 44, 53, 65)
        else:
            offsets = (3, 11, 15, 19, 23, 29, 35, 46, 58, 74)
        insts = list(dis.get_instructions(f))
        # uncomment to determine offsets
        # print(*enumerate(insts), sep="\n")
        all_sources = "\n".join(
            get_instruction_source_311(f.__code__, insts[offset]) for offset in offsets
        )
        self.assertExpectedInline(
            all_sources,
            """\
            a = ( b   )   +   c
                ~~~~~~~~~~^~~~~

            a = (a + b) // (c - d)
                ~~~~~~~~^^~~~~~~~~

            a = b    \\
                ~~~~~~
         +\\
         ^~
               c  # test
               ~

                (b  # test +
                ~~~~~~~~~~~~
                    )  \\
                    ~~~~
                # +
                ~~~
            << (
            ^^~~


                c  # test
                ~~~~~~~~~
                \\
                ~
            )  # test
            ~

            a = bbb   [  ccc    ]
                ~~~~~~^^^^^^^^^^^

            b = bbbbb \\
                ~~~~~~~
                [  ccc # test
                ^^^^^^^^^^^^^


                 + ddd  \\
                 ^^^^^^^^


                ] # test
                ^

            a = bbb[ccc][ddd][eee]
                ~~~~~~~~^^^^^

            a = g(g(g(b)))
                  ~^^^^^^

            a = g(h(
                  ~^
                g(b),
                ^^^^^
                c
                ^
            ))
            ^

            a = (g(x).y)(
                ~~~~~~~~~
                z
                ~
            )(1)(2)
            ~^^^
""",
        )
        # test unicode (since assertExpectedInline doesn't support unicode)
        op_offset = 74 if sys.version_info >= (3, 12) else 84
        self.assertEqual(
            get_instruction_source_311(f.__code__, insts[op_offset]),
            """\
            a = ("🔥🔥🔥" +
                ~~~~~~~~
                + "🔥🔥") + b
                ~~~~~~~~^~~
""",
        )

    def test_float_speculation_log_divergence(self):
        def fn(x, y, z):
            a = F.interpolate(x, scale_factor=z, mode="bilinear", align_corners=False)
            b = F.interpolate(y, scale_factor=z, mode="bilinear", align_corners=False)
            return a * b

        cnt = CompileCounterWithBackend("inductor")
        fn_opt = torch.compile(fn, backend=cnt)
        y = torch.randn(3, 3, 3, 4)

        self.assertEqual(fn(y, y, 1.0), fn_opt(y, y, 1.0))
        self.assertEqual(fn(y, y, 2.0), fn_opt(y, y, 2.0))

    def test_raise_guard_full_constraint(self):
        y = torch.randn([3, 3, 3])

        def my_dyn_fn(x):
            if x.shape[0] == 3:
                return x.sin()
            return x.cos()

        torch._dynamo.mark_dynamic(y, 0)
        with self.assertRaises(ConstraintViolationError):
            torch.compile(my_dyn_fn, backend="eager")(y)

    def test_raise_guard_indirect_full_constraint(self):
        y = torch.randn([3, 3, 3])

        def dyn_fn(x):
            if x.shape[0] > 3:
                return x.cos()
            if x.shape[0] < 3:
                return x * 2
            return x.sin()

        torch._dynamo.mark_dynamic(y, 0)
        with self.assertRaises(ConstraintViolationError):
            torch.compile(dyn_fn, backend="eager")(y)

    @torch._dynamo.config.patch(capture_scalar_outputs=True)
    def test_unbacked_empty_tensor(self):
        @torch.compile(backend="eager", fullgraph=True)
        def fn(x):
            n = x.item()
            return torch.empty((n - 1) // 2)

        self.assertEqual(fn(torch.tensor([4])).size(0), 1)
        self.assertEqual(fn(torch.tensor([1])).size(0), 0)

    def test_sym_and_terms(self):
        from torch.fx.experimental.symbolic_shapes import sym_and

        @torch.compile(fullgraph=True, dynamic=True, backend="eager")
        def fn(xs):
            u0, u1 = xs.tolist()
            torch._check(sym_and(u0 >= 3, u0 <= 10, u1 >= 2))

            # test individual checks
            n = 0
            if u0 >= 3:
                n += 1
            if u0 <= 11:
                n += 1
            if u1 >= 1:
                n += 1
            return u0 + u1 + n

        fn(torch.tensor([5, 6]))
        fn(torch.tensor([8, 7]))
        with self.assertRaises(RuntimeError):
            fn(torch.tensor([9, 0]))

    def test_unbacked_2d_expand(self):
        @torch.compile(fullgraph=True, dynamic=True, backend="inductor")
        def func(a, b):
            a.expand(b.shape)
            return a * 10

        a = torch.rand(1, 1)
        b = torch.rand(1, 1)

        torch._dynamo.decorators.mark_unbacked(a, 0)
        torch._dynamo.decorators.mark_unbacked(a, 1)
        torch._dynamo.decorators.mark_unbacked(b, 0)
        torch._dynamo.decorators.mark_unbacked(b, 1)
        func(a, b)
        func(torch.rand(4, 5), torch.rand(4, 5))
        with self.assertRaises(RuntimeError):
            func(torch.rand(1, 1), torch.rand(2, 1))

    @torch._dynamo.config.patch(capture_scalar_outputs=True)
    def test_sym_constrain_range_on_replaced_unbacked_symbol(self):
        # Tests the following case:
        # Deferred runtime asserts adds sym_constrain_range(u0).
        # However, u0 is replaced with s0 + s1.
        # So, now we have sym_constrain_range(s0 + s1).
        def fn(x, y, z):
            z += 7  # to avoid creating unspecified symbol instead of unbacked symbol
            u0 = z.item()
            s0 = x.size(0)
            s1 = y.size(0)
            torch._check(s0 < 100)
            torch._check(s1 < 100)
            torch._check(u0 == s0 + s1)
            return x, y, z

        inputs = (
            x := torch.randn(16, 10),
            y := torch.randn(16, 10),
            torch.tensor(32 - 7),
        )
        torch._dynamo.mark_dynamic(x, 0)
        torch._dynamo.mark_dynamic(y, 0)
        opt = torch.compile(fn, fullgraph=True)
        opt(*inputs)
        with self.assertRaises(RuntimeError):
            inputs = (
                x := torch.randn(16, 10),
                y := torch.randn(16, 10),
                torch.tensor(32),
            )
            opt(*inputs)

    @torch._dynamo.config.patch(capture_scalar_outputs=True)
    @torch._dynamo.config.patch(assume_static_by_default=True)
    def test_symint_copy_into_unbacked_slice(self):
        @torch.compile()
        def fn(a, x):
            u0 = torch.tensor(x[0].to(torch.int64).item()).item()
            B, H, T, D = a.shape
            a_padding = torch.zeros((B, H, u0, D), dtype=torch.float64)
            b = torch.cat([a, a_padding], dim=2)
            c = torch.randn(B, H, 152, D)
            b[:, :, :152, :] = c
            return b

        x = torch.tensor([0])
        torch._dynamo.decorators.mark_unbacked(x, 0)
        a = torch.zeros((1, 16, 152, 96))

        # Previously would crash with guard on data dependent error
        fn(a, x)

    @torch._dynamo.config.patch(capture_scalar_outputs=True)
    def test_symint_fold_nontrivial_product_modulo(self):
        @torch.compile(fullgraph=True)
        def f(x):
            u0, u1 = x.tolist()
            torch._check_is_size(u0)
            # The condition should fold to true.
            if ((u0 + 10) * (u0 + 10)) % (u0 + 10) == 0:
                return torch.tensor(True)
            return torch.tensor(False)

        res = f(torch.tensor([20, 21]))
        self.assertEqual(torch.tensor(True), res)

    # Translation validation changes the exception type, don't run with it
    @torch.fx.experimental._config.patch(translation_validation=False)
    def test_mark_dynamic_with_ranges(self):
        y = torch.randn([8, 3, 3])

        def my_dyn_fn(x):
            if x.shape[0] == 3:
                return x.sin()
            return x.cos()

        torch._dynamo.mark_dynamic(y, 0, min=2, max=5)
        with self.assertRaises(ConstraintViolationError):
            torch.compile(my_dyn_fn, backend="eager")(y)

    def test_mark_static(self):
        counter = CompileCounter()

        def my_dyn_fn(x):
            return x.cos()

        y = torch.randn([3])
        torch._dynamo.mark_static(y, 0)
        torch.compile(my_dyn_fn, backend=counter)(y)

        z = torch.randn([4])
        torch.compile(my_dyn_fn, backend=counter)(z)

        self.assertEqual(counter.frame_count, 2)

    def test_no_raise_guard_partial_constraint(self):
        y = torch.randn([3, 3, 3])

        def my_dyn_fn(x):
            if x.shape[0] > 3:
                return x.sin()
            return x.cos()

        torch.compile(my_dyn_fn, backend="eager")(y)
        torch._dynamo.mark_dynamic(y, 0)
        torch._dynamo.reset()
        torch.compile(my_dyn_fn, backend="eager")(y)

    def test_no_raise_guard_partial_constraint_across_break(self):
        y = torch.randn([3, 3, 3])

        def my_dyn_fn(x, y):
            z = x * y

            torch._dynamo.graph_break()
            if z.shape[0] > 2:
                return z.cos()

            return x.cos()

        torch.compile(my_dyn_fn, backend="eager")(y, y)
        torch._dynamo.mark_dynamic(y, 0)
        torch._dynamo.reset()
        torch.compile(my_dyn_fn, backend="eager")(y, y)

    # Sadly, this does not throw - we do not prop correctly across the graph break
    @unittest.expectedFailure
    def test_raise_guard_partial_constraint_across_break(self):
        y = torch.randn([3, 3, 3])

        def my_dyn_fn(x, y):
            z = x * y

            torch._dynamo.graph_break()
            if z.shape[0] == 3:
                return z.cos()

            return x.cos()

        torch.compile(my_dyn_fn, backend="eager")(y, y)
        torch._dynamo.mark_dynamic(y, 0)
        torch._dynamo.reset()
        with self.assertRaisesRegex(
            Exception,
        ):
            torch.compile(my_dyn_fn, backend="eager")(y, y)

    def test_raise_guard_partial_constraint_no_graph_break(self):
        y = torch.randn([3, 3, 3])

        def my_dyn_fn(x, y):
            z = x * y

            if z.shape[0] == 3:
                return z.cos()

            return x.cos()

        torch._dynamo.mark_dynamic(y, 0)
        with self.assertRaises(ConstraintViolationError):
            torch.compile(my_dyn_fn, backend="eager")(y, y)

    @torch._dynamo.config.patch(force_parameter_static_shapes=True)
    @torch._dynamo.config.patch(force_nn_module_property_static_shapes=True)
    @torch.compiler.config.patch(
        dynamic_sources="L['x'],L['y'],L['self']._modules['y'].x,L['self']._modules['y']._modules['c']._parameters['weight'],L['self']._modules['y']._modules['c']._parameters['bias']"
    )
    def test_dynamic_sources_force_parameter_static_shapes_and_property_static_shapes_override(
        self,
    ):
        builder._DYNAMIC_SOURCES = None

        counter = CompileCounter()

        class Y(torch.nn.Module):
            def __init__(self, n_input, n_output):
                super().__init__()
                self.c = torch.nn.Linear(n_input, n_output)
                self.x = n_input

            def forward(self, x):
                return self.c(x) * self.x

        class M(torch.nn.Module):
            def __init__(self, n_input, n_output):
                self.n_input = n_input
                self.n_output = n_output
                super().__init__()
                self.y = Y(n_input, n_output)

            @torch.compile(backend=counter)
            def forward(self, x, y):
                return self.y(x) * y

        model = M(3210, 30)
        model(torch.randn(1, 3210), 2)
        model = M(3211, 30)
        model(torch.randn(1, 3211), 3)
        model = M(3212, 30)
        model(torch.randn(1, 3212), 4)

        self.assertEqual(counter.frame_count, 1)

    @torch.compiler.config.patch(dynamic_sources="L['self']._modules['inner'].x")
    def test_dynamic_sources_precedence_over_int_specialization(self):
        builder._DYNAMIC_SOURCES = None

        counter = CompileCounter()

        class Model(torch.nn.Module):
            def __init__(self, x) -> None:
                super().__init__()
                self.inner = torch.nn.Linear(10, 10)
                # attach attribute to builtin nn module.
                self.inner.x = x

            @torch.compile(fullgraph=True, backend=counter)
            def forward(self, a):
                return a * self.inner.x

        m1 = Model(50)
        m2 = Model(60)
        with fresh_cache():
            m1(torch.rand(1, 2, 3))
            m2(torch.rand(1, 2, 3))

        self.assertEqual(counter.frame_count, 1)

    @torch.compiler.config.patch(dynamic_sources="L['x']")
    def test_dynamic_sources_int(self):
        counter = CompileCounter()

        @torch.compile(backend=counter)
        def fn(x):
            return torch.randn(5) * x

        fn(1)
        fn(2)
        fn(3)

        self.assertEqual(counter.frame_count, 1)

    @torch.compiler.config.patch(dynamic_sources="L['x']")
    def test_dynamic_sources_tensor(self):
        counter = CompileCounter()

        @torch.compile(backend=counter)
        def fn(x):
            return x * x

        fn(torch.randn(2))
        fn(torch.randn(3))
        fn(torch.randn(4))

        self.assertEqual(counter.frame_count, 1)

    @torch.compiler.config.patch(unbacked_sources="L['x']")
    def test_unbacked_sources_tensor(self):
        counter = CompileCounter()

        @torch.compile(backend=counter)
        def fn(x):
            return x * x

        fn(torch.randn(0))
        fn(torch.randn(1))
        fn(torch.randn(2))

        self.assertEqual(counter.frame_count, 1)

    @torch.compiler.config.patch(unbacked_sources="L['x']")
    def test_unbacked_sources_scalar(self):
        counter = CompileCounter()

        @torch.compile(backend=counter)
        def fn(x):
            return x * x

        fn(0)
        fn(1)
        fn(2)

        self.assertEqual(counter.frame_count, 1)

    @torch.compiler.config.patch(dynamic_sources="L['x']")
    def test_dynamic_sources_graph_break(self):
        counter = CompileCounter()

        def foo(x):
            return x * x

        @torch.compile(backend=counter)
        def fn(x):
            x = x * x
            torch._dynamo.graph_break()
            return foo(x)

        fn(torch.randn(2))
        fn(torch.randn(3))
        fn(torch.randn(4))

        # 2 since graph break produces 2 graphs. NB: there are no recompiles
        self.assertEqual(counter.frame_count, 2)

    @torch.compiler.config.patch(dynamic_sources="L['x'], L['y']")
    def test_dynamic_sources_dynamic_override(self):
        counter = CompileCounter()

        @torch.compile(dynamic=False, backend=counter)
        def fn(x, y):
            return x * y

        fn(2, torch.randn(2))
        fn(3, torch.randn(3))
        fn(4, torch.randn(4))

        self.assertEqual(counter.frame_count, 1)

    @torch.compiler.config.patch(dynamic_sources="L\\['x.*'\\], L\\['y.*'\\]")
    def test_dynamic_sources_dynamic_override_regex(self):
        counter = CompileCounter()

        @torch.compile(dynamic=False, backend=counter)
        def fn(x1, y1):
            return x1 * y1

        fn(2, torch.randn(2))
        fn(3, torch.randn(3))
        fn(4, torch.randn(4))

        self.assertEqual(counter.frame_count, 1)

    def test_cannot_trace_mark_dynamic(self):
        y = torch.randn([3, 3, 3])

        def my_dyn_fn(x):
            torch._dynamo.mark_dynamic(x, 0)
            return x * x

        with self.assertRaisesRegex(
            AssertionError, "Attempt to trace forbidden callable"
        ):
            torch.compile(my_dyn_fn, backend="eager")(y)

    def test_cannot_trace_mark_dynamic_safe_unreached(self):
        y = torch.randn([3, 3, 3])

        def my_dyn_fn(x):
            if x.shape[0] == 3:
                return x
            print("Running", torch._dynamo.mark_dynamic(x, 0))
            return x * x

        torch.compile(my_dyn_fn, backend="eager")(y)

    def test_anomaly_aot_autograd(self):
        def fail():
            raise AssertionError("fail")

        @allow_in_graph
        def h(a):
            r = a.sum()
            # Trigger an exception in backwards
            r.register_hook(lambda x: fail())
            return r

        @torch.compile(backend="aot_eager")
        def f(a):
            return h(a)

        with (
            warnings.catch_warnings(record=True) as w,
            self.assertRaises(torch._dynamo.exc.BackendCompilerFailed),
        ):
            f(torch.randn(2, 2, requires_grad=True))

        # Suppress unrelated pkg_resources warnings
        self.assertIn("forward call that caused the error", str(w[-1].message))

    def test_py_guards_mark_dynamic(self):
        def my_dyn_fn(a):
            if a.shape[0] > 2:
                return a.cos()
            return a.sin()

        counter = CompileCounter()

        # Run with dynamic
        x0 = torch.randn([3, 3, 3])
        torch._dynamo.mark_dynamic(x0, 0)
        torch.compile(my_dyn_fn, backend=counter)(x0)
        self.assertEqual(counter.frame_count, 1)

        # Run without dynamic, no recompile
        x = torch.randn([3, 3, 3])
        torch.compile(my_dyn_fn, backend=counter)(x)
        self.assertEqual(counter.frame_count, 1)

        # Mark a new dim, 1, as dynamic
        x1 = torch.randn([3, 3, 3])
        torch._dynamo.mark_dynamic(x1, 1)
        torch.compile(my_dyn_fn, backend=counter)(x1)
        # Recompile triggered because we marked a new dym as dynamic
        self.assertEqual(counter.frame_count, 2)

        # Reset
        torch._dynamo.reset()
        # Reset counter
        counter = CompileCounter()

        # Run with dynamic 1
        torch.compile(my_dyn_fn, backend=counter)(x1)
        self.assertEqual(counter.frame_count, 1)

        # Run with dynamic 0, not subset
        torch.compile(my_dyn_fn, backend=counter)(x0)
        self.assertEqual(counter.frame_count, 2)

        # Run with dynamic 0, 1, 2, not subset
        x012 = torch.randn([3, 3, 3])
        torch._dynamo.mark_dynamic(x012, 0)
        torch._dynamo.mark_dynamic(x012, 1)
        torch._dynamo.mark_dynamic(x012, 2)
        torch.compile(my_dyn_fn, backend=counter)(x012)
        self.assertEqual(counter.frame_count, 3)

    def test_recompile_on_global_state_change(self):
        last_state = []
        cnt = 0

        def my_compiler(gm, _):
            nonlocal cnt
            cnt += 1
            state = read_state()

            def inner(*args):
                last_state[:] = state
                return gm(*args)

            return inner

        def read_state():
            return [
                torch.is_grad_enabled(),
                torch.are_deterministic_algorithms_enabled(),
                torch._C._get_cublas_allow_tf32(),
            ]

        def write_state(state):
            torch.set_grad_enabled(state[0])
            torch.use_deterministic_algorithms(state[1])
            torch._C._set_cublas_allow_tf32(state[2])

        @torch.compile(backend=my_compiler)
        def fn(x):
            return x + 1

        import contextlib

        @contextlib.contextmanager
        def _hip_allow_tf32():
            # for HIP/AMDGPU, tf32 is behind a flag because the TF32 support is new
            # and only for MI300+
            hip_allow_tf32 = os.environ.get("HIPBLASLT_ALLOW_TF32", None)
            os.environ["HIPBLASLT_ALLOW_TF32"] = "1"

            try:
                yield
            finally:
                if hip_allow_tf32 is not None:
                    os.environ["HIPBLASLT_ALLOW_TF32"] = hip_allow_tf32
                else:
                    del os.environ["HIPBLASLT_ALLOW_TF32"]

        tf32_ctx = _hip_allow_tf32 if torch.version.hip else contextlib.nullcontext
        with tf32_ctx():
            initial_state = read_state()
            y = torch.randn(10)
            try:
                for round in range(3):
                    for i in range(len(initial_state)):
                        new_state = [False] * len(initial_state)
                        new_state[i] = True
                        write_state(new_state)
                        assert read_state() == new_state
                        last_state.clear()
                        fn(y)
                        assert last_state == new_state
                        if round == 0:
                            assert cnt == i + 1
                        else:
                            assert cnt == len(initial_state)
            finally:
                write_state(initial_state)

    def test_grad_state_mutated(self):
        prior = torch.is_grad_enabled()
        value = None
        cnt = CompileCounter()

        @torch._dynamo.allow_in_graph
        def check_state():
            nonlocal value
            value = torch.is_grad_enabled()

        @torch.compile(backend=cnt, fullgraph=True)
        def fn(x):
            check_state()
            torch.set_grad_enabled(False)
            return x + 1

        try:
            torch.set_grad_enabled(True)
            fn(torch.randn(10))
            assert value is True
            assert torch.is_grad_enabled() is False

            value = None
            torch.set_grad_enabled(True)
            fn(torch.randn(10))
            assert value is True
            assert torch.is_grad_enabled() is False

            assert cnt.frame_count == 1
        finally:
            torch.set_grad_enabled(prior)

    def test_deterministic_algorithms_mutated(self):
        prior = torch.are_deterministic_algorithms_enabled()
        prior_warn_only = torch.is_deterministic_algorithms_warn_only_enabled()
        value = None
        warn_only = None
        cnt = CompileCounter()

        @torch._dynamo.allow_in_graph
        def check_state():
            nonlocal value
            nonlocal warn_only
            value = torch.are_deterministic_algorithms_enabled()
            warn_only = torch.is_deterministic_algorithms_warn_only_enabled()

        @torch.compile(backend=cnt, fullgraph=True)
        def fn(x):
            check_state()
            torch.use_deterministic_algorithms(False, warn_only=False)
            return x + 1

        def run_fn():
            torch.use_deterministic_algorithms(True, warn_only=True)
            fn(torch.randn(10))
            assert value is True
            assert warn_only is True
            assert torch.are_deterministic_algorithms_enabled() is False
            assert torch.is_deterministic_algorithms_warn_only_enabled() is False

        try:
            run_fn()
            value, warn_only = None, None
            run_fn()
            assert cnt.frame_count == 1
        finally:
            torch.use_deterministic_algorithms(prior, warn_only=prior_warn_only)

    def test_torch_compile_ctx_on_forward_and_training_step(self):
        class MyModel(torch.nn.Module):
            def forward(self): ...

            def training_step(self):
                self()

        model = MyModel()
        compiled_model = torch.compile(model)

        model.forward = compiled_model.dynamo_ctx(model.forward)
        model.training_step = compiled_model.dynamo_ctx(model.training_step)

        model.training_step()

    def test_torch_guards_stack_frame_register_inlining(self):
        x = torch.tensor([0.5, 0.5])
        y = torch.tensor([0.75, 0.75, 0.75, 0.75])
        z = torch.tensor([0.25, 0.25, 0.25, 0.25, 0.25, 0.25, 0.25, 0.25])

        def uwu_inline_me(x, y, z):
            r = torch.cat((x, x)) + y
            r2 = torch.cat((y, y)) + z
            return r, r2

        def fn(x, y, z):
            r, r2 = uwu_inline_me(x, y, z)
            return torch.mul(r, r), torch.mul(r2, r2)

        seen_frames = []
        import contextlib

        @contextlib.contextmanager
        def global_context_capture_fn(frame_summary):
            if frame_summary is not None:
                seen_frames.append(frame_summary)
            yield

        with mock.patch(
            "torch._guards.TracingContext.current_frame",
            side_effect=global_context_capture_fn,
        ):
            torch.compile(fn, backend="eager")(x, y, z)

        self.assertEqual(len(seen_frames), 1)
        self.assertEqual(seen_frames[0].name, "fn")
        self.assertEqual(seen_frames[0].line, "r, r2 = uwu_inline_me(x, y, z)")

    def test_torch_guards_stack_frame_register_inlining_deep(self):
        x = torch.tensor([0.5, 0.5])
        y = torch.tensor([0.75, 0.75, 0.75, 0.75])
        z = torch.tensor([0.25, 0.25, 0.25, 0.25, 0.25, 0.25, 0.25, 0.25])

        def uwu_inline_me_deep(x, y):
            return torch.cat((x, x)) + y

        def uwu_inline_me(x, y, z):
            r = uwu_inline_me_deep(x, y)
            r2 = uwu_inline_me_deep(y, z)
            return r, r2

        def fn(x, y, z):
            r, r2 = uwu_inline_me(x, y, z)
            return torch.mul(r, r), torch.mul(r2, r2)

        seen_frames = []
        import contextlib

        @contextlib.contextmanager
        def global_context_capture_fn(frame_summary):
            if frame_summary is not None:
                seen_frames.append(frame_summary)
            yield

        with mock.patch(
            "torch._guards.TracingContext.current_frame",
            side_effect=global_context_capture_fn,
        ):
            torch.compile(fn, backend="eager")(x, y, z)

        self.assertEqual(len(seen_frames), 3)
        self.assertEqual(seen_frames[0].name, "fn")
        self.assertEqual(seen_frames[1].name, "uwu_inline_me")
        self.assertEqual(seen_frames[2].line, "r2 = uwu_inline_me_deep(y, z)")

    def test_error_on_recompile(self):
        @torch.compile(backend="eager")
        def fn(a, b):
            return a + b

        with unittest.mock.patch("torch._dynamo.config.error_on_recompile", True):
            with self.assertRaises(torch._dynamo.exc.RecompileError):
                fn(torch.rand(2, 3), torch.rand(2, 3))
                fn(torch.rand(2, 3), (1, 2, 3))

    def test_guards_strip_function_call(self):
        from torch._dynamo.guards import strip_function_call

        test_case = [
            ("___odict_getitem(a, 1)", "a"),
            ("a.layers[slice(2)][0]._xyz", "a"),
            ("getattr(a.layers[slice(2)][0]._abc, '0')", "a"),
            ("getattr(getattr(a.x[3], '0'), '3')", "a"),
            ("a.layers[slice(None, -1, None)][0]._xyz", "a"),
            ("a.layers[func('offset', -1, None)][0]._xyz", "a"),
        ]
        # strip_function_call should extract the object from the string.
        for name, expect_obj in test_case:
            self.assertEqual(strip_function_call(name), expect_obj)

    def test_int_neg(self):
        def int_neg(a, b):
            x = a.shape[0]
            y = b.shape[0]
            return -x * -y * a * b

        torch._dynamo.testing.standard_test(self, int_neg, 2)

    def test_hash_getitem_slice(self):
        s = GetItemSource(LocalSource("foo"), slice(None, -1, None))
        s2 = GetItemSource(LocalSource("foo"), slice(None, -1, None))
        s3 = GetItemSource(LocalSource("foo"), slice(None, -1, 2))
        some_set = set()

        self.assertTrue(s not in some_set)
        self.assertTrue(s2 not in some_set)
        self.assertTrue(s3 not in some_set)

        some_set.add(s)

        self.assertTrue(s in some_set)
        # s and s2 should hash the  same
        self.assertTrue(s2 in some_set)
        # s3 should be different
        self.assertTrue(s3 not in some_set)

        self.assertTrue(s == s2)
        self.assertTrue(s != s3)

    def test_inline_dict_function(self):
        def _result_type_dict(dtype):
            return {bool: torch.float32}[dtype]

        @torch.compile
        def f():
            return torch.ones(3, dtype=_result_type_dict(bool))

        self.assertEqual(f(), torch.ones(3, dtype=torch.float32))

    def test_inline_dict_function_passed_as_arg(self):
        @torch.compile
        def fn(d, x, y):
            if d[x] is torch.float32:
                return y.cos()
            else:
                return y.sin()

        dd = {bool: torch.float32, int: torch.int64}
        self.assertEqual(fn(dd, bool, torch.ones(4)), torch.ones(4).cos())
        self.assertEqual(fn(dd, int, torch.ones(4)), torch.ones(4).sin())

    def test_add_sizes(self):
        def func(x):
            y = x.size()
            return y + y

        eager_out = func(torch.ones(10, 10, 3))
        compile_out = torch.compile(func, backend="eager")(torch.ones(10, 10, 3))
        self.assertTrue(isinstance(compile_out, torch.Size))
        self.assertEqual(eager_out, compile_out)

    def test_nested_function_resuming_with_correct_globals(self):
        # https://github.com/pytorch/pytorch/issues/99665
        try:
            from .utils import outer_func
        except ImportError:
            from utils import outer_func

        def gn(x, y):
            return x + y

        def fn(x, y):
            return outer_func(gn)(x, y)

        x = torch.rand([3])
        y = torch.rand([3])
        opt_fn = torch.compile(backend="eager")(fn)
        ref = fn(x, y)
        res = opt_fn(x, y)
        self.assertTrue(same(ref, res))

    def test_recursion_depth_guards(self):
        @torch.compile(dynamic=True)
        def foo(*args, **kwargs):
            if sum(args) == 0:
                return 0
            return 1

        args = list(range(2000))
        foo(*args)
        # Previously would have crashed

    @dataclasses.dataclass
    class CSETestCase:
        expr: str
        preface: typing.List[str] = dataclasses.field(default_factory=list)
        expected: typing.Optional[str] = None

    def test_guards_cse_pass_single(self):
        from torch._dynamo.guards import PyExprCSEPass

        testcase = self.CSETestCase
        testcases = [
            # Nothing gets CSE-d, since the only repeated sub-expression is 'x'.
            # i.e. not a node type we are interested on.
            testcase(expr="x[0].a"),
            testcase(expr="x[1].a"),
            testcase(expr="x[2].a"),
            # 'a.b.c' gets CSE-d, since it's a sub-expression used more than 'PyExprCSEPass.USE_THRESHOLD'.
            testcase(
                expr="a.b.c[0].d.e",
                preface=["_var0 = a.b", "_var1 = _var0.c"],
                expected="_var1[0].d.e",
            ),
            testcase(expr="a.b.c[1].d.e", expected="_var1[1].d.e"),
            testcase(expr="a.b.c[2].d.e", expected="_var1[2].d.e"),
            # 'm.n[0]' gets CSE-d, since it is a sub-expression used more than 'PyExprCSEPass.USE_THRESHOLD'.
            testcase(
                expr="f(m.n[0], '0').x.y.z",
                preface=["_var2 = m.n", "_var3 = _var2[0]"],
                expected="f(_var3, '0').x.y.z",
            ),
            testcase(expr="f(m.n[0], '1').x.y.z", expected="f(_var3, '1').x.y.z"),
            testcase(expr="f(m.n[0], '2').x.y.z", expected="f(_var3, '2').x.y.z"),
            # The whole expressiong gets CSE-d, as well as all of its sub-expressions.
            testcase(
                expr="self.g(a, b).k",
                preface=["_var4 = self.g", "_var5 = _var4(a, b)", "_var6 = _var5.k"],
                expected="_var6",
            ),
            testcase(expr="self.g(a, b).k", expected="_var6"),
            testcase(expr="self.g(a, b).k", expected="_var6"),
        ]
        csepass = PyExprCSEPass()
        csepass.count([t.expr for t in testcases])

        for t in testcases:
            preface, expr = csepass.replace(t.expr)
            self.assertEqual(preface, t.preface)
            expected = t.expected if t.expected is not None else t.expr
            self.assertEqual(expr, expected)

    def test_guards_cse_pass_multiple(self):
        from torch._dynamo.guards import PyExprCSEPass

        testcase = self.CSETestCase
        testcases = [
            testcase(
                expr="x[0].a < x[1].a * (3 - x[2].a)",
                expected="x[0].a < x[1].a * (3 - x[2].a)",
            ),
            testcase(
                expr="a.b.c[0].d.e + a.b.c[1].d.e * a.b.c[2].d.e > 0",
                preface=["_var0 = a.b", "_var1 = _var0.c"],
                expected="_var1[0].d.e + _var1[1].d.e * _var1[2].d.e > 0",
            ),
            testcase(
                expr="f(m.n[0], '0').x.y.z * f(m.n[0], '1').x.y.z * f(m.n[0], '2').x.y.z < 512",
                preface=["_var2 = m.n", "_var3 = _var2[0]"],
                expected="f(_var3, '0').x.y.z * f(_var3, '1').x.y.z * f(_var3, '2').x.y.z < 512",
            ),
            testcase(
                expr="self.g(a, b).k + (1 - self.g(a, b).k) <= m[0].a + self.g(a, b).k",
                preface=["_var4 = self.g", "_var5 = _var4(a, b)", "_var6 = _var5.k"],
                expected="_var6 + (1 - _var6) <= m[0].a + _var6",
            ),
        ]

        csepass = PyExprCSEPass()
        csepass.count([t.expr for t in testcases])

        for t in testcases:
            preface, expr = csepass.replace(t.expr)
            self.assertEqual(preface, t.preface)
            expected = t.expected
            expected = expected if expected is not None else t.expr
            self.assertEqual(expr, expected)

    def test_guard_function_builder_with_cse(self):
        from torch._dynamo.guards import build_guard_function

        exprs = [
            "x[0].a < x[1].a * (3 - x[2].a)",
            "a.b.c[0].d.e + a.b.c[1].d.e * a.b.c[2].d.e > 0",
            "f(m.n[0], '0').x.y.z * f(m.n[0], '1').x.y.z * f(m.n[0], '2').x.y.z < 512",
            "self.g(a, b).k + (1 - self.g(a, b).k) <= m[0].a + self.g(a, b).k",
        ]

        _, pycode = build_guard_function(exprs, "")
        expected = """\
def ___make_guard_fn():
    def guard(L):
        if not (x[0].a < x[1].a * (3 - x[2].a)):
            return False
        _var0 = a.b
        _var1 = _var0.c
        if not (_var1[0].d.e + _var1[1].d.e * _var1[2].d.e > 0):
            return False
        _var2 = m.n
        _var3 = _var2[0]
        if not (f(_var3, '0').x.y.z * f(_var3, '1').x.y.z * f(_var3, '2').x.y.z < 512):
            return False
        _var4 = self.g
        _var5 = _var4(a, b)
        _var6 = _var5.k
        if not (_var6 + (1 - _var6) <= m[0].a + _var6):
            return False
        return True
    return guard
"""

        self.assertEqual(expected, pycode)

    def test_dynamo_compiling_fake_tensor_to_vararg_int(self):
        class MyModule(torch.nn.Module):
            def __init__(self) -> None:
                super().__init__()

            def forward(self, x):
                # use numpy int so it's wrapped as fake tensor in dynamo
                shape = np.int_(16)
                # test shape as fake tensor, which param type is
                # Sequence[Union[_int, SymInt]]
                return x.reshape(shape)

        x = torch.rand([4, 4])
        model = MyModule()
        orig_out = model(x)
        opt_model = torch.compile(MyModule(), backend="eager")
        opt_out = opt_model(x)
        self.assertTrue(same(orig_out, opt_out))

    def test_scalar_tensor_is_equivalent_to_symint_argument(self):
        class GumbelTopKSampler(torch.nn.Module):
            def __init__(self, T, k):
                super().__init__()
                self.T = torch.nn.Parameter(
                    torch.tensor(T, dtype=torch.float32), requires_grad=False
                )
                self.k = torch.nn.Parameter(
                    torch.tensor(k, dtype=torch.int32), requires_grad=False
                )

            def sample_discrete(self, logits):
                threshold = torch.topk(logits, self.k, sorted=True)[0][..., -1]
                samples = torch.ge(logits.squeeze(1), threshold).float()
                return samples

            def forward(self, logits):
                dsamples = self.sample_discrete(logits)
                return dsamples

        x = torch.rand([4, 4, 4, 4])
        m = GumbelTopKSampler(T=4, k=4)
        orig_out = m(x)
        opt_m = torch.compile(backend="eager")(m)
        opt_out = opt_m(x)
        self.assertTrue(same(orig_out, opt_out))

    def test_scalar_tensor_is_equivalent_to_symint_list_argument(self):
        class Jitter(torch.nn.Module):
            def __init__(self, jitter_val):
                super().__init__()
                self.jitter_val = jitter_val

            def roll_tensor(self, input):
                h_shift = self.jitter_val - 1
                w_shift = self.jitter_val + 1
                return torch.roll(
                    torch.roll(input, shifts=h_shift, dims=2), shifts=w_shift, dims=3
                )

            def forward(self, input):
                return self.roll_tensor(input)

        x = torch.rand([4, 4, 4, 4])
        m = Jitter(jitter_val=4)
        orig_out = m(x)
        opt_m = torch.compile(backend="eager")(m)
        opt_out = opt_m(x)
        self.assertTrue(same(orig_out, opt_out))

    def test_scalar_tensor_is_equivalent_to_int_list_argument(self):
        class MyModel(torch.nn.Module):
            def forward(self, input):
                permute = torch.tensor([0, 2, 1])
                x = input.permute(*permute)
                return x

        x = torch.randn(2, 3, 4)
        m = MyModel()
        orig_out = m(x)
        opt_m = torch.compile(backend="eager")(m)
        opt_out = opt_m(x)
        self.assertTrue(same(orig_out, opt_out))

    def test_torch_variable_hasattr(self):
        def fn(x):
            if hasattr(torch.nn, "Module"):
                return x * x
            return x + 1

        compiled_fn = torch.compile(backend="eager", fullgraph=True)(fn)

        x = torch.rand([4, 4])
        fn_out = fn(x)
        compiled_out = compiled_fn(x)
        self.assertTrue(same(fn_out, compiled_out))

    def test_list_hasattr1(self):
        def fn(x):
            if hasattr(x, "foo"):
                return x[0] + 1
            return x[0] - 1

        compiled_fn = torch.compile(backend="eager", fullgraph=True)(fn)

        x = [torch.randn(3)]
        fn_out = fn(x)
        compiled_out = compiled_fn(x)
        self.assertTrue(same(fn_out, compiled_out))

    def test_list_hasattr2(self):
        def fn():
            x = [torch.zeros(3)]
            if hasattr(x, "__len__"):
                return x[0] + 1
            return x[0] - 1

        compiled_fn = torch.compile(backend="eager", fullgraph=True)(fn)

        fn_out = fn()
        compiled_out = compiled_fn()
        self.assertTrue(same(fn_out, compiled_out))

    def test_tuple_hasattr(self):
        def fn(x):
            if hasattr(x, "foo"):
                return x[0] + 1
            return x[1] - 1

        compiled_fn = torch.compile(backend="eager", fullgraph=True)(fn)

        x = (torch.randn(3), torch.randn(3))
        fn_out = fn(x)
        compiled_out = compiled_fn(x)
        self.assertTrue(same(fn_out, compiled_out))

    def test_fn_hasattr__name__1(self):
        def fn():
            foo = lambda x: x + 1
            return hasattr(foo, "__name__")

        compiled_fn = torch.compile(backend="eager", fullgraph=True)(fn)

        fn_out = fn()
        compiled_out = compiled_fn()
        self.assertEqual(fn_out, compiled_out)
        self.assertTrue(fn_out)

    def test_fn_hasattr__name__2(self):
        def bar(x):
            return torch.sin(x)

        def fn():
            return hasattr(bar, "__name__")

        compiled_fn = torch.compile(backend="eager", fullgraph=True)(fn)

        fn_out = fn()
        compiled_out = compiled_fn()
        self.assertEqual(fn_out, compiled_out)
        self.assertTrue(fn_out)

    def test_fn_hasattr__name__3(self):
        def bar(x, y):
            return torch.sin(x) + torch.cos(y)

        baz = functools.partial(bar, y=4)

        def fn():
            return hasattr(baz, "__name__")

        compiled_fn = torch.compile(backend="eager", fullgraph=True)(fn)

        fn_out = fn()
        compiled_out = compiled_fn()
        self.assertEqual(fn_out, compiled_out)
        self.assertFalse(fn_out)

    def test_torch_objects_as_keys(self):
        remap = {torch.float16: torch.float32}

        def fn():
            return torch.randn(3, dtype=remap[torch.float16])

        opt = torch.compile(fn, backend="eager")
        opt()

    def test_dynamic_one_hot(self):
        def fn(x):
            x = x + 1
            # graph break from data-dependent output shape
            x = torch.nn.functional.one_hot(x)
            x = x + 1
            return x

        inp = torch.arange(20) % 4
        counter = CompileCounter()
        real_out = fn(inp)
        comp_out = torch.compile(fn, backend=counter)(inp)
        self.assertEqual(comp_out, real_out)
        self.assertEqual(counter.frame_count, 2)
        self.assertEqual(counter.op_count, 2)

    def test_any_all_symnode(self):
        cnt = CompileCounter()

        @torch.compile(backend=cnt, fullgraph=True, dynamic=True)
        def fn(x):
            t = x.size(0) >= 10
            f = x.size(0) >= 100
            if any([]) or any([f]) or any([f, f]):
                return x - 1
            if all([f]) or all([t, f]) or all([f, t]) or all([f, f]):
                return x - 2
            if not (all([]) and all([t]) and all([t, t])):
                return x - 3
            if not (any([t]) and any([t, f]) and any([f, t])):
                return x - 4
            return x + 1

        y1 = torch.randn(16)
        y2 = torch.randn(18)
        self.assertEqual(fn(y1), y1 + 1)
        self.assertEqual(fn(y2), y2 + 1)
        self.assertEqual(cnt.frame_count, 1)
        y3 = torch.randn(5)
        self.assertEqual(fn(y3), y3 - 3)
        self.assertEqual(cnt.frame_count, 2)

    @torch._dynamo.config.patch(
        capture_scalar_outputs=True, capture_dynamic_output_shape_ops=True
    )
    def test_unbacked_symint(self):
        @torch.compile(backend="eager")
        def f(lengths, values):
            sizes = lengths.tolist()
            for s in sizes:
                torch._check_is_size(s)
                torch._check(s >= 2)
                torch._check(s <= 100)
            return torch.split(values, sizes)

        f(torch.tensor([2, 3, 4]), torch.randn(9))

    @torch._dynamo.config.patch(
        capture_scalar_outputs=True, capture_dynamic_output_shape_ops=True
    )
    def test_out_variant_custom_op(self):
        with torch.library._scoped_library("mylib", "FRAGMENT") as lib:
            lib.define(
                "split_with_sizes_copy(Tensor all_gather_output, SymInt[] all_gather_input_split_sizes, int dim=0, *, Tensor(a!)[] out) -> ()"
            )

            @torch.library.impl(lib, "split_with_sizes_copy", "Meta")
            @torch.library.impl(lib, "split_with_sizes_copy", "CPU")
            def split_with_sizes_copy(
                all_gather_output: torch.Tensor,
                all_gather_input_split_sizes: typing.List[int],
                dim: int,
                out: typing.List[torch.Tensor],
            ) -> None:
                torch.split_with_sizes_copy(
                    all_gather_output, all_gather_input_split_sizes, dim=dim, out=out
                )

            @torch.compile(backend="eager", fullgraph=True)
            def f1(all_gather_output, all_gather_input_split_sizes, dim, out):
                return torch.ops.mylib.split_with_sizes_copy(
                    all_gather_output, all_gather_input_split_sizes, dim, out=out
                )

            all_gather_output = torch.randn(2, 272)
            all_gather_input_split_sizes = [128, 8, 128, 8]
            dim = 1
            out = [
                torch.empty(2, 128),
                torch.empty(2, 8),
                torch.empty(2, 128),
                torch.empty(2, 8),
            ]
            f1(all_gather_output, all_gather_input_split_sizes, dim, out)

        with torch.library._scoped_library("mylib", "FRAGMENT") as lib:
            lib.define(
                "chunk_cat(Tensor[] tensors, int dim, int num_chunks, *, Tensor(a!) out) -> ()"
            )

            @torch.library.impl(lib, "chunk_cat", "Meta")
            @torch.library.impl(lib, "chunk_cat", "CPU")
            def chunk_cat(
                tensors: typing.List[torch.Tensor],
                dim: int,
                num_chunks: int,
                out: torch.Tensor,
            ) -> None:
                torch._chunk_cat(tensors, dim, num_chunks, out=out)

            @torch.compile(backend="eager", fullgraph=True)
            def f2(tensors, dim, num_chunks, out):
                return torch.ops.mylib.chunk_cat(tensors, dim, num_chunks, out=out)

            x = torch.zeros(100, dtype=torch.int64)
            tensors = [
                torch.randn(16, 16),
                torch.randn(16),
                torch.randn(16, 16),
                torch.randn(16),
            ]
            dim = 0
            num_chunks = 2
            out = torch.empty(2, 272)
            f2(tensors, dim, num_chunks, out)

    @torch._dynamo.config.patch(capture_scalar_outputs=True)
    def test_runtime_assert_replacement(self):
        @torch.compile(backend="eager")
        def fn(x, y):
            z = y.item()
            torch._check(z == 3)
            return x + z

        fn(torch.randn(4), torch.tensor([3]))
        self.assertRaises(RuntimeError, lambda: fn(torch.randn(4), torch.tensor([4])))

    @torch._dynamo.config.patch(capture_scalar_outputs=True)
    def test_cat_unbacked(self):
        @torch.compile(backend="eager")
        def fn(x, y):
            z = y.item()
            return torch.cat([x, torch.ones(z)])

        self.assertRaises(
            RuntimeError, lambda: fn(torch.randn(2, 3), torch.tensor([0]))
        )
        self.assertRaises(
            RuntimeError, lambda: fn(torch.randn(2, 3), torch.tensor([1]))
        )

    @torch._dynamo.config.patch(
        capture_scalar_outputs=True, capture_dynamic_output_shape_ops=True
    )
    def test_aot_autograd_propagate_unbacked_symints_shape(self):
        @torch.compile(backend="aot_eager")
        def f(x):
            return torch.nonzero(x)

        f(torch.tensor([1, 0, 3, 2, 0]))

    def test_simple_set_usage(self):
        def foo(x, y):
            setty = {x, y}
            return setty.pop() * setty.pop()

        counter = CompileCounter()
        foo = torch.compile(foo, backend=counter, fullgraph=True)
        x = torch.randn(10, 10)
        y = torch.randn(10, 10)
        foo(x, y)
        self.assertEqual(counter.frame_count, 1)

    def test_add_to_set(self):
        def foo(x, y):
            setty = set()
            setty.add(x[0])
            setty.add(x[1])
            setty.add(x[2])
            setty.add(y)
            return y * len(setty)

        x = torch.randn(10, 10)
        y = torch.randn(2, 2)
        eager_result = foo([x, x, x, x, y], y)

        counter = CompileCounter()
        foo = torch.compile(foo, backend=counter, fullgraph=True)
        result = foo([x, x, x, x, y], y)
        self.assertEqual(counter.frame_count, 1)
        self.assertEqual(result, eager_result)

    def test_remove_set(self):
        def fn(x):
            set_a = set((4, 5))
            set_a.remove(4)
            return x * len(set_a)

        opt_fn = torch.compile(fn, backend="eager", fullgraph=True)
        x = torch.randn(4)
        ref = fn(x)
        res = opt_fn(x)
        self.assertEqual(ref, res)

    def test_iter_set(self):
        def foo(x, y):
            setty = set()
            for t in x:
                setty.add(t)
            return y * len(setty)

        x = torch.randn(10, 10)
        y = torch.randn(2, 2)
        eager_result = foo([x, x, x, x, y], y)

        counter = CompileCounter()
        foo = torch.compile(foo, backend=counter, fullgraph=True)
        result = foo([x, x, x, x, y], y)
        self.assertEqual(counter.frame_count, 1)
        self.assertEqual(result, eager_result)

    def test_input_set_graph_break(self):
        def foo(x):
            return x.pop() * x.pop()

        x = torch.randn(10, 10)
        y = torch.randn(10, 10)

        counter = CompileCounter()

        inp = {x, x, x, x, y, y}
        foo = torch.compile(foo, backend=counter, fullgraph=True)

        # There's a lot of stuff about sets that cannot work without a good deal of exertion on our part.
        # Specifically, getting a set as input won't ever work with how GetItemSource works (Can't arbitrary access set contents)
        # and so the guard story for the objects passed into input just isn't there atm.
        with self.assertRaisesRegex(
            torch._dynamo.exc.Unsupported,
            "Unsupported method call",
        ):
            foo(inp)

        foo = torch.compile(foo, backend=counter, fullgraph=False)
        foo(inp)
        self.assertEqual(counter.frame_count, 1)

    def test_reconstruct_set_across_graph_break(self):
        def foo(x, y):
            setty = set()
            for t in x:
                setty.add(t)
            print("Break!")
            return y * len(setty)

        x = torch.randn(10, 10)
        y = torch.randn(2, 2)

        counter = CompileCounter()
        foo = torch.compile(foo, backend=counter)
        result = foo([x, x, x, x, y], y)

    def test_set_aliasing_recompiles(self):
        g1 = torch.randn(10)
        g2 = torch.randn(10)
        g3 = torch.randn(10)
        g4 = torch.randn(10)

        def foo(a, b, c):
            myset = {g1, a, b, c}
            return a + len(myset)

        counter = CompileCounter()
        foo = torch.compile(foo, backend=counter)
        # first call with no aliasing
        foo(g2, g3, g4)
        self.assertEqual(counter.frame_count, 1)

        # no aliasing again
        foo(g3, g2, g4)
        # assert no recompile
        self.assertEqual(counter.frame_count, 1)

        # aliasing changes, we should recompile
        foo(g2, g2, g2)
        self.assertEqual(counter.frame_count, 2)

        # same aliasing, different tensor
        foo(g3, g3, g3)
        self.assertEqual(counter.frame_count, 2)

        # aliasing between global and arg, should recompile again
        foo(g1, g1, g1)
        self.assertEqual(counter.frame_count, 3)

        # Reset
        torch._dynamo.reset()

        # aliasing between global and arg, first call
        foo(g1, g1, g1)
        self.assertEqual(counter.frame_count, 4)

        # same aliasing, different tensor, all local, recompile
        foo(g3, g3, g3)
        self.assertEqual(counter.frame_count, 5)

        # aliasing same tensor, we shouldn't recompile
        foo(g2, g2, g2)
        self.assertEqual(counter.frame_count, 5)

        # No aliasing
        foo(g2, g3, g4)
        self.assertEqual(counter.frame_count, 6)

        # No aliasing again
        foo(g3, g2, g4)
        # assert no recompile
        self.assertEqual(counter.frame_count, 6)

    def test_str_format_return1(self):
        @torch.compile(backend="eager", fullgraph=True)
        def fn(img):
            x = torch.sin(img)
            y = f"shape {img.shape[-2:]} batch size {img.shape[0]}"
            return img + x, y

        img1 = torch.randn(1, 1, 8, 8)
        res, msg = fn(img1)
        self.assertEqual(msg, "shape torch.Size([8, 8]) batch size 1")
        self.assertEqual(res, img1 + torch.sin(img1))

    def test_str_format_return2(self):
        @torch.compile(backend="eager", fullgraph=True)
        def fn(img):
            x = torch.sin(img)
            y = "shape {} batch size {y:.2f}".format(img.shape[-2:], y=img.shape[0])
            return img + x, y

        img1 = torch.randn(1, 1, 8, 8)
        res, msg = fn(img1)
        self.assertEqual(msg, "shape torch.Size([8, 8]) batch size 1.00")
        self.assertEqual(res, img1 + torch.sin(img1))

    def test_sourceless_namedtuple(self):
        from collections import namedtuple

        CustomDtype = namedtuple("CustomDtype", ["dtype", "higher_dtype"])

        class CustomTensor(torch.Tensor):
            _data: torch.Tensor
            custom_dtype: CustomDtype
            __torch_function__ = torch._C._disabled_torch_function_impl
            __slots__ = [
                "_data",
                "custom_dtype",
            ]

            def __new__(
                cls,
                data: torch.Tensor,
                custom_dtype: CustomDtype,
            ):
                self = torch.Tensor._make_wrapper_subclass(
                    cls,
                    data.size(),
                    strides=data.stride(),
                    storage_offset=data.storage_offset(),
                    dtype=custom_dtype.dtype,
                    layout=data.layout,
                    requires_grad=data.requires_grad,
                    device=data.device,
                )
                self._data = data
                self.custom_dtype = custom_dtype
                return self

            def __tensor_flatten__(self):
                meta = {
                    "custom_dtype": self.custom_dtype,
                }
                return ["_data"], meta

            @staticmethod
            def __tensor_unflatten__(
                inner_tensors: dict, metadata, outer_size, outer_stride
            ):
                return CustomTensor(
                    inner_tensors["_data"],
                    metadata["custom_dtype"],
                )

            @classmethod
            def __torch_dispatch__(cls, func, types, args=(), kwargs={}):
                return func(*args, **kwargs)

        @torch.compile(backend="eager", fullgraph=True)
        def fn(x):
            y = CustomTensor(x, CustomDtype(torch.float32, torch.bfloat16))
            return y, y.custom_dtype

        fn(torch.ones(2, 2, device="cpu"))

    # Compiling autograd.Function traces fwd function twice, but the same unbacked symints were not identified
    # as the same across the two tracings. This is an unlikely situation in real use cases, so we add another
    # `test_validate_outputs_unbacked_by_custom_op` to mitigate it and keep this one as expected failure
    # until we have a proper fix.
    @unittest.expectedFailure
    @torch._dynamo.config.patch(capture_scalar_outputs=True)
    def test_validate_outputs_unbacked(self):
        class SillyCat(torch.autograd.Function):
            @staticmethod
            def forward(ctx, x0, x1, i):
                ctx.save_for_backward(i)
                return torch.cat([x0, x1])

            @staticmethod
            def backward(ctx, grad_out):
                (i,) = ctx.saved_tensors
                i0, i1 = i.tolist()
                g_x0, g_x1 = grad_out.split([i0, i1])
                return g_x0, g_x1, None

        @torch.compile(backend="aot_eager", fullgraph=True)
        def f(x, i):
            i0, i1 = i.tolist()
            x0, x1 = x.split([i0, i1])
            return SillyCat.apply(x0, x1, i)

        f(torch.randn(9, requires_grad=True), torch.tensor([3, 6]))

    @torch._dynamo.config.patch(capture_scalar_outputs=True)
    def test_validate_outputs_unbacked_by_custom_op(self):
        with torch.library._scoped_library("mylib", "FRAGMENT") as lib:
            torch.library.define(
                "mylib::foo",
                "(Tensor a, Tensor b) -> (Tensor)",
                tags=torch.Tag.pt2_compliant_tag,
                lib=lib,
            )

            @torch.library.impl("mylib::foo", "cpu", lib=lib)
            @torch.library.register_fake("mylib::foo")
            def foo_impl(x, y):
                return torch.cat([x, y])

            @torch.compile(backend="aot_eager", fullgraph=True)
            def f(x, i):
                i0, i1 = i.tolist()
                x0, x1 = x.split([i0, i1])
                return torch.ops.mylib.foo(x0, x1)

            f(torch.randn(9, requires_grad=True), torch.tensor([3, 6]))

    def test_str_format_assert1(self):
        @torch.compile(backend="eager", fullgraph=True)
        def fn(img):
            x = torch.sin(img)
            val = x.shape[-2:]
            torch._assert(len(val) == 2, f"shape {img.shape}")
            return img + x

        img1 = torch.randn(1, 1, 8, 8)
        res = fn(img1)
        self.assertEqual(res, img1 + torch.sin(img1))

    def test_str_format_assert2(self):
        cnt = CompileCounter()

        @torch.compile(backend=cnt)
        def fn(img):
            x = torch.sin(img)
            torch._assert(
                img.shape[-2] == 8 and img.shape[-1] == 16, f"shape {img.shape}"
            )
            return img + x

        img1 = torch.randn(1, 3, 8, 16)
        res = fn(img1)
        self.assertEqual(res, img1 + torch.sin(img1))
        self.assertEqual(cnt.frame_count, 1)

        # trigger a recompile and graph break
        img2 = torch.randn(1, 3, 8, 15)
        self.assertRaises(AssertionError, lambda: fn(img2))

    def test_tolist_scalar(self):
        def fn(x):
            new_list = []
            for i in x.tolist():
                new_list.append(i * 4)
            return new_list

        x = torch.tensor([3])
        eager = fn(x)
        counter = CompileCounter()
        compiled = torch.compile(fn, backend=counter, fullgraph=True)(x)
        self.assertEqual(eager, compiled)
        self.assertEqual(counter.frame_count, 1)

    def test_tolist_1d(self):
        def fn(x):
            new_list = []
            for i in x.tolist():
                new_list.append(i * 4)
            return new_list

        x = torch.tensor([2, 1])
        eager = fn(x)
        counter = CompileCounter()
        compiled = torch.compile(fn, backend=counter, fullgraph=True)(x)
        self.assertEqual(eager, compiled)
        self.assertEqual(counter.frame_count, 1)

    def test_tolist_kd(self):
        def fn(x):
            new_list = []
            for i in x.tolist():
                new_list.append(i * 4)
            return new_list

        x = torch.tensor([[[2, 1], [2, 1], [2, 1]], [[2, 1], [2, 1], [2, 1]]])
        eager = fn(x)
        counter = CompileCounter()
        compiled = torch.compile(fn, backend=counter, fullgraph=True)(x)
        self.assertEqual(eager, compiled)
        self.assertEqual(counter.frame_count, 1)

    @patch.object(torch._dynamo.config, "specialize_int", True)
    def test_tolist_0d(self):
        def fn(x):
            new_list = []
            i = x.tolist()
            new_list.append(i * 4)
            return new_list

        x = torch.tensor(42)
        eager = fn(x)
        counter = CompileCounter()
        compiled = torch.compile(fn, backend=counter, fullgraph=True)(x)
        self.assertEqual(eager, compiled)
        self.assertEqual(counter.frame_count, 1)

    @patch.object(torch._dynamo.config, "assume_static_by_default", False)
    @patch.object(torch._dynamo.config, "automatic_dynamic_shapes", False)
    def test_tolist_kd_dynamic(self):
        def fn(x):
            new_list = []
            i = x.tolist()
            new_list.append(i * 4)
            return new_list

        x = torch.randint(3, 5, [5, 5])
        eager = fn(x)
        counter = CompileCounter()
        compiled_fn = torch.compile(fn, backend=counter, fullgraph=True)
        compiled = compiled_fn(x)
        self.assertEqual(eager, compiled)
        self.assertEqual(counter.frame_count, 1)

        # Value change, no recompiles
        x = torch.randint(7, 9, [5, 5])
        compiled_fn(x)
        self.assertEqual(counter.frame_count, 1)

        # Size change, forced recompiles
        x = torch.randint(3, 5, [3, 3])
        compiled_fn(x)
        self.assertEqual(counter.frame_count, 2)

    def test_tolist_float(self):
        def fn(x):
            new_list = []
            for i in x.tolist():
                new_list.append(i * 4)
            return new_list

        x = torch.tensor(
            [[[2.0, 1.0], [2.0, 1.0], [2.0, 1.0]], [[2.0, 1.0], [2.0, 1.0], [2.0, 1.0]]]
        )
        eager = fn(x)
        counter = CompileCounter()
        compiled = torch.compile(fn, backend=counter)(x)
        self.assertEqual(eager, compiled)
        # Nothing to compile here
        self.assertEqual(counter.frame_count, 0)

    def test_inline_closure_not_loaded_by_parent(self):
        def outer(a):
            return a + 1

        def indirect(x):
            return direct(x)

        def direct(x):
            def deep2(c):
                return outer(c)

            def deep(c):
                return deep2(c)

            return deep(x)

        x = torch.randn(3)
        eager = indirect(x)
        counter = CompileCounter()
        compiled = torch.compile(indirect, backend=counter)(x)
        self.assertEqual(eager, compiled)
        self.assertEqual(counter.frame_count, 1)

    def test_inline_closure_returned_by_another_function_and_captures(self):
        x = torch.ones(1)

        def fn():
            def inner():
                return x + 2

            return inner

        @torch.compile
        def start():
            # Obtain the `inner` function, which holds reference to `x`.
            inner = fn()

            # When we call `inner`, we end up looking up `x` from our inlining
            # tracer, Dynamo must make sure it still has some modeling of `x` at
            # that point.
            res = inner()
            return res

        res = start()
        self.assertEqual(torch.ones(1) * 3, res)

    def test_deque_input(self):
        a = torch.randn([2, 3])
        b = torch.randn([2, 3])
        d1 = collections.deque(["foo", a, b])
        d2 = d1.copy()

        def fn(q):
            a = q.pop()
            b = q.pop()
            return a * b

        eager = fn(d1)
        counter = CompileCounter()
        compiled = torch.compile(fn, backend=counter, fullgraph=True)(d2)
        self.assertEqual(d1, d2)
        self.assertEqual(eager, compiled)
        self.assertEqual(counter.frame_count, 1)

    def test_deque_append_left(self):
        d1 = collections.deque(["foo", 10, 10])
        d2 = d1.copy()

        def fn(q, a, b):
            q.appendleft(a)
            q.appendleft(b)
            return q.popleft() * q.popleft()

        a = torch.randn([3, 3])
        b = torch.randn([3, 3])
        eager = fn(d1, a, b)
        counter = CompileCounter()
        compiled = torch.compile(fn, backend=counter, fullgraph=True)(d2, a, b)
        self.assertEqual(d1, d2)
        self.assertEqual(eager, compiled)
        self.assertEqual(counter.frame_count, 1)
        self.assertTrue(isinstance(compiled, torch.Tensor))

    def test_yield_from(self):
        def yield_from_fn(t_list, k):
            def yield_from_gen(l):
                l2 = [t * k for t in l]
                yield from l2

            return [t * k for t in yield_from_gen(t_list)]

        t_list = [torch.randn([2, 3]) for _ in range(3)]
        eager = yield_from_fn(t_list, 2)
        counter = CompileCounter()
        compiled = torch.compile(yield_from_fn, backend=counter)(t_list, 2)
        self.assertEqual(eager, compiled)
        self.assertEqual(counter.frame_count, 1)

    def test_yield_from_in_a_loop(self):
        def gen2():
            yield 1

        def gen1():
            for value in range(5):
                yield from gen2()

        def fn(x):
            c = 0
            for i in gen1():
                c = c + i
            return x + c

        opt_fn = torch.compile(fn, backend="eager")
        x = torch.zeros(4)
        self.assertEqual(fn(x), opt_fn(x))

    def test_yield_gen_and_from(self):
        def populate_and_multiply_sequence(n, multiplier):
            # Inline generator
            def tensor_generator():
                for i in range(n):
                    yield torch.tensor([i])

            # Use 'yield from' to iterate over tensors and multiply
            t_list = [tensor * multiplier for tensor in tensor_generator()]

            def yield_from_gen():
                yield from t_list

            return [t for t in yield_from_gen()]

        multiplier = torch.tensor([10])
        eager = populate_and_multiply_sequence(5, multiplier)
        counter = CompileCounter()
        compiled = torch.compile(populate_and_multiply_sequence, backend=counter)(
            5, multiplier
        )
        self.assertEqual(eager, compiled)
        self.assertEqual(counter.frame_count, 1)

    def test_yield_from_user_stop_iteration(self):
        class MyIter:
            def __init__(self, seq):
                self.seq = seq
                self.index = 0

            def __iter__(self):
                return self

            def __next__(self):
                self.index += 1
                if self.index <= len(self.seq):
                    return self.seq[self.index - 1]
                raise StopIteration(self.index)

        def yield_from_iter_fn(seq):
            def gen(seq):
                yield from MyIter(seq)

            return [i for i in gen(seq)]

        seq = [torch.randn([2, 3]) for _ in range(3)]
        eager = yield_from_iter_fn(seq)
        counter = CompileCounter()
        compiled = torch.compile(yield_from_iter_fn, backend=counter)(seq)
        self.assertEqual(eager, compiled)
        self.assertEqual(counter.frame_count, 0)

    # just to be sure in case anyone tries to run this in older versions of Python
    def test_pep0479_convert_stopiteration(self):
        # https://peps.python.org/pep-0479/
        def generator_with_stop_iteration():
            yield 1
            # Explicitly raising StopIteration inside the generator
            raise StopIteration("StopIteration raised within generator")
            yield 2  # This should never be reached

        @torch.compile(backend="eager", fullgraph=True)
        def fn(t):
            try:
                # Try to consume the generator
                gen = generator_with_stop_iteration()
                next(gen)
                next(gen)
            except RuntimeError as e:
                # Check that StopIteration was converted to RuntimeError
                # See STOPITERATION_ERROR opcode in symbolic_convert.py
                return 100
            except StopIteration:
                return 200

        t = torch.randn(2)
        y = fn(t)
        self.assertEqual(y, 100)

    def test_yield_send_to_subgenerator_graph_break(self):
        def subgenerator(tensor):
            multiplier = yield
            yield tensor * multiplier

        def main_generator(t_list):
            for tensor in t_list:
                subgen = subgenerator(tensor)
                next(subgen)
                yield from subgen.send(torch.tensor([10]))

        t_list = [torch.tensor([i]) for i in range(5)]
        eager = list(main_generator(t_list))

        counter = CompileCounter()
        compiled_fn = torch.compile(main_generator, backend=counter)
        compiled = list(compiled_fn(t_list))

        self.assertEqual(eager, compiled)
        self.assertEqual(counter.frame_count, 0)

    def test_derpy_nn_module_usage(self):
        def ff1(x):
            self = mod1
            return torch.sigmoid(self.mod2(x) + self.param1)

        def ff2(x):
            self = mod2
            return torch.cos(torch.sin(x) * self.param2 + 10)

        mod1 = torch.nn.Module()
        mod2 = torch.nn.Module()
        mod1.register_module("mod2", mod2)
        mod1.register_parameter("param1", torch.nn.Parameter(torch.randn(10)))
        mod1.forward = ff1
        mod2.register_parameter("param2", torch.nn.Parameter(torch.randn(10)))
        mod2.forward = ff2
        mod1.eval()

        x = torch.randn(10)
        expected = mod1(x)
        counter = CompileCounter()
        actual = torch.compile(mod1, backend=counter, fullgraph=True)(x)
        self.assertEqual(actual, expected)
        self.assertEqual(counter.op_count, 6)

    def test_default_args_device_dtype(self):
        class Foo:
            def __init__(
                self,
                dtype: torch.dtype = torch.float16,
                device: torch.device = torch.device("cpu"),
            ) -> None:
                self.value = torch.tensor(10, dtype=dtype, device=device)

        def fn():
            return Foo().value + 1

        opt_func = torch.compile(fn, backend="eager", fullgraph=True)
        ref = fn()
        res = opt_func()
        self.assertEqual(ref, res)

    def test_torch_dtype_python_type(self):
        def fn(target):
            target_dtype = target.dtype
            a = torch.zeros(2, 3, dtype=target_dtype)
            # Constant assert at trace time
            assert isinstance(target_dtype, torch.dtype)
            b = torch.zeros(2, 3, dtype=target_dtype)
            c = torch.zeros(2, 3, dtype=target_dtype)
            return a + b + c

        from torch._dynamo.variables import ConstantVariable

        dtype = torch.float16
        expected_variable = ConstantVariable(dtype)
        self.assertEqual(expected_variable.python_type(), type(dtype))

        opt_func = torch.compile(fn, backend="eager", fullgraph=True)
        a = torch.tensor([2, 3], dtype=dtype)
        res = opt_func(a)
        self.assertIsInstance(res, torch.Tensor)

    def test_iterator_limit(self):
        def fn(x):
            def gen():
                while True:
                    yield x

            return list(gen())

        x = torch.randn([0, 1, 2, 3, 4, 5])
        compiled_fn = torch.compile(fn, backend="eager", fullgraph=True)
        with self.assertRaisesRegex(
            torch._dynamo.exc.Unsupported, "infinite generator"
        ):
            compiled_fn(x)

    def test_itertools_islice(self):
        counters.clear()

        def fn(x):
            return itertools.islice(x, 2, 5, 2)

        x = torch.randn([0, 1, 2, 3, 4, 5])
        eager = fn(x)

        compiled_fn = torch.compile(fn, backend="eager", fullgraph=True)
        compiled = compiled_fn(x)

        self.assertEqual(list(eager), list(compiled))
        self.assertEqual(len(counters["graph_break"]), 0)

    def test_itertools_islice_default_step(self):
        counters.clear()

        def fn(x):
            return itertools.islice(x, 2, 5)

        x = torch.randn([0, 1, 2, 3, 4, 5])
        eager = fn(x)

        compiled_fn = torch.compile(fn, backend="eager", fullgraph=True)
        compiled = compiled_fn(x)

        self.assertEqual(list(eager), list(compiled))
        self.assertEqual(len(counters["graph_break"]), 0)

    def test_itertools_islice_default_end(self):
        counters.clear()

        def fn(x):
            return itertools.islice(x, 2)

        x = torch.randn([0, 1, 2, 3, 4, 5])
        eager = fn(x)

        compiled_fn = torch.compile(fn, backend="eager", fullgraph=True)
        compiled = compiled_fn(x)

        self.assertEqual(list(eager), list(compiled))
        self.assertEqual(len(counters["graph_break"]), 0)

    def test_itertools_repeat(self):
        counters.clear()

        def fn(x):
            r = itertools.repeat(100.0, 5)
            for i in r:
                x += i
            return x

        x = torch.randn([2, 5])
        eager = fn(x)

        compiled_fn = torch.compile(fn, backend="eager", fullgraph=True)
        compiled = compiled_fn(x)

        self.assertEqual(list(eager), list(compiled))
        self.assertEqual(len(counters["graph_break"]), 0)

    def test_itertools_infinite_repeat(self):
        counters.clear()

        def fn(x):
            r = itertools.repeat(100.0)
            idx = 0
            for i in r:
                x += i
                idx += 1
                if idx > 10:
                    break
            return x

        x = torch.randn([2, 5])
        eager = fn(x)

        compiled_fn = torch.compile(fn, backend="eager", fullgraph=True)
        compiled = compiled_fn(x)

        self.assertEqual(list(eager), list(compiled))
        self.assertEqual(len(counters["graph_break"]), 0)

    def test_itertools_infinite_repeat_mutation(self):
        counters.clear()

        def fn(x):
            r = itertools.repeat(x)
            idx = 0
            for i in r:
                x += i
                i += 1
                idx += 1
                if idx > 10:
                    break
            return x

        x = torch.randn([2, 5])
        eager = fn(x)

        compiled_fn = torch.compile(fn, backend="eager", fullgraph=True)
        compiled = compiled_fn(x)

        self.assertEqual(list(eager), list(compiled))
        self.assertEqual(len(counters["graph_break"]), 0)

    def test_itertools_infinite_count(self):
        for args in ([], [10], [5, -1]):
            counters.clear()

            def fn(x):
                r = itertools.count(*args)
                idx = 0
                for i in r:
                    x += i
                    idx += 1
                    if idx > 10:
                        break
                return x

            x = torch.randn([2, 5])
            eager = fn(x)

            compiled_fn = torch.compile(fn, backend="eager", fullgraph=True)
            compiled = compiled_fn(x)

            self.assertEqual(list(eager), list(compiled))
            self.assertEqual(len(counters["graph_break"]), 0)

    def test_itertools_infinite_cycle(self):
        counters.clear()

        def fn(x):
            for iterator in (
                iter([]),
                iter([10, 11.0]),
                itertools.repeat(-1, 3),
                itertools.count(10),
            ):
                r = itertools.cycle(iterator)
                idx = 0
                x += 1
                for i in r:
                    x += i
                    idx += 1
                    if idx > 10:
                        break
            return x

        x = torch.randn([2, 5])
        eager = fn(x)

        compiled_fn = torch.compile(fn, backend="eager", fullgraph=True)
        compiled = compiled_fn(x)

        self.assertEqual(list(eager), list(compiled))
        self.assertEqual(len(counters["graph_break"]), 0)

    def test_itertools_accumulate_symint_default_sum(self):
        # https://github.com/pytorch/pytorch/issues/110287
        counters.clear()

        def fn(x):
            r = itertools.accumulate([x.size(0), x.size(1)])
            for i in r:
                x *= i
            return x

        x = torch.randn(2, 3)
        eager = fn(x)

        compiled_fn = torch.compile(fn, backend="eager", fullgraph=True)
        compiled = compiled_fn(x)

        self.assertEqual(list(eager), list(compiled))
        self.assertEqual(len(counters["graph_break"]), 0)

    def test_itertools_accumulate_tensors_default_sum(self):
        counters.clear()

        def fn(a, b, c, d, x):
            l = [a, b, c, d, x]
            for i, t in enumerate(l):
                l[i] = t * x
            return itertools.accumulate(l)

        t_list = [torch.tensor([i + 1]) for i in range(4)]
        x = torch.tensor([[1, 2], [3, 4]])
        eager = fn(*t_list, x)

        compiled_fn = torch.compile(fn, backend="eager", fullgraph=True)
        compiled = compiled_fn(*t_list, x)

        self.assertEqual(list(eager), list(compiled))
        self.assertEqual(len(counters["graph_break"]), 0)

    def test_itertools_accumulate_tensors_builtins(self):
        for builtin_op in [operator.mul, operator.sub, operator.pow]:
            counters.clear()

            def fn(a, b, c, d, x):
                l = [a, b, c, d, x]
                for i, t in enumerate(l):
                    l[i] = t * x
                return itertools.accumulate(l, builtin_op)

            t_list = [torch.tensor([i + 1]) for i in range(4)]
            x = torch.tensor([[1, 2], [3, 4]])
            eager = fn(*t_list, x)

            compiled_fn = torch.compile(fn, backend="eager", fullgraph=True)
            compiled = compiled_fn(*t_list, x)

            self.assertEqual(list(eager), list(compiled))
            self.assertEqual(len(counters["graph_break"]), 0)

    def test_itertools_accumulate_tensors_kwargs(self):
        from torch._dynamo.utils import counters

        for kwargs in [
            {"func": operator.mul},
            {"initial": 100},
            {"func": operator.sub, "initial": -1},
        ]:
            counters.clear()

            def fn(a, b, c, d, x):
                l = [a, b, c, d, x]
                for i, t in enumerate(l):
                    l[i] = t * x
                return itertools.accumulate(l, **kwargs)

            t_list = [torch.tensor([i + 1]) for i in range(4)]
            x = torch.tensor([[1, 2], [3, 4]])

            compiled_fn = torch.compile(fn, backend="eager", fullgraph=True)
            compiled = compiled_fn(*t_list, x)
            eager = fn(*t_list, x)

            self.assertEqual(list(eager), list(compiled))
            self.assertEqual(len(counters["graph_break"]), 0)

    def test_packaging_version_parse(self):
        from packaging import version

        @torch.compile(backend="eager", fullgraph=True)
        def fn():
            x = torch.zeros(1)
            if version.parse(torch.__version__) >= version.parse("2.0.0"):
                return x + 1
            return x

        self.assertEqual(fn().item(), 1)

    def test_itertools_accumulate_tensors_user_defined(self):
        def udo_fn_0(a, b):
            return -1

        rando = random.randint(0, 1)

        def udo_fn_1(a, b):
            return a * rando + b * rando

        seen = []

        def udo_fn_2(a, b):
            seen.append(a)
            seen.append(b)
            return a * len(seen)

        for udo_fn in [udo_fn_0, udo_fn_1, udo_fn_2]:
            counters.clear()
            torch._dynamo.reset()

            def fn(a, b, c, d, x):
                l = [a, b, c, d, x]
                for i, t in enumerate(l):
                    l[i] = t * x
                return itertools.accumulate(l, udo_fn)

            t_list = [torch.tensor([i]) for i in range(4)]
            x = torch.tensor([[1, 2], [3, 4]])
            eager = fn(*t_list, x)

            compiled_fn = torch.compile(fn, backend="eager", fullgraph=True)
            compiled = compiled_fn(*t_list, x)

            self.assertEqual(list(eager), list(compiled))
            self.assertEqual(len(counters["graph_break"]), 0)

    def test_pure_python_accumulate(self):
        def accumulate(iterable, func=lambda x, y: x + y):
            it = iter(iterable)
            try:
                # Initialize the accumulator with the first value from the iterable
                accumulator = next(it)
            except StopIteration:
                # If the iterable is empty, return an empty generator
                return
            yield accumulator

            for element in it:
                accumulator = func(accumulator, element)
                yield accumulator

        def fn(it):
            return accumulate(it)

        t_list = [torch.tensor([i]) for i in range(4)]
        eager = fn(t_list)

        counter = CompileCounter()
        compiled_fn = torch.compile(fn, backend=counter)
        compiled = compiled_fn(t_list)

        self.assertEqual(list(eager), list(compiled))
        self.assertEqual(counter.frame_count, 1)

    def test_itertools_groupby_pure_python_default_identify_func(self):
        counters.clear()

        def fn(l):
            return [(k, list(g)) for k, g in itertools.groupby(l)]

        l = [1, 2, 2, 3, 4, 4, 4, 1, 2]
        eager = fn(l)

        compiled_fn = torch.compile(fn, backend="eager", fullgraph=True)
        compiled = compiled_fn(l)

        self.assertEqual(eager, compiled)
        self.assertEqual(len(counters["graph_break"]), 0)

    def test_itertools_groupby_pure_python_key_func(self):
        counters.clear()

        def fn(l):
            return [(k, list(g)) for k, g in itertools.groupby(l, key=operator.neg)]

        l = [1, 2, -2, 3, 4, 4, -4, 0, -2]
        eager = fn(l)

        compiled_fn = torch.compile(fn, backend="eager", fullgraph=True)
        compiled = compiled_fn(l)

        self.assertEqual(eager, compiled)
        self.assertEqual(len(counters["graph_break"]), 0)

    def test_itertools_tee(self):
        counters.clear()

        def fn(l):
            a, b = itertools.tee(l)
            return list(a), list(b)

        l = [1, 2, 2, 3, 4, 4, 4, 1, 2]
        eager = fn(l)

        compiled_fn = torch.compile(fn, backend="eager", fullgraph=True)
        compiled = compiled_fn(l)

        self.assertEqual(eager, compiled)
        self.assertEqual(len(counters["graph_break"]), 0)

    def test_list_iterator_contains(self):
        def fn(x):
            it = iter(["my_weight", "not_my_weight"])
            next(it)
            if "my_weight" in it:
                return x + 2
            return x + 1

        x = torch.zeros(3)
        compiled_fn = torch.compile(fn, backend="eager", fullgraph=True)

        self.assertEqual(fn(x), compiled_fn(x))

    def test_storage_return(self):
        @torch.compile(backend="eager", fullgraph=True)
        def fn(x):
            y = torch.sin(x + 1)
            storage = x.untyped_storage()
            storage.resize_(0)
            y = torch.cos(y)
            return y, storage

        x = torch.randn(10)
        expected = torch.cos(torch.sin(x + 1))
        y, s = fn(x)
        self.assertEqual(y, expected)
        self.assertEqual(x.untyped_storage().size(), 0)
        self.assertIs(s, x.untyped_storage())

    def test_flat_name_to_original_fqn(self):
        class FooBarModule(torch.nn.Module):
            def __init__(self) -> None:
                super().__init__()
                self.register_parameter("0", torch.nn.Parameter(torch.randn(3, 4)))
                self.test_buf = torch.nn.Buffer(torch.randn(3, 4))
                self.register_parameter(
                    "test_param", torch.nn.Parameter(torch.randn(3, 4))
                )

            def forward(self, x):
                return ((x + self.test_buf) * getattr(self, "0")) / self.test_param

        class TestModule(torch.nn.Module):
            def __init__(self) -> None:
                super().__init__()
                self.foo_bar = FooBarModule()
                self.register_parameter(
                    "test_param", torch.nn.Parameter(torch.randn(3, 4))
                )
                self.test_buf = torch.nn.Buffer(torch.randn(3, 4))

            def forward(self, x):
                return (self.foo_bar(x) + self.test_param) * self.test_buf

        gm, _ = torch._dynamo.export(TestModule(), torch.randn(3, 4))
        self.assertIn("dynamo_flat_name_to_original_fqn", gm.meta)
        expected_fqn = {
            "L__self___test_param": "test_param",
            "L__self___test_buf": "test_buf",
            "getattr_L__self___foo_bar___0__": "foo_bar.0",
            "L__self___foo_bar_test_param": "foo_bar.test_param",
            "L__self___foo_bar_test_buf": "foo_bar.test_buf",
        }
        self.assertEqual(expected_fqn, gm.meta["dynamo_flat_name_to_original_fqn"])

    def test_proxy_frozen_dataclass(self):
        @dataclasses.dataclass(frozen=True)
        class TestDataClass:
            x: torch.Tensor
            y: torch.Tensor

        @allow_in_graph
        def inner_fn(dc):
            return dc.x + dc.y

        def fn(x, y):
            dc = TestDataClass(x, y)
            return inner_fn(dc)

        fn_opt = torch.compile(fullgraph=True)(fn)
        inps = (torch.ones(2, 2), torch.ones(2, 2))
        actual = fn_opt(*inps)
        expected = fn(*inps)

        self.assertEqual(actual, expected)

    def test_reconstruct_frozen_dataclass(self):
        @dataclasses.dataclass(frozen=True)
        class TestDataClass:
            x: torch.Tensor
            y: torch.Tensor

        def fn(x, y):
            dc = TestDataClass(x, y)
            torch._dynamo.graph_break()
            return dc.x + dc.y

        fn_opt = torch.compile()(fn)
        inps = (torch.ones(2, 2), torch.ones(2, 2))
        actual = fn_opt(*inps)
        expected = fn(*inps)

    def test_frozen_dataclass_default_value(self):
        @dataclasses.dataclass(frozen=True)
        class TestDataClass:
            x: torch.Tensor
            y: torch.Tensor
            z: int = dataclasses.field(default=5)
            a: int = 6

        @allow_in_graph
        def inner_fn(dc):
            return dc.x + dc.y + dc.z + dc.a

        def fn(x, y):
            dc = TestDataClass(x, y)
            return inner_fn(dc)

        fn_opt = torch.compile(fullgraph=True)(fn)
        inps = (torch.ones(2, 2), torch.ones(2, 2))
        actual = fn_opt(*inps)
        expected = fn(*inps)

        self.assertEqual(actual, expected)

    def test_frozen_dataclass_default_factory(self):
        @dataclasses.dataclass(frozen=True)
        class TestDataClass:
            x: torch.Tensor
            y: torch.Tensor
            z: int = dataclasses.field(default_factory=list)
            a: int = dataclasses.field(default_factory=lambda: [5])

        @allow_in_graph
        def inner_fn(dc):
            return dc.x + dc.y + dc.a[0]

        def fn(x, y):
            dc = TestDataClass(x, y)
            return inner_fn(dc)

        fn_opt = torch.compile(fullgraph=True)(fn)
        inps = (torch.ones(2, 2), torch.ones(2, 2))
        actual = fn_opt(*inps)
        expected = fn(*inps)

        self.assertEqual(actual, expected)

    @requiresPy310
    def test_frozen_dataclass_kw_only(self):
        @dataclasses.dataclass(frozen=True)
        class TestDataClass:
            x: torch.Tensor
            y: torch.Tensor
            z: int = dataclasses.field(kw_only=True)
            a: int = dataclasses.field(kw_only=True)

        @allow_in_graph
        def inner_fn(dc):
            return dc.x + dc.y + dc.a + dc.z

        def fn(x, y):
            dc = TestDataClass(x, y, z=5, a=2)
            return inner_fn(dc)

        fn_opt = torch.compile(fullgraph=True)(fn)
        inps = (torch.ones(2, 2), torch.ones(2, 2))
        actual = fn_opt(*inps)
        expected = fn(*inps)

        self.assertEqual(actual, expected)

    def test_shape_env_no_recording(self):
        main = ShapeEnv(should_record_events=False)

        # The main ShapeEnv should have no event recorded.
        self.assertEqual(len(main.events), 0)

        # Call create_symbolic_sizes_strides_storage_offset on both of them.
        r = main.create_symbolic_sizes_strides_storage_offset(
            torch.randn(3, 2), ConstantSource("x")
        )

        # Create a guard: size[0] == 3 (call evaluate_expr)
        #   - +1 guard entry
        #   - +1 replacement entry
        size = r[0]
        bool(size[0] == 3)

        # The main ShapeEnv should remain with no event recorded.
        self.assertEqual(len(main.events), 0)

        if torch.fx.experimental.validator.translation_validation_enabled():
            from torch.fx.experimental.symbolic_shapes import (
                CURRENT_NODE_KEY,
                SHAPEENV_EVENT_KEY,
            )

            # Check that we don't store any recording metadata on nodes
            # from the symbolic shape FX graph.
            for n in main.graph.nodes:
                self.assertFalse(SHAPEENV_EVENT_KEY in n.meta)
                self.assertFalse(CURRENT_NODE_KEY in n.meta)

    def _replay_and_check(self, shape_env: ShapeEnv):
        if shape_env.should_record_events:
            replayed = replay_shape_env_events(shape_env.events)
            shape_env.check_equal(replayed)

    def test_shape_env_equal_empty(self):
        main, other = ShapeEnv(), ShapeEnv()
        main.check_equal(other)
        self._replay_and_check(main)

    @onlyIfTranslationValidation
    def test_shape_env_equal_constructor(self):
        main, other = ShapeEnv(allow_scalar_outputs=False), ShapeEnv()
        self.assertExpectedRaisesInline(
            NotEqualError,
            lambda: main.check_equal(other),
            """\
ShapeEnv not equal: field values don't match:

==> settings: values don't match.
  >  Left: ShapeEnvSettings(allow_scalar_outputs=False, allow_dynamic_output_shape_ops=True, assume_static_by_default=False, specialize_zero_one=True, duck_shape=True, prefer_deferred_runtime_asserts_over_guards=False, allow_complex_guards_as_runtime_asserts=False, trace_asserts=False)
  > Right: ShapeEnvSettings(allow_scalar_outputs=True, allow_dynamic_output_shape_ops=True, assume_static_by_default=False, specialize_zero_one=True, duck_shape=True, prefer_deferred_runtime_asserts_over_guards=False, allow_complex_guards_as_runtime_asserts=False, trace_asserts=False)
""",
        )
        self._replay_and_check(main)

    @onlyIfTranslationValidation
    def test_shape_env_equal_create_symbolic_sizes_strides_storage_offset(self):
        main, other = ShapeEnv(), ShapeEnv()
        main.create_symbolic_sizes_strides_storage_offset(
            torch.randn(3, 2), ConstantSource("x")
        )
        self.assertExpectedRaisesInline(
            NotEqualError,
            lambda: main.check_equal(other),
            """\
ShapeEnv not equal: field values don't match:

==> name_to_node: values don't match.
  >  Left: {x_size_0_, x_size_1_, x_storage_offset, x_stride_0_, x_stride_1_}
  > Right: {}
==> source_to_symbol: values don't match.
  >  Left: {x.size()[0]: x.size()[0], x.size()[1]: x.size()[1], x.storage_offset(): x.storage_offset(), x.stride()[0]: x.stride()[0], x.stride()[1]: x.stride()[1]}
  > Right: {}
==> source_to_var: values don't match.
  >  Left: {x.size()[0]: s93, x.size()[1]: s44}
  > Right: {}
==> unique_ids: values don't match.
  >  Left: {44, 93}
  > Right: {}
==> val_to_var: values don't match.
  >  Left: {2: s44, 3: s93}
  > Right: {}
==> var_to_range: values don't match.
  >  Left: {s44: VR[2, int_oo], s93: VR[2, int_oo]}
  > Right: {}
==> var_to_sources: values don't match.
  >  Left: {s44: [TensorPropertySource(base=ConstantSource(source_name='x'), prop=<TensorProperty.SIZE: 0>, idx=1)], s93: [TensorPropertySource(base=ConstantSource(source_name='x'), prop=<TensorProperty.SIZE: 0>, idx=0)]}
  > Right: {}
==> var_to_val: values don't match.
  >  Left: {s44: 2, s93: 3}
  > Right: {}
""",
        )
        self._replay_and_check(main)

    @onlyIfTranslationValidation
    def test_shape_env_equal_unbacked(self):
        main, other = ShapeEnv(), ShapeEnv()
        main.create_unbacked_symint()
        main.create_unbacked_symfloat()
        main.create_unbacked_symbool()
        self.assertExpectedRaisesInline(
            NotEqualError,
            lambda: main.check_equal(other),
            """\
ShapeEnv not equal: field values don't match:

==> name_to_node: values don't match.
  >  Left: {u0, u1, zuf0}
  > Right: {}
==> unbacked_symfloat_counter: values don't match.
  >  Left: 1
  > Right: 0
==> unbacked_symint_counter: values don't match.
  >  Left: 2
  > Right: 0
==> var_to_range: values don't match.
  >  Left: {u0: VR[-int_oo, int_oo], u1: VR[0, 1], zuf0: VR[-oo, oo]}
  > Right: {}
""",
        )
        self._replay_and_check(main)

    @onlyIfTranslationValidation
    def test_shape_env_equal_evaluate_expr_divisible(self):
        main, other = ShapeEnv(), ShapeEnv()

        # Call create_symbolic_sizes_strides_storage_offset on both of them.
        r = main.create_symbolic_sizes_strides_storage_offset(
            torch.randn(3, 2), ConstantSource("x")
        )
        other.create_symbolic_sizes_strides_storage_offset(
            torch.randn(3, 2), ConstantSource("x")
        )

        # Create a guard: size[0] % 3 == 0 (only in the main ShapeEnv)
        #   - +1 guard entry
        #   - +1 divisible entry
        size = r[0]
        bool(size[0] % 3 == 0)

        self.assertExpectedRaisesInline(
            NotEqualError,
            lambda: main.check_equal(other),
            """\
ShapeEnv not equal: field values don't match:

==> axioms: values don't match.
  >  Left: {(Mod(s93, 3)) < 0: False, (Mod(s93, 3)) <= 0: True, 0 < (Mod(s93, 3)): False, 0 <= (Mod(s93, 3)): True, Eq(0, Mod(s93, 3)): True, Eq(Mod(s93, 3), 0): True, Ne(0, Mod(s93, 3)): False, Ne(Mod(s93, 3), 0): False}
  > Right: {}
==> divisible: values don't match.
  >  Left: {Mod(s93, 3)}
  > Right: {}
==> guards: values don't match.
  >  Left: [Eq(Mod(s93, 3), 0)]
  > Right: []
==> name_to_node: values don't match.
  >  Left: {_assert, eq, mod, x_size_0_, x_size_1_, x_storage_offset, x_stride_0_, x_stride_1_}
  > Right: {x_size_0_, x_size_1_, x_storage_offset, x_stride_0_, x_stride_1_}
""",
        )
        self._replay_and_check(main)

    @onlyIfTranslationValidation
    def test_shape_env_equal_evaluate_expr_replacement(self):
        main, other = ShapeEnv(), ShapeEnv()

        # Call create_symbolic_sizes_strides_storage_offset on both of them.
        r = main.create_symbolic_sizes_strides_storage_offset(
            torch.randn(3, 2), ConstantSource("x")
        )
        other.create_symbolic_sizes_strides_storage_offset(
            torch.randn(3, 2), ConstantSource("x")
        )

        # Create a guard: size[0] == 3 (only in the main ShapeEnv)
        #   - +1 guard entry
        #   - +1 replacement entry
        size = r[0]
        bool(size[0] == 3)

        self.assertExpectedRaisesInline(
            NotEqualError,
            lambda: main.check_equal(other),
            """\
ShapeEnv not equal: field values don't match:

==> axioms: values don't match.
  >  Left: {False: False, True: True}
  > Right: {}
==> guards: values don't match.
  >  Left: [Eq(s93, 3)]
  > Right: []
==> name_to_node: values don't match.
  >  Left: {_assert, eq, x_size_0_, x_size_1_, x_storage_offset, x_stride_0_, x_stride_1_}
  > Right: {x_size_0_, x_size_1_, x_storage_offset, x_stride_0_, x_stride_1_}
==> replacements: values don't match.
  >  Left: {s93: 3}
  > Right: {}
==> var_to_range: values don't match.
  >  Left: {s44: VR[2, int_oo], s93: VR[3, 3]}
  > Right: {s44: VR[2, int_oo], s93: VR[2, int_oo]}
""",
        )
        self._replay_and_check(main)

    @onlyIfTranslationValidation
    def test_shape_env_equal_evaluate_expr_refinement(self):
        main, other = ShapeEnv(), ShapeEnv()

        # Call create_symbolic_sizes_strides_storage_offset on both of them.
        r = main.create_symbolic_sizes_strides_storage_offset(
            torch.randn(3, 2), ConstantSource("x")
        )
        other.create_symbolic_sizes_strides_storage_offset(
            torch.randn(3, 2), ConstantSource("x")
        )

        # Create a guard: size[0] >= 3 (only in the main ShapeEnv)
        #   - +1 guard entry
        #   - +1 var_to_guard entry
        #   - Change: var_to_range
        size = r[0]
        bool(size[0] >= 3)

        self.assertExpectedRaisesInline(
            NotEqualError,
            lambda: main.check_equal(other),
            """\
ShapeEnv not equal: field values don't match:

==> axioms: values don't match.
  >  Left: {3 <= s93: True, s93 < 3: False}
  > Right: {}
==> guards: values don't match.
  >  Left: [s93 >= 3]
  > Right: []
==> name_to_node: values don't match.
  >  Left: {_assert, ge, x_size_0_, x_size_1_, x_storage_offset, x_stride_0_, x_stride_1_}
  > Right: {x_size_0_, x_size_1_, x_storage_offset, x_stride_0_, x_stride_1_}
==> var_to_range: values don't match.
  >  Left: {s44: VR[2, int_oo], s93: VR[3, int_oo]}
  > Right: {s44: VR[2, int_oo], s93: VR[2, int_oo]}
""",
        )
        self._replay_and_check(main)

    @onlyIfTranslationValidation
    def test_shape_env_equal_runtime_assert(self):
        main, other = ShapeEnv(), ShapeEnv()

        # Call create_unbacked_symint on both of them.
        r = main.create_unbacked_symint()
        other.create_unbacked_symint()

        # Create a runtime assert: r % 3 == 0 (only in the main ShapeEnv)
        #   - +1 deferred_runtime_asserts entry
        #   - Change: num_deferred_runtime_asserts
        expect_true(r % 3 == 0)

        self.assertExpectedRaisesInline(
            NotEqualError,
            lambda: main.check_equal(other),
            """\
ShapeEnv not equal: field values don't match:

==> axioms: values don't match.
  >  Left: {(PythonMod(u0, 3)) < 0: False, (PythonMod(u0, 3)) <= 0: True, 0 < (PythonMod(u0, 3)): False, 0 <= (PythonMod(u0, 3)): True, Eq(0, PythonMod(u0, 3)): True, Eq(PythonMod(u0, 3), 0): True, Ne(0, PythonMod(u0, 3)): False, Ne(PythonMod(u0, 3), 0): False}
  > Right: {}
==> deferred_runtime_asserts: values don't match.
  >  Left: {u0: [Eq(PythonMod(u0, 3), 0)]}
  > Right: {}
==> name_to_node: values don't match.
  >  Left: {_assert, eq, mod, u0}
  > Right: {u0}
==> num_deferred_runtime_asserts: values don't match.
  >  Left: 1
  > Right: 0
""",
        )
        self._replay_and_check(main)

    def test_shape_env_recorded_function_fallback(self):
        # Make sure the record/replay mechanism for ShapeEnv will fallback
        # if no ShapeEnv instance is found.
        constrain_range(5, min=2, max=10)
        constrain_unify(5, 5)

        self.assertExpectedRaisesInline(
            AssertionError,
            lambda: _constrain_range_for_size(5, min=2, max=10),
            """can only constrain range for SymInt""",
        )

    def test_default_dtype_change(self):
        @torch.compile
        def foo():
            def inner(a, b, res_dtype):
                print(a, b, res_dtype)
                self.assertEqual(torch.result_type(a, b), res_dtype)

            inner(torch.tensor(1, device="cpu"), 1.0, torch.get_default_dtype())

        with set_default_dtype(torch.float):
            foo()
        with set_default_dtype(torch.double):
            foo()

    def test_numpy_ufunc_out(self):
        @torch.compile(backend="eager")
        def foo():
            x = np.arange(5)
            out = np.empty((x.shape[0], x.shape[0]))
            res_out = np.sin(x, out=out)
            assert res_out is out

        foo()

    # Unfortunately, we don't currently preserve the ids of
    # res_out and out correctly across the graph break
    @unittest.expectedFailure
    def test_numpy_ufunc_out_graph_break(self):
        @torch.compile(backend="eager")
        def foo():
            x = np.arange(5)
            out = np.empty((x.shape[0], x.shape[0]))
            res_out = np.sin(x, out=out)
            torch._dynamo.graph_break()
            assert res_out is out

        foo()

    @wrapDeterministicFlagAPITest
    def test_backward_deterministic_mode_mismatch_warning(self):
        @torch.compile
        def func(a, b):
            return a + b

        for forward_deterministic, backward_deterministic in itertools.product(
            [True, False], [True, False]
        ):
            torch.use_deterministic_algorithms(forward_deterministic)
            a = torch.randn(10, requires_grad=True)
            res = func(a, 1)
            grad = torch.ones_like(res)
            torch.use_deterministic_algorithms(backward_deterministic)

            if not forward_deterministic and backward_deterministic:
                with self.assertRaisesRegex(
                    RuntimeError,
                    r"^This compiled backward function is being run with torch\.use_deterministic_algorithms",
                ):
                    res.backward(grad)

            else:
                res.backward(grad)

    @skipIfWindows(
        msg="AssertionError: False is not true : Encountered an unexpected fallback to 'aten pow' in dynamo compiled code"
    )
    @unittest.skipIf(
        torch._inductor.config.cpu_backend != "cpp",
        "Skip for non cpp backend CPU as comments contain 'aten.pow' ",
    )
    def test_torch_dynamo_codegen_pow(self):
        def pow(x):
            return x**2

        x = np.arange(8)
        pow_opt = torch.compile(pow)

        actual, source_code = run_and_get_code(pow_opt, x)
        expect = pow(x)

        self.assertEqual(expect, actual)

        self.assertTrue(
            all("aten.pow" not in code for code in source_code),
            msg="Encountered an unexpected fallback to 'aten pow' in dynamo compiled code",
        )

    def test_graph_break_compilation_metrics(self):
        def fn(x):
            x.cos()
            torch._dynamo.graph_break()
            x.sin()
            torch._dynamo.graph_break()
            return x.cos()

        torch._dynamo.utils.clear_compilation_metrics()
        x = torch.rand((4, 4))
        f = torch.compile(fn, backend="eager")
        f(x)
        metrics = torch._dynamo.utils.get_compilation_metrics()
        # Should only be one restart per event
        (restart_reason,) = metrics[0].restart_reasons
        self.assertTrue(
            "User-inserted graph break" in restart_reason,
            "Should have logged graph break reason",
        )
        self.assertTrue(
            metrics[0].dynamo_time_before_restart_s
            <= metrics[0].entire_frame_compile_time_s
        )

        (restart_reason,) = metrics[1].restart_reasons
        self.assertTrue(
            "User-inserted graph break" in restart_reason,
            "Should have logged graph break reason",
        )
        self.assertTrue(
            metrics[1].dynamo_time_before_restart_s
            <= metrics[1].entire_frame_compile_time_s
        )

        # No restarts
        self.assertTrue(
            len(metrics[2].restart_reasons) == 0, "Last compile has no graph break"
        )
        self.assertTrue(metrics[2].dynamo_time_before_restart_s == 0)

    def test_graph_break_compilation_metrics_on_failure(self):
        def fn(x):
            return x.sin()

        def broken_backend(gm, example_inputs):
            raise RuntimeError("broken backend")

        x = torch.rand((4, 4))
        f = torch.compile(fn, backend=broken_backend)
        with unittest.mock.patch("torch._dynamo.config.suppress_errors", True):
            torch._dynamo.utils.clear_compilation_metrics()
            f(x)
            metrics = torch._dynamo.utils.get_compilation_metrics()
            for metric in metrics:
                self.assertTrue(metric.dynamo_time_before_restart_s > 0)
                self.assertTrue(
                    "RuntimeError: broken backend" in metric.fail_reason,
                    "Should have logged fail reason",
                )

    def test_compilation_metrics_size_limit(self):
        def fn1(x):
            return x.relu()

        def fn2(x):
            return x.cos()

        def fn3(x):
            return x.sin()

        def fn4(x):
            return x.exp()

        import contextlib

        @contextlib.contextmanager
        def metrics_limit_ctx():
            try:
                torch._dynamo.utils.set_compilation_metrics_limit(3)
                yield
            finally:
                torch._dynamo.utils.set_compilation_metrics_limit(
                    torch._dynamo.utils.DEFAULT_COMPILATION_METRICS_LIMIT
                )

        x = torch.rand((4, 4))
        torch._dynamo.reset()
        torch.compile(fn1, backend="eager")(x)
        torch.compile(fn2, backend="eager")(x)
        torch.compile(fn3, backend="eager")(x)
        torch.compile(fn4, backend="eager")(x)

        with metrics_limit_ctx():
            torch._dynamo.utils.clear_compilation_metrics()
            torch._dynamo.reset()
            self.assertEqual(0, len(torch._dynamo.utils.get_compilation_metrics()))
            torch.compile(fn1, backend="eager")(x)
            self.assertEqual(1, len(torch._dynamo.utils.get_compilation_metrics()))
            torch.compile(fn2, backend="eager")(x)
            self.assertEqual(2, len(torch._dynamo.utils.get_compilation_metrics()))
            torch.compile(fn3, backend="eager")(x)
            self.assertEqual(3, len(torch._dynamo.utils.get_compilation_metrics()))
            torch.compile(fn4, backend="eager")(x)
            self.assertEqual(3, len(torch._dynamo.utils.get_compilation_metrics()))

    @skipIfWindows(
        msg="TypeError: sequence item 0: expected str instance, NoneType found"
    )
    def test_funcname_cache(self):
        src = """\
import torch
if True:
    test = 3

class AAA:
    class DUMMY:
        class DUMMY2:
            pass

    def dummy(self):
        def dummy2():
            pass
    class BBB:
        @staticmethod
        def CCC():
            class DDD:
                if True:
                    @staticmethod
                    def EEE():
                        x = [torch.ones(3, 3) for _ in range(5)]
                        return x
            return DDD
def fn():
    return 3
"""
        with tempfile.NamedTemporaryFile(mode="w") as f:
            f.write(src)
            f.flush()
            from torch._dynamo.funcname_cache import get_funcname

            names = [get_funcname(f.name, i + 1) for i in range(src.count("\n") + 1)]

        self.assertExpectedInline(
            "\n".join(names),
            """\




AAA
AAA.DUMMY
AAA.DUMMY.DUMMY2
AAA.DUMMY.DUMMY2
AAA.DUMMY.DUMMY2
AAA.dummy
AAA.dummy.dummy2
AAA.dummy.dummy2
AAA.BBB
AAA.BBB
AAA.BBB.CCC
AAA.BBB.CCC.DDD
AAA.BBB.CCC.DDD
AAA.BBB.CCC.DDD
AAA.BBB.CCC.DDD.EEE
AAA.BBB.CCC.DDD.EEE
AAA.BBB.CCC.DDD.EEE
AAA.BBB.CCC
fn
fn
""",
        )

    def test_return_dict_with_graph_break_and_update(self):
        def create():
            torch._dynamo.graph_break()
            return {0: torch.tensor(3)}

        def fn():
            return {**create()}

        opt_fn = torch.compile(backend="eager")(fn)
        result = opt_fn()
        self.assertIn(0, result)
        self.assertTrue(same(result[0], torch.tensor(3)))

    def test_dynamo_reset_clears_cache(self):
        """Test that dynamo bytecode cache is freed
        when dynamo reset is called
        """

        def fn(x):
            return torch.sin(x)

        opt_fn = torch.compile(backend="eager")(fn)
        opt_fn(torch.randn(3, 3))

        c1 = _debug_get_cache_entry_list(fn.__code__)
        self.assertEqual(len(c1), 1)

        torch._dynamo.reset()
        c2 = _debug_get_cache_entry_list(fn.__code__)
        self.assertEqual(len(c2), 0)

    def test_guard_size_oblivious_simplification(self):
        @torch.compile(backend="eager", fullgraph=True)
        def fn(x):
            u0, u1 = x.tolist()
            torch._check_is_size(u0)
            torch._check_is_size(u1)
            torch._check((2 * u0) % (u0 + u1) == 0)
            torch._check((2 * u0) // (u0 + u1) != 0)
            if guard_size_oblivious((2 * u0) // (u0 + u1) == 0):
                return torch.tensor(True)
            else:
                return torch.tensor(False)

        fn(torch.tensor([3, 3]))

    @torch._dynamo.config.patch(assume_static_by_default=True)
    def test_mark_unbacked_strict(self):
        @torch.compile()
        def fn(x, y):
            return torch.mul(x, y)

        x = torch.ones(5, 5)
        torch._dynamo.decorators.mark_unbacked(x, 0, strict=True)
        torch._dynamo.decorators.mark_unbacked(x, 1, strict=True)
        y = torch.randn(5, 5)

        with self.assertRaisesRegex(RuntimeError, "specialized"):
            fn(x, y)

    def test_sym_max_unbacked_sizelike_simplification(self):
        @torch.compile(fullgraph=True, backend="eager")
        def cf(x):
            u0, u1 = x.tolist()
            torch._check_is_size(u0)
            torch._check_is_size(u1)
            torch._check(u0 + u1 == 20)

            y = 0
            if guard_size_oblivious(torch.sym_max(1, u0 + u1) == 20):
                y += 1
            if guard_size_oblivious(torch.sym_max(1, u0**2 + u1 + 2) != 1):
                y += 1
            if guard_size_oblivious(torch.sym_min(1, u0) == 1):
                y += 1
            return y

        # Previously would have thrown guard on data dependent
        self.assertEqual(cf(torch.tensor([10, 10])), 3)

    @torch._dynamo.config.patch(capture_scalar_outputs=True)
    def test_guard_size_oblivious(self):
        # This code, in fact, does NOT work in eager
        @torch.compile(backend="eager", fullgraph=True)
        def fn(x):
            y = torch.zeros(x.item())
            if guard_size_oblivious(y.size(0) == 0):
                assert False
            return y

        self.assertEqual(fn(torch.tensor([0])), torch.zeros(0))

    @torch.fx.experimental._config.patch(no_data_dependent_graph_break=True)
    def test_unbacked_strict_mode(self):
        @torch.compile()
        def fn(x, y):
            if x.shape[0] == 5:
                return torch.randn(5)
            return torch.mul(x, y)

        x = torch.ones(5, 5)
        torch._dynamo.decorators.mark_unbacked(x, 0)
        torch._dynamo.decorators.mark_unbacked(x, 1)
        y = torch.randn(5, 5)
        with self.assertRaisesRegex(
            RuntimeError, "Could not guard on data-dependent expression"
        ):
            fn(x, y)

    def test_guard_size_oblivious_backed(self):
        @torch.compile(backend="eager", fullgraph=True)
        def f(x):
            y = x.size(0)
            # This doesn't actually do anything
            if guard_size_oblivious(y == 0):
                return torch.randn(1)
            else:
                return torch.randn(2)

        # Should not fail in either case
        self.assertEqual(f(torch.randn(0)).shape, (1,))
        self.assertEqual(f(torch.randn(2)).shape, (2,))

    def _test_compile_model_free(self, model_inp_ctr, weakref_watch):
        """
        Args:
        model_inp_ctr
            - constructor that returns a new model and inputs to that model
        weakref_watch
            - function that returns a layer of the model for weakref to
              finalize on, so we can check that the layer is freed after
              the model goes out of scope
        """
        cleared = False

        def finalize():
            nonlocal cleared
            cleared = True

        def run():
            mod, inp = model_inp_ctr()
            weakref.finalize(weakref_watch(mod), finalize)
            torch.compile(mod, backend="eager")(inp)

        run()
        gc.collect()
        self.assertTrue(cleared)

    def test_custom_module_free(self):
        """Test that a model is freed when it goes out of scope"""

        class Mod(torch.nn.Module):
            def __init__(self) -> None:
                super(Mod, self).__init__()
                self.fc = torch.nn.Linear(100, 100)

            def forward(self, out):
                return self.fc(out)

        self._test_compile_model_free(
            lambda: (Mod(), torch.randn(100, 100)),
            lambda mod: mod.fc,
        )

    def test_sequential_module_free(self):
        self._test_compile_model_free(
            lambda: (
                torch.nn.Sequential(
                    torch.nn.Linear(100, 100),
                    torch.nn.ReLU(),
                ),
                torch.randn(100, 100),
            ),
            lambda mod: mod[0],
        )

    def test_linear_module_free(self):
        self._test_compile_model_free(
            lambda: (torch.nn.Linear(100, 100), torch.randn(100, 100)),
            lambda mod: mod,
        )

    def test_outside_linear_module_free(self):
        # Compared to test_linear_module_free, the linear
        # layer is not the code object that is directly compiled.

        # This test does not use _test_compile_model_free because of difficulty
        # in handling variable fc.

        cleared = False

        def finalize():
            nonlocal cleared
            cleared = True

        def run():
            fc = torch.nn.Linear(100, 100)

            class Mod(torch.nn.Module):
                def __init__(self) -> None:
                    super().__init__()
                    self.fc_ref = fc

                def forward(self, x):
                    return self.fc_ref(x)

            mod = Mod()
            inp = torch.randn(100, 100)
            weakref.finalize(fc, finalize)
            torch.compile(mod, backend="eager")(inp)

        run()
        # del fc  # This should delete all the references
        gc.collect()
        self.assertTrue(cleared)

    def test_parameter_free(self):
        def model_inp_ctr():
            param = torch.nn.Parameter(torch.randn(100, 100))

            class Mod(torch.nn.Module):
                def __init__(self) -> None:
                    super().__init__()
                    self.param = param

                def forward(self, x):
                    return self.param * x[0]

            # return param to keep it alive in _test_compile_model_free
            return Mod(), (torch.randn(100, 100), param)

        self._test_compile_model_free(model_inp_ctr, lambda mod: mod.param)

    def test_conditional_list_comp_in_context(self):
        def fn(inp):
            try:
                return [torch.sin(x) for x in inp if x is not None]
            except Exception:
                pass

        inp = [torch.randn(3, 3) for _ in range(3)] + [None]
        opt_fn = torch.compile(fn, backend="eager")
        opt_fn(inp)

    def test_312_binary_slice_with_graph_break1(self):
        l1 = torch.nn.Linear(5, 5)
        l2 = torch.nn.Linear(5, 5)

        def fn(x):
            # causes a graph break with items in the stack
            n = torch.nn.Sequential(l1, l2)
            out = n[1:](x)
            return out

        opt_fn = torch.compile(fn, backend="eager")
        opt_fn(torch.randn(5, 5))

    def test_312_binary_slice_with_graph_break2(self):
        class Foo:
            def __setitem__(self, key, val):
                pass

            def __getitem__(self, key):
                torch._dynamo.graph_break()
                return 1

        foo = Foo()

        def fn(x):
            # graph break in a STORE_SLICE instruction
            foo[:] = x
            # graph break in BINARY_SLICE with has_backedge check
            x = x + foo[:]
            if x is None:
                x = x + 1
            else:
                x = x + 1
            return x

        opt_fn = torch.compile(fn, backend="eager")
        opt_fn(torch.randn(5, 5))

    def test_super_after_graph_break(self):
        class Foo(torch.nn.Sequential):
            def __init__(self, layers):
                torch._dynamo.graph_break()
                super().__init__(*layers)

        def fn(x):
            layers = [torch.nn.Linear(3, 3) for _ in range(3)]
            mod = Foo(layers)
            return mod(x)

        opt_fn = torch.compile(fn, backend="eager")
        opt_fn(torch.randn(3, 3))

    def test_load_fast_and_clear_graph_break(self):
        # Can result in a segfault in 3.12+ if LOAD_FAST_AND_CLEAR
        # is not handled properly in a graph break
        def fn():
            out = torch.cat([torch.randn(r, 5) for r in range(3)])
            torch._dynamo.graph_break()
            out = torch.cat([torch.randn(r, 5) for r in range(3)])
            return out

        self.assertEqual(torch.compile(fn, backend="eager")().shape, (3, 5))

    def test_raises_importerror1(self):
        @torch.compile(backend="eager")
        def fn(x):
            try:
                import some_module_that_surely_does_not_exist

                return
            except ImportError:
                pass
            return x.sin()

        x = torch.randn(8)
        self.assertEqual(fn(x), x.sin())

    def test_raises_importerror2(self):
        @torch.compile(backend="eager")
        def fn(x):
            import some_module_that_surely_does_not_exist

            return x + 1

        x = torch.randn(8)
        with self.assertRaises(ImportError):
            fn(x)

    def test_dynamo_cache_move_to_front(self):
        def fn(x, const):
            return x + const

        # dynamic=False forces Dynamo to recompile
        opt_fn = torch.compile(fn, backend="eager", dynamic=False)

        inp = torch.randn(3, 3)

        # NOTE: assumes that each cache entry is guarded
        # on unique Mod instance
        opt_fn(inp, 1)
        opt_fn(inp, 2)
        opt_fn(inp, 3)

        c1 = _debug_get_cache_entry_list(fn.__code__)
        self.assertEqual(len(c1), 3)

        # move cache entry to front
        opt_fn(inp, 2)
        c2 = _debug_get_cache_entry_list(fn.__code__)
        self.assertIs(c1[1], c2[0])

    @torch._dynamo.config.patch(inline_inbuilt_nn_modules=False)
    def test_dynamo_cache_invalidate(self):
        DeletedGuardManagerWrapper = torch._dynamo.guards.DeletedGuardManagerWrapper

        class Mod(torch.nn.Module):
            def __init__(self) -> None:
                super(Mod, self).__init__()
                self.fc = torch.nn.Linear(3, 3)

            def forward(self, out):
                return self.fc(out)

        def fn(x, mod):
            return mod(x)

        opt_fn = torch.compile(fn, backend="eager")

        m1 = Mod()
        m2 = Mod()
        m3 = Mod()
        inp = torch.randn(3, 3)

        # NOTE: assumes that each cache entry is guarded
        # on unique Mod instance
        opt_fn(inp, m1)
        opt_fn(inp, m2)
        opt_fn(inp, m3)

        c1 = _debug_get_cache_entry_list(fn.__code__)
        self.assertEqual(len(c1), 3)

        # move cache entry to front
        opt_fn(inp, m2)
        c2 = _debug_get_cache_entry_list(fn.__code__)
        self.assertIs(c1[1], c2[0])

        # delete center of cache
        del m3
        c3 = _debug_get_cache_entry_list(fn.__code__)
        self.assertEqual(len(c3), 3)
        self.assertTrue(isinstance(c3[2].guard_manager, DeletedGuardManagerWrapper))

        # delete end of cache
        del m1
        c4 = _debug_get_cache_entry_list(fn.__code__)
        self.assertEqual(len(c4), 3)
        self.assertTrue(isinstance(c4[1].guard_manager, DeletedGuardManagerWrapper))
        self.assertTrue(isinstance(c4[2].guard_manager, DeletedGuardManagerWrapper))

        del m2
        c5 = _debug_get_cache_entry_list(fn.__code__)
        self.assertTrue(isinstance(c5[0].guard_manager, DeletedGuardManagerWrapper))
        self.assertTrue(isinstance(c5[1].guard_manager, DeletedGuardManagerWrapper))
        self.assertTrue(isinstance(c5[2].guard_manager, DeletedGuardManagerWrapper))

    def test_inspect_signature_bind(self):
        import inspect

        def inner(a, b, *ar, c=10, d=11, **kw):
            pass

        def fn(x, apply_defaults):
            sig = inspect.signature(inner)
            bound = sig.bind(1, 2, 3, d=12, e=15)
            bound.arguments["d"] = 13
            if apply_defaults:
                bound.apply_defaults()
            return (
                sig,
                bound.signature,
                bound,
                bound.arguments,
                bound.args,
                bound.kwargs,
                x + 1,
            )

        opt_fn = torch.compile(fn, backend="eager", fullgraph=True)

        for apply_defaults in (True, False):
            _, _, bound0, arguments0, args0, kwargs0, _ = fn(
                torch.ones(3, 3), apply_defaults
            )
            _, _, bound1, arguments1, args1, kwargs1, _ = opt_fn(
                torch.ones(3, 3), apply_defaults
            )

            self.assertEqual(bound0, bound1)
            self.assertEqual(arguments0, arguments1)
            self.assertEqual(args0, args1)
            self.assertEqual(kwargs0, kwargs1)
            self.assertTrue(args1)
            self.assertTrue(kwargs1)

    def test_inspect_signature_bind_non_user_function(self):
        import inspect

        class Foo:
            def __init__(self, a, b, *ar, c=10, d=11, **kw):
                pass

        def fn(x):
            sig = inspect.signature(Foo)
            bound = sig.bind(1, 2, 3, d=12, e=15)
            return bound, x + 1

        opt_fn = torch.compile(fn, backend="eager")
        bound0, _ = fn(torch.ones(3, 3))
        bound1, _ = opt_fn(torch.ones(3, 3))

        self.assertEqual(bound0, bound1)

        import traceback

        # choose a function that is skipped but has defaults
        self.assertTrue(hasattr(traceback.print_exc, "__kwdefaults__"))
        self.assertIs(
            torch._dynamo.trace_rules.lookup(traceback.print_exc),
            torch._dynamo.variables.SkipFunctionVariable,
        )

        def gn(x):
            sig = inspect.signature(traceback.print_exc)
            bound = sig.bind()
            return bound, x + 1

        opt_gn = torch.compile(gn, backend="eager", fullgraph=True)
        bound0, _ = gn(torch.ones(3, 3))
        bound1, _ = opt_gn(torch.ones(3, 3))

        self.assertEqual(bound0, bound1)

    def test_inspect_signature_parameters(self):
        import inspect

        def fn(x, gn):
            d = inspect.signature(gn).parameters
            if d["a"].default is inspect.Parameter.empty:
                return torch.sin(x + 1)
            else:
                return torch.cos(x + 1)

        def gn(a: torch.Tensor, b: int) -> torch.Tensor:
            return a + b

        x = torch.randn(2, 3)
        opt_fn = torch.compile(backend="eager", fullgraph=True)(fn)
        self.assertEqual(fn(x, gn), opt_fn(x, gn))

    def test_grad_none(self):
        def fn(x, y):
            x.grad = torch.abs(y)
            x.grad.add_(y)
            return torch.abs(y)

        y = torch.arange(4).reshape(2, 2).to(torch.float)
        x = torch.randn(2, 2)
        x.grad = None

        z = fn(x, y)
        ref_y = torch.clone(z).detach()
        ref_x_grad = torch.clone(x.grad).detach()

        y = torch.arange(4).reshape(2, 2).to(torch.float)
        x = torch.randn(2, 2)
        x.grad = None

        opt_fn = torch.compile(fn, backend="eager")
        z = opt_fn(x, y)
        self.assertEqual(z, ref_y)
        self.assertEqual(x.grad, ref_x_grad)

    def test_grad_non_none(self):
        def fn(x, y):
            x.grad.add_(y)
            return torch.abs(y)

        y = torch.ones(2, 2)
        x = torch.randn(2, 2)
        x.grad = torch.arange(4).reshape(2, 2).to(torch.float)

        z = fn(x, y)
        ref_y = torch.clone(z).detach()
        ref_x_grad = torch.clone(x.grad).detach()

        y = torch.ones(2, 2)
        x = torch.randn(2, 2)
        x.grad = torch.arange(4).reshape(2, 2).to(torch.float)

        cnt = torch._dynamo.testing.CompileCounterWithBackend("eager")
        opt_fn = torch.compile(fn, backend=cnt)
        z = opt_fn(x, y)

        # Ensure that the generated graph returns only one output. We want the
        # add_ on the grad to be part of the graph itself, so that inductor can
        # theoretically move the add_ and resutling copy_ nodes at the right
        # place to free memory.
        self.assertEqual(len(list(cnt.graphs[0].graph.nodes)[-1].all_input_nodes), 1)
        self.assertEqual(z, ref_y)
        self.assertEqual(x.grad, ref_x_grad)

    def test_new_with_int_list(self):
        # Make sure torch.Tensor.new(int argument list) behaves the same on dynamo.
        def fn(x):
            return x.new(*x.size()) + 5

        optfn = torch.compile(backend="eager")(fn)

        x = torch.arange(10).view(2, 5)

        expected = fn(x)
        actual = optfn(x)

        self.assertEqual(expected.dtype, actual.dtype)
        self.assertEqual(expected.shape, actual.shape)
        self.assertEqual(expected.stride(), actual.stride())
        self.assertEqual(expected.storage_offset(), actual.storage_offset())

    def test_dynamic_shapes_as_strided(self):
        def fn(t, new_size, new_stride):
            tmp = t.as_strided(new_size, new_stride)
            tmp = tmp.view(-1)
            return t * tmp.sum()

        optfn = torch.compile(backend="eager", dynamic=True)(fn)

        x = torch.randn(3)
        new_size = [0, 3]
        new_stride = [3, 1]

        expected = fn(x, new_size, new_stride)
        actual = optfn(x, new_size, new_stride)

        self.assertEqual(expected.dtype, actual.dtype)
        self.assertEqual(expected.shape, actual.shape)
        self.assertEqual(expected.stride(), actual.stride())
        self.assertEqual(expected.storage_offset(), actual.storage_offset())

    @torch._dynamo.config.patch(guard_nn_modules=True)
    def test_hasattr_nn_module_guard(self):
        class M(torch.nn.Module):
            def __init__(self) -> None:
                super().__init__()
                self.a = torch.nn.Linear(3, 3)

            def forward(self, x):
                if hasattr(self, "a"):
                    return self.a(x)
                else:
                    return x

        m = M()
        x = torch.randn(3, 3)
        ref = m(x)

        opt_m = torch.compile(backend="eager")(m)
        res = opt_m(x)
        self.assertEqual(ref, res)

    def test_ordered_dict_move_to_end(self):
        d = {
            "foo": 1,
            "bar": 2,
        }

        d = collections.OrderedDict(d)
        d.move_to_end("foo")

        @torch.compile(backend="eager")
        def fn(x, d):
            return x * d["foo"] * d["bar"]

        fn(torch.randn(4), d)
        with unittest.mock.patch("torch._dynamo.config.error_on_recompile", True):
            fn(torch.randn(4), d)

    def test_defaultdict(self):
        d = collections.defaultdict()
        d["foo"] = 1
        d["bar"] = 2

        @torch.compile(backend="eager")
        def fn(x, d):
            return x * d["foo"] * d["bar"]

        fn(torch.randn(4), d)
        with unittest.mock.patch("torch._dynamo.config.error_on_recompile", True):
            fn(torch.randn(4), d)

    def test_custom_dict(self):
        class MyDict(dict):
            pass

        d = {
            "foo": 1,
            "bar": 2,
        }

        d = MyDict(d)

        @torch.compile(backend="eager")
        def fn(x, d):
            return x * d["foo"] * d["bar"]

        fn(torch.randn(4), d)
        with unittest.mock.patch("torch._dynamo.config.error_on_recompile", True):
            fn(torch.randn(4), d)

    def test_iter_type(self):
        @torch.compile(fullgraph=True)
        def fn(y):
            x = iter([])
            if isinstance(x, list):
                return y + 1
            else:
                return y + 2

        res = fn(torch.ones(2))
        self.assertEqual(torch.ones(2) + 2, res)

    def test_descriptor(self):
        class lazy_property:
            def __init__(self, wrapped):
                self.wrapped = wrapped

            def __get__(self, instance, obj_type=None):
                value = self.wrapped(instance)
                setattr(instance, self.wrapped.__name__, value)
                return value

        class UserDefined:
            def __init__(self) -> None:
                self.a = 3

            @lazy_property
            def length(self):
                return 3

            def run(self, x):
                return x * self.length

        obj = UserDefined()

        def fn(x):
            return obj.run(x)

        opt_fn = torch.compile(fn, backend="eager", fullgraph=True)
        x = torch.randn(4)
        # Opt_fn is deliberately called first to trigger the __get__ function.
        # Otherwise, the setattr removes the lazy property.
        ref = opt_fn(x)
        res = fn(x)
        self.assertEqual(ref, res)
        ref = opt_fn(x)
        res = fn(x)
        self.assertEqual(ref, res)

    def test_descriptor_side_effect(self):
        # This pattern (readonly descriptor but writable value in `__dict__`) is
        # from scipy `_make_tuple_bunch`:
        # https://github.com/scipy/scipy/blob/maintenance/1.9.x/scipy/_lib/_bunch.py#L32-L226
        def fget(obj):
            return obj.__dict__["field"]

        class MyClass:
            def __init__(self, n):
                self.__dict__["field"] = n

            field = property(fget)

        def fn(x):
            obj = MyClass(42)
            return x + obj.field, obj

        opt_fn = torch.compile(fn, backend="eager", fullgraph=True)
        x = torch.randn(4)
        ref_t, ref_obj = fn(x)
        res_t, res_obj = opt_fn(x)
        self.assertEqual(ref_t, res_t)
        self.assertEqual(ref_obj.field, res_obj.field)

    def test_assert_size_stride(self):
        x = torch.randn(2, 3, 4)
        with self.assertRaisesRegex(
            AssertionError,
            "expected size 2==5, stride 12==9 at dim=0; expected size 3==6, stride 4==9 at dim=1; expected size 4==7, stride 1==10 at dim=2",
        ):
            torch._C._dynamo.guards.assert_size_stride(x, (5, 6, 7), (9, 9, 10))

    def test_frozen_dict(self):
        # A pattern from StableDiffusion
        class FrozenDict(collections.OrderedDict):
            def __init__(self, *args, **kwargs):
                super().__init__(*args, **kwargs)

                for key, value in self.items():
                    setattr(self, key, value)

                self.__frozen = True

            def __delitem__(self, *args, **kwargs):
                raise Exception(
                    f"You cannot use ``__delitem__`` on a {self.__class__.__name__} instance."
                )

            def setdefault(self, *args, **kwargs):
                raise Exception(
                    f"You cannot use ``setdefault`` on a {self.__class__.__name__} instance."
                )

            def pop(self, *args, **kwargs):
                raise Exception(
                    f"You cannot use ``pop`` on a {self.__class__.__name__} instance."
                )

            def update(self, *args, **kwargs):
                raise Exception(
                    f"You cannot use ``update`` on a {self.__class__.__name__} instance."
                )

            def __setattr__(self, name, value):
                if hasattr(self, "__frozen") and self.__frozen:
                    raise Exception(
                        f"You cannot use ``__setattr__`` on a {self.__class__.__name__} instance."
                    )
                super().__setattr__(name, value)

            def __setitem__(self, name, value):
                if hasattr(self, "__frozen") and self.__frozen:
                    raise Exception(
                        f"You cannot use ``__setattr__`` on a {self.__class__.__name__} instance."
                    )
                super().__setitem__(name, value)

        d = {"a": 1}
        frozen_d = FrozenDict(d)

        @torch.compile(backend="eager", fullgraph=True)
        def fn(x):
            dict(frozen_d).items()
            return torch.sin(x)

        fn(torch.randn(4))

    def test_tuple_class(self):
        cnts = torch._dynamo.testing.CompileCounter()

        def fn(x):
            updated_x = []
            for v in x:
                updated_x.append(v + 1)
            return x.__class__(updated_x)

        opt_fn = torch.compile(fn, backend=cnts, fullgraph=True)

        d1 = torch.zeros(2, 2)
        d2 = torch.ones(2, 2)

        r = opt_fn((d1, d2))
        self.assertEqual(r.__class__, tuple)
        r1, r2 = r
        self.assertEqual(r1, torch.ones(2, 2))
        self.assertEqual(r2, torch.ones(2, 2) + 1)
        self.assertEqual(cnts.frame_count, 1)

    def test_list_class(self):
        cnts = torch._dynamo.testing.CompileCounter()

        def fn(x):
            updated_x = []
            for v in x:
                updated_x.append(v + 1)
            return x.__class__(updated_x)

        opt_fn = torch.compile(fn, backend=cnts, fullgraph=True)

        d1 = torch.zeros(2, 2)
        d2 = torch.ones(2, 2)

        r = opt_fn([d1, d2])
        self.assertEqual(r.__class__, list)
        self.assertEqual(len(r), 2)
        self.assertEqual(r[0], torch.ones(2, 2))
        self.assertEqual(r[1], torch.ones(2, 2) + 1)
        self.assertEqual(cnts.frame_count, 1)

    def test_namedtuple_class(self):
        import collections

        cnts = torch._dynamo.testing.CompileCounter()

        def fn(x):
            updated_x = []
            for v in x:
                updated_x.append(v + 1)
            return x.__class__(*updated_x)

        opt_fn = torch.compile(fn, backend=cnts, fullgraph=True)

        d1 = torch.zeros(2, 2)
        d2 = torch.ones(2, 2)
        point = collections.namedtuple("Point", ["x", "y"])
        p = point(d1, d2)

        r = opt_fn(p)
        self.assertEqual(r.__class__, point)
        self.assertEqual(r.x, torch.ones(2, 2))
        self.assertEqual(r.y, torch.ones(2, 2) + 1)
        self.assertEqual(cnts.frame_count, 1)

    def test_getattrvariable_as_python_constant(self):
        from torch._dynamo.variables.misc import GetAttrVariable

        @torch.compile(backend="eager")
        def fn(x, rand1):
            random.Random().setstate(rand1.getstate())
            return x + rand1.random()

        def get_rng():
            rand1 = random.Random(1)
            orig_random = rand1.random
            rand1.random = lambda: orig_random()
            return rand1

        x = torch.randn(3, 3)
        expected = fn.__wrapped__(x, get_rng())

        with patch.object(GetAttrVariable, "as_python_constant", autospec=True) as po:
            actual = fn(x, get_rng())

        self.assertEqual(expected, actual)
        self.assertGreater(po.call_count, 0)

    def test_data_ptr_graph_break_builtin(self):
        def f(a, b):
            # builtin + not implemented for DataPtrVariable
            return a.data_ptr() + b.data_ptr()

        a = torch.randn(4)
        b = torch.randn(5)

        # make sure there is a graph break
        with self.assertRaises(torch._dynamo.exc.Unsupported):
            torch.compile(f, backend="eager", fullgraph=True)(a, b)

        torch._dynamo.reset()

        expected = f(a, b)
        actual = torch.compile(f, backend="eager")(a, b)

        self.assertEqual(expected, actual)

    def test_data_ptr_graph_break_aten(self):
        def f(a):
            # torch.add not implemented for DataPtrVariable
            return torch.add(a, a.data_ptr())

        a = torch.randn(4)

        counters.clear()

        expected = f(a)
        actual = torch.compile(f, backend="eager")(a)

        self.assertEqual(expected, actual)
        self.assertTrue(len(counters["graph_break"]) > 0)
        counters.clear()

    class AssertNumOutputBackend:
        """
        A backend that checks the number of output for compiled graph, and
        return the graph as is.
        """

        def __init__(self, test_case, expected_num_output: int):
            self.test_case = test_case
            self.expected_num_output = expected_num_output

        def __call__(self, gm: torch.fx.GraphModule, example_inputs):
            outputs = gm(*example_inputs)
            self.test_case.assertEqual(self.expected_num_output, len(outputs))
            return gm

    def test_returning_nested_func_with_captured_tensor(self):
        @torch.compile(backend=self.AssertNumOutputBackend(self, 2))
        def test():
            x = torch.rand(1)

            def func():
                return x + x

            # Returning `func` forces dynamo to output `x` in the compiled
            # graph, so that we can store it as `func`'s closure. The output of
            # compiled graph would be `(x, x + x)`.
            return func, func()

        test()

    def test_running_nested_func_with_captured_tensor(self):
        @torch.compile(backend=self.AssertNumOutputBackend(self, 1))
        def test():
            x = torch.rand(1)

            def func():
                return x + x

            # `x` is no longer needed after running the compiled graph, so we
            # shouldn't return it. The output of compiled graph would be `(x +
            # x,)`.
            return func()

        test()

    def test_returning_func_with_captured_func_and_tensor(self):
        @torch.compile(backend=self.AssertNumOutputBackend(self, 2))
        def test():
            x = torch.rand(1)

            def nested():
                return x + x

            def func():
                return nested()

            # Returning `func` forces dynamo to output `x` in the compiled
            # graph, so that we can store it as `func`'s closure. The output of
            # compiled graph would be `(x, x + x)`.
            return func, func()

        test()

    def test_running_func_with_captured_func_and_tensor(self):
        @torch.compile(backend=self.AssertNumOutputBackend(self, 1))
        def test():
            x = torch.rand(1)

            def nested():
                return x + x

            def func():
                return nested()

            # `x` is no longer needed after running the compiled graph, so we
            # shouldn't return it. The output of compiled graph would be `(x)`.
            return func()

        test()

    def test_escaping_closure_var_with_backward_hook(self):
        @torch.compile(backend=self.AssertNumOutputBackend(self, 2))
        def fn(x):
            temp = x * x
            captured_var = temp + 1

            # This is where the lambda escapes the lifetime of `fn`, so
            # dynamo must generate proper bytecode to update `captured_var`.
            x.register_hook(lambda _: captured_var)

            # The output of compiled graph would be `(x * x, x * x + 1)`.
            return temp

        ones = torch.ones(4, requires_grad=True)
        fn(ones).sum().backward()

    def test_escaping_closure_var_with_nonlocal_var(self):
        nonlocal_fn = None

        @torch.compile(backend=self.AssertNumOutputBackend(self, 2))
        def fn(x):
            temp = x * x
            captured_var = x + 1

            def inner():
                return captured_var

            # This is where `inner` escapes the lifetime of `fn`, so dynamo must
            # generate proper bytecode to update `captured_var`.
            nonlocal nonlocal_fn
            nonlocal_fn = inner

            # The output of compiled graph would be `(x * x, x * x + 1)`.
            return temp

        ones = torch.ones(4, requires_grad=True)
        fn(ones)
        nonlocal_fn()

    def test_compare_tensor_with_none(self):
        @torch.compile()
        def f(x):
            return torch.tensor(x == None)

        res = f(torch.tensor(1))
        self.assertEqual(torch.tensor(False), res)

    def test_dataclass(self):
        @dataclasses.dataclass(frozen=True)
        class Foo:
            x: int

        @torch.compile(backend="eager", fullgraph=True)
        def run(x, foo0):
            if dataclasses.is_dataclass(foo0):
                foo1 = dataclasses.replace(foo0, **{"x": 1})
                return x + 1, foo1
            return x + 2, foo0

        res, foo = run(torch.zeros(1), Foo(0))
        self.assertTrue(res, torch.ones(1))
        self.assertEqual(foo.x, 1)

    def test_frozenset_of_non_literals(self):
        class Foo:
            pass

        foo = Foo()
        foo.x = 0
        s = frozenset([foo])

        @torch.compile(backend="eager")
        def run(x, s, foo0):
            # Dynamo must have the same representation for `foo0` and `foo1`,
            # otherwise the update to `foo0.x` won't be reflected in the read of
            # `foo1.x`.
            foo1 = list(s)[0]
            foo0.x += 1
            return x + 1, foo1.x

        res = run(torch.ones(1), s, foo)
        self.assertTrue(same(res[0], torch.ones(1) + 1))
        self.assertEqual(res[1], 1)

    def test_ne_operator_with_custom_eq(self):
        class Foo:
            def __init__(self, x):
                self.x = x

            def __eq__(self, other):
                return self.x == other.x

        @torch.compile(fullgraph=True, backend="eager")
        def run(x):
            f1 = Foo(0)
            f2 = Foo(0)
            # `x + 1` prevents Dynamo from skipping this frame.
            return x + 1, f1 != f2

        _, ne = run(torch.ones(1))
        self.assertFalse(ne)

    def test_ne_operator_with_custom_ne(self):
        class Foo:
            def __init__(self, x):
                self.x = x
                self.ne_called = False

            def __ne__(self, other):
                # ne_called attr is later checked to ensure that overrideen
                # `__ne__` is traced
                self.ne_called = True
                return not self.__eq__(other)

            def __eq__(self, other):
                return self.x == other.x

        f1 = Foo(0)
        f2 = Foo(0)

        @torch.compile(fullgraph=True, backend="eager")
        def run(x):
            # `x + 1` prevents Dynamo from skipping this frame.
            return x + 1, f1 != f2

        _, ne = run(torch.ones(1))
        self.assertFalse(ne)
        self.assertTrue(f1.ne_called)

    def test_ne_operator_with_custom_graphbreak_eq(self):
        counters.clear()

        class Foo:
            def __init__(self, x):
                self.x = x

            def __eq__(self, other):
                # This allows us to check that Dynamo actually traced into the
                # custom eq method.
                torch._dynamo.graph_break()
                return self.x == other.x

        @torch.compile(backend="eager")
        def run(x):
            f1 = Foo(0)
            f2 = Foo(0)
            # `x + 1` prevents Dynamo from skipping this frame.
            return x + 1, f1 != f2

        _, ne = run(torch.ones(1))
        self.assertFalse(ne)
        self.assertEqual(len(counters["graph_break"]), 1)

    @unittest.skipIf(sys.version_info < (3, 11), "Python 3.11+")
    def test_RAISE_VARARGS_0(self):
        def foo():
            try:
                raise ValueError
            except:
                raise

        @torch.compile(backend="eager", fullgraph=True)
        def fn(t):
            try:
                foo()
            except ValueError:
                return t.sin()
            except Exception:
                return t.cos()

        t = torch.randn(2)
        y = fn(t)
        self.assertEqual(y, t.sin())

    def test_overridden_getattribute(self):
        class Bar:
            def __init__(self, v):
                self.v = v

        class Foo:
            attribute_map = {}

            def __init__(self):
                self.attribute_map = {
                    "a_premap": "a",
                }
                # `bar` attribute requires propagating sources correctly through
                # object.__getattribute__
                self.bar = Bar(5)

            def __setattr__(self, key, value):
                if key in super().__getattribute__("attribute_map"):
                    key = super().__getattribute__("attribute_map")[key]
                super().__setattr__(key, value)

            def __getattribute__(self, key):
                if key == "sentinel":
                    raise AttributeError()
                if key != "attribute_map" and key in super().__getattribute__(
                    "attribute_map"
                ):
                    key = super().__getattribute__("attribute_map")[key]
                return super().__getattribute__(key)

            def __getattr__(self, key):
                if key == "sentinel":
                    return 5
                raise AttributeError()

        def get_foo():
            f = Foo()
            f.a_premap = 2
            f.b = 3
            return f

        def fn(x, f):
            return x * f.a_premap * f.a * f.b * f.sentinel * f.bar.v

        x = torch.randn(4)

        opt_fn = torch.compile(fn, backend="eager", fullgraph=True)
        self.assertEqual(fn(x, get_foo()), opt_fn(x, get_foo()))

    def test_dunder_weakref(self):
        class Foo:
            pass

        def fn(x):
            foo = Foo()
            # tests isgetsetdescriptor
            if foo.__weakref__:
                return torch.cos(x)
            return torch.sin(x)

        opt_fn = torch.compile(fn, backend="eager", fullgraph=True)
        x = torch.randn(4)
        self.assertEqual(fn(x), opt_fn(x))

    def test_guard_filter_fn_by_id(self):
        def guard_filter_fn(entries):
            return [entry.guard_type != "ID_MATCH" for entry in entries]

        @torch.compile(fullgraph=True, options={"guard_filter_fn": guard_filter_fn})
        def fn(x):
            return id(x)

        inputs = (torch.randn(3, 2),)
        fn(*inputs)

        inputs_1 = (torch.randn(3, 2),)
        with torch.compiler.set_stance("fail_on_recompile"):
            self.assertEqual(fn(*inputs_1), id(inputs[0]))

    def test_guard_filter_fn_by_is_global(self):
        def guard_filter_fn(entries):
            return [not entry.is_global for entry in entries]

        global GLOBAL_INT

        @torch.compile(fullgraph=True, options={"guard_filter_fn": guard_filter_fn})
        def fn(x):
            return x + GLOBAL_INT

        GLOBAL_INT = 1
        fn(torch.randn(3, 2))

        GLOBAL_INT = 2
        inputs = (torch.randn(3, 2),)
        with torch.compiler.set_stance("fail_on_recompile"):
            self.assertEqual(fn(*inputs), inputs[0] + 1)

    def test_guard_filter_fn_by_name_and_value(self):
        def guard_filter_fn(entries):
            return [
                not (entry.name == "y" and entry.value is None) for entry in entries
            ]

        @torch.compile(fullgraph=True, options={"guard_filter_fn": guard_filter_fn})
        def fn(x, y):
            if y is not None:
                x += y
            return x

        fn(torch.randn(3, 2), None)

        inputs = (torch.randn(3, 2), torch.tensor(1))
        with torch.compiler.set_stance("fail_on_recompile"):
            self.assertEqual(fn(*inputs), inputs[0])

    def test_guard_filter_inbuilt_nn_modules(self):
        class Mod(torch.nn.Module):
            def __init__(self):
                super().__init__()
                self.norm = torch.nn.LayerNorm(8)

            def forward(self, x):
                return self.norm(x)

        mod = Mod()
        opt_mod = torch.compile(
            mod,
            options={
                "guard_filter_fn": torch.compiler.skip_guard_on_inbuilt_nn_modules_unsafe
            },
        )

        x = torch.rand(4, 8)
        opt_mod(x)

        mod.norm.eps = 1e-02
        # Since the guards are skipped on inbuilt nn modules, we should not recompile
        with unittest.mock.patch("torch._dynamo.config.error_on_recompile", True):
            opt_mod(x)

    def test_guard_filter_nn_modules(self):
        class Mod(torch.nn.Module):
            def __init__(self):
                super().__init__()
                self.c = 2
                self.norm = torch.nn.LayerNorm(8)

            def forward(self, x):
                return self.norm(x) + self.c

        mod = Mod()
        opt_mod = torch.compile(
            mod,
            options={
                "guard_filter_fn": torch.compiler.skip_guard_on_all_nn_modules_unsafe
            },
        )

        x = torch.rand(4, 8)
        opt_mod(x)

        mod.c = 3
        # Since the guards are skipped on all nn modules, we should not recompile
        with unittest.mock.patch("torch._dynamo.config.error_on_recompile", True):
            opt_mod(x)

    def test_guard_filter_tensors(self):
        class Mod(torch.nn.Module):
            def __init__(self):
                super().__init__()
                self.c = 2.0
                self.norm = torch.nn.LayerNorm(8)

            def forward(self, x):
                return self.norm(x) + self.c

        mod = Mod()
        opt_mod = torch.compile(
            mod,
            options={
                "guard_filter_fn": torch.compiler.keep_tensor_guards_unsafe,
            },
        )

        x = torch.rand(4, 8)
        opt_mod(x)

        mod.c = 3.0
        # Since the guards are skipped on all tensors
        with unittest.mock.patch("torch._dynamo.config.error_on_recompile", True):
            opt_mod(x)

    def test_guard_filter_globals(self):
        class Mod(torch.nn.Module):
            def __init__(self):
                super().__init__()
                self.c = 2
                self.norm = torch.nn.LayerNorm(8)

            def forward(self, x):
                return self.norm(x) + self.c + GLOBAL_INT

        mod = Mod()
        opt_mod = torch.compile(
            mod,
            options={
                "guard_filter_fn": torch.compiler.skip_guard_on_globals_unsafe,
            },
        )

        global GLOBAL_INT
        GLOBAL_INT = 1
        x = torch.rand(4, 8)
        opt_mod(x)

        GLOBAL_INT = 2
        # Since the guards are skipped on globals, we should not recompile
        with unittest.mock.patch("torch._dynamo.config.error_on_recompile", True):
            opt_mod(x)

    @torch._dynamo.config.patch(capture_scalar_outputs=True)
    def test_builtin_bool_on_symint(self):
        def f(x):
            return bool(x.item())

        opt_f = torch.compile(f, backend="eager", fullgraph=True)
        x = torch.randint(10, (1,))

        ref = f(x)
        res = opt_f(x)
        self.assertEqual(ref, res)

    @torch._dynamo.config.patch(capture_scalar_outputs=True)
    def test_builtin_bool_on_symfloat(self):
        def f(x):
            return bool(x.item())

        opt_f = torch.compile(f, backend="eager", fullgraph=True)
        x = torch.randn(1)

        ref = f(x)
        res = opt_f(x)
        self.assertEqual(ref, res)

    @torch._dynamo.config.patch(capture_scalar_outputs=True)
    def test_builtin_bool_on_symbool(self):
        def f(x):
            return bool(x.item())

        opt_f = torch.compile(f, backend="eager", fullgraph=True)
        x = torch.randn(1) == 1

        ref = f(x)
        res = opt_f(x)
        self.assertEqual(ref, res)


class MiscTestsPyTree(torch._inductor.test_case.TestCase):
    @parametrize_pytree_module
    def test_tracing_pytree(self, pytree):
        def fn(xs):
            flat_xs, spec = pytree.tree_flatten(xs)
            res = [x.clone() for x in flat_xs]
            return pytree.tree_unflatten(res, spec)

        xs = [torch.tensor(i) for i in range(3)]

        counter = CompileCounter()
        torch.compile(fn, backend=counter, fullgraph=True)(xs)
        self.assertEqual(counter.frame_count, 1)
        self.assertEqual(counter.op_count, 3)

    @parametrize_pytree_module
    def test_tracing_nested_pytree(self, pytree):
        def fn(xs):
            flat_xs, spec = pytree.tree_flatten(xs)
            res = [x.clone() for x in flat_xs]
            return pytree.tree_unflatten(res, spec)

        xs = [torch.tensor(i) for i in range(3)]
        xsl = [xs, xs, xs, xs]

        counter = CompileCounter()
        comp_out = torch.compile(fn, backend=counter, fullgraph=True)(xsl)
        real_out = fn(xsl)
        self.assertEqual(comp_out, real_out)
        self.assertEqual(counter.frame_count, 1)
        self.assertEqual(counter.op_count, 12)

    @parametrize_pytree_module
    def test_tracing_nested_tuples(self, pytree):
        def fn(xs):
            flat_xs, spec = pytree.tree_flatten(xs)
            res = [x.clone() for x in flat_xs]
            return pytree.tree_unflatten(res, spec)

        xs = [torch.tensor(i) for i in range(3)]
        xsl = (xs, xs, xs, xs)

        counter = CompileCounter()
        comp_out = torch.compile(fn, backend=counter, fullgraph=True)(xsl)
        real_out = fn(xsl)
        self.assertEqual(comp_out, real_out)
        self.assertEqual(counter.frame_count, 1)
        self.assertEqual(counter.op_count, 12)

    @parametrize_pytree_module
    def test_tracing_nested_dicts(self, pytree):
        def fn(xs):
            flat_xs, spec = pytree.tree_flatten(xs)
            res = [x.clone() for x in flat_xs]
            return pytree.tree_unflatten(res, spec)

        xs = [torch.tensor(i) for i in range(3)]
        xsl = {
            "a": xs,
            "b": xs,
            "c": xs,
        }

        counter = CompileCounter()
        comp_out = torch.compile(fn, backend=counter, fullgraph=True)(xsl)
        real_out = fn(xsl)
        self.assertEqual(comp_out, real_out)
        self.assertEqual(counter.frame_count, 1)
        self.assertEqual(counter.op_count, 9)

    @parametrize_pytree_module
    def test_tracing_nested_mixed_all(self, pytree):
        def fn(xs):
            flat_xs, spec = pytree.tree_flatten(xs)
            res = [x.clone() for x in flat_xs]
            return pytree.tree_unflatten(res, spec)

        xs = [torch.tensor(i) for i in range(3)]
        xsa = (xs, xs)
        xsb = {"aa": xsa, "ab": xs}
        xsl = {
            "a": xs,
            "b": xsa,
            "c": xsb,
        }

        counter = CompileCounter()
        comp_out = torch.compile(fn, backend=counter, fullgraph=True)(xsl)
        real_out = fn(xsl)
        self.assertEqual(comp_out, real_out)
        self.assertEqual(counter.frame_count, 1)
        self.assertEqual(counter.op_count, 18)

    @parametrize_pytree_module
    def test_tracing_nested_tensor_subclass(self, pytree):
        from torch.testing._internal.two_tensor import TwoTensor
        from torch.utils.checkpoint import checkpoint

        def fn(xs):
            nested_xs = [[xs]]
            flat_xs, spec = pytree.tree_flatten(xs)
            return flat_xs[0].clone()

        # use checkpoint to trigger a "sourceless" tensor subclass
        def checkpoint_fn(xs):
            return checkpoint(fn, xs, use_reentrant=True)

        xs = TwoTensor(torch.ones(2, 2), torch.ones(2, 2))

        counter = CompileCounter()
        torch.compile(checkpoint_fn, backend=counter, fullgraph=True)(xs)
        self.assertEqual(counter.frame_count, 1)
        self.assertEqual(counter.op_count, 2)

    @parametrize_pytree_module
    def test_pytree_tree_leaves(self, pytree):
        def fn(x):
            tree = {
                "a": [x, x - 1],
                "b": x + 2,
                "c": (
                    x,
                    3.0,
                    collections.deque([0.0, -x, 1, 2], maxlen=3),
                ),
                "d": collections.OrderedDict(
                    {
                        "e": torch.return_types.qr((2 * x, None)),
                        "f": MyTuple(x, x + 1, torch.zeros(4, 3)),
                    },
                ),
            }
            leaves = pytree.tree_leaves(tree)
            return leaves

        x = torch.randn(3, 2)
        expected = fn(x)
        fn_opt = torch.compile(fullgraph=True)(fn)
        actual = fn_opt(x)

        self.assertEqual(actual, expected)

    @parametrize_pytree_module
    def test_pytree_tree_flatten_unflatten(self, pytree):
        def fn(x, y):
            tree = {
                "a": [x, x - 1],
                "b": x + 2,
                "c": (
                    x,
                    3.0,
                    collections.deque([0.0, -x, 1, 2], maxlen=3),
                ),
                "d": collections.OrderedDict(
                    {
                        "e": torch.return_types.qr((2 * x, None)),
                        "f": MyTuple(x, x + 1, torch.zeros(4, 3)),
                    },
                ),
            }
            leaves, treespec = pytree.tree_flatten(tree)
            new_leaves = [
                x - 1,
                y,
                x * y,
                3.0,
                y - 2,
                1,
                torch.zeros(2, 2),
                2 * y,
                -y,
                x + y,
                x - y,
                torch.ones(3, 2),
                1,
            ]
            new_tree = pytree.tree_unflatten(new_leaves, treespec)
            return leaves, new_tree

        x = torch.randn(3, 2)
        y = torch.randn(3, 2)
        expected = fn(x, y)
        fn_opt = torch.compile(fullgraph=True)(fn)
        actual = fn_opt(x, y)

        self.assertEqual(actual, expected)

    @parametrize_pytree_module
    def test_pytree_tree_map(self, pytree):
        def fn(x, y):
            tree1 = {
                "a": [x, x - 1],
                "b": x + 2,
                "c": (
                    x,
                    3.0,
                    collections.deque([0.0, -x, 1, 2], maxlen=3),
                ),
                "d": collections.OrderedDict(
                    {
                        "e": torch.return_types.qr((2 * x, None)),
                        "f": MyTuple(x, x + 1, torch.zeros(4, 3)),
                    },
                ),
            }
            tree2 = collections.OrderedDict(
                [
                    ("c", (y, 3.0, collections.deque([1, -y, 10.0]))),
                    ("a", [y, y + 1]),
                    ("b", y + 2),
                    (
                        "d",
                        {
                            "f": MyTuple(torch.ones(4, 3), -y, y + 1),
                            "e": torch.return_types.qr((2 * y, None)),
                        },
                    ),
                ],
            )
            return pytree.tree_map(lambda u, v: (u, v), tree1, tree2)

        x = torch.randn(3, 2)
        y = torch.randn(3, 2)
        expected = fn(x, y)
        fn_opt = torch.compile(fullgraph=True)(fn)
        actual = fn_opt(x, y)

        self.assertEqual(actual, expected)

    @parametrize_pytree_module
    def test_pytree_tree_map_only(self, pytree):
        def fn(xs):
            def mapper(x):
                return x.clone()

            y = pytree.tree_map_only(torch.Tensor, mapper, xs)
            return y

        xs = [torch.tensor(i) for i in range(3)] + ["hi"]
        xsa = (xs, xs)
        xsb = {"aa": xsa, "ab": xs}

        counter = CompileCounter()
        comp_out = torch.compile(fn, backend=counter, fullgraph=True)(xsb)
        real_out = fn(xsb)

        self.assertEqual(comp_out, real_out)
        self.assertEqual(counter.frame_count, 1)
        self.assertEqual(counter.op_count, 9)


class TestTracer(JitTestCase):
    def test_jit_save(self):
        def fn():
            class Foo(torch.nn.Module):
                def __init__(self) -> None:
                    super().__init__()
                    self.a = 3

                @torch.jit.export
                def __getstate__(self):
                    return (3, self.training)

                @torch.jit.export
                def __setstate__(self, state):
                    self.a = state[0]
                    self.training = state[1]

                def forward(self, x):
                    return x + self.a

            f = Foo()

            return torch.jit.trace(f, (torch.rand(3, 4),))

        fn()
        opt_fn = torch.compile(fn, backend="eager")
        opt_fn()


class TestCustomFunction(torch.testing._internal.common_utils.TestCase):
    def test_autograd_function_with_matmul_folding_at_output(self):
        """
        When tensor folding occurs during matmul operation returned tensor is a view.
        This can cause issues when matmul is used inside a custom function
        and such view is then returned as output. Then it cannot be modified inplace
        and causes errors.
        It can be especially problematic when after such function inplace allreduce
        is performed. This test recreates this behaviour.
        Issue is resolved when unsafe_view is returned from matmul instead.
        """

        class CustomFunction(torch.autograd.Function):
            @staticmethod
            def forward(ctx, inp1, inp2):
                ctx.save_for_backward(inp2)
                ctx.output_shape = inp1.size()
                return torch.matmul(inp1, inp2)

            @staticmethod
            def backward(ctx, grad_output):
                output_shape = ctx.output_shape
                (inp2,) = ctx.saved_tensors
                return (
                    torch.mm(grad_output.squeeze(), inp2.t()).view(output_shape),
                    None,
                )

        def outer_function(inp1, inp2):
            res = CustomFunction.apply(inp1, inp2)
            res.add_(1.0)
            return res.sum()

        def usual_function(inp1, inp2) -> torch.Tensor:
            res = torch.matmul(inp1, inp2)
            res.add_(1.0)
            return res.sum()

        inp1_custom = torch.randn(4, 1, 2, requires_grad=True)
        inp1_usual = inp1_custom.detach().clone().requires_grad_(True)

        inp2 = torch.randn(2, 4)
        c_custom_func = torch.compile(outer_function)
        c_usual_func = torch.compile(usual_function)

        result_custom = c_custom_func(inp1_custom, inp2)
        result_custom.backward()
        result_usual = c_usual_func(inp1_usual, inp2)
        result_usual.backward()

        torch.allclose(inp1_custom.grad, inp1_usual.grad)

    def test_retain_grad(self):
        def fn(x, y):
            y.retain_grad()
            return torch.sin(y) + x

        opt_fn = torch.compile(fn, backend="aot_eager")
        x = torch.randn(4, requires_grad=True)
        y = torch.cos(x)
        opt_fn(x, y).sum().backward()
        self.assertTrue(y.grad is not None)


class MiscTestsDevice(torch._inductor.test_case.TestCase):
    def test_rand(self, device):
        cnts = torch._dynamo.testing.CompileCounter()
        device = device

        def fn():
            return torch.randn(10, device=device)

        torch.manual_seed(10)
        ref_run1 = fn()

        torch.manual_seed(10)
        ref_run2 = fn()
        self.assertTrue(same(ref_run1, ref_run2))

        torch.manual_seed(10)
        opt_fn = torch.compile(fn, backend=cnts, fullgraph=True)
        res = opt_fn()

        self.assertTrue(same(res, ref_run1))

    @unittest.skipIf(
        not PLATFORM_SUPPORTS_FLASH_ATTENTION,
        "Can't run fused SDPA on this platform",
    )
    def test_parsing_sdpa(self, device):
        class MyModule(torch.nn.Module):
            def forward(self, query, key, value):
                out = F.scaled_dot_product_attention(query, key, value, None, 0, True)
                out = F.scaled_dot_product_attention(
                    query, key, value, None, 0, True, scale=8
                )
                out = F.scaled_dot_product_attention(
                    query=query,
                    key=key,
                    value=value,
                    attn_mask=None,
                    dropout_p=0,
                    is_causal=True,
                )
                out = F.scaled_dot_product_attention(
                    query,
                    key=key,
                    value=value,
                    attn_mask=None,
                    dropout_p=0,
                    is_causal=True,
                )
                out = F.scaled_dot_product_attention(
                    query, key, value, None, dropout_p=0, is_causal=True
                )
                out = F.scaled_dot_product_attention(query, key, value, None, scale=8)
                return out

        device = device
        dtype = torch.float16
        seq_len_q = 1
        seq_len_k = 1
        head_dim = 8
        query = torch.ones(
            1, 8, seq_len_q, head_dim, device=device, dtype=dtype, requires_grad=True
        )
        key = torch.ones(
            1, 8, seq_len_k, head_dim, device=device, dtype=dtype, requires_grad=True
        )
        value = torch.ones(
            1, 8, seq_len_k, head_dim, device=device, dtype=dtype, requires_grad=True
        )
        module = MyModule()
        opt_mod = torch.compile(module, backend="inductor")
        opt_mod(query, key, value)

    def test_torch_device_is_available(self, device):
        def fn(x):
            if torch.accelerator.is_available():
                return x + 1
            else:
                return x - 1

        x = torch.rand(4)
        ref = fn(x)
        opt_fn = torch.compile(fn, backend="eager", fullgraph=True)
        res = opt_fn(x)
        self.assertTrue(same(ref, res))

    @unittest.skipIf(not TEST_CUDA, "requires cuda")
    @unittest.skipIf(not torch.backends.cudnn.is_available(), "requires cudnn")
    def test_torch_cudnn_is_acceptable(self, device):
        def fn(x):
            if torch.backends.cudnn.is_acceptable(tensor=x):
                return x + 1
            return x

        x = torch.rand(4).to(device)
        ref = fn(x)
        opt_fn = torch.compile(fn, backend="eager", fullgraph=True)
        res = opt_fn(x)
        self.assertTrue(same(ref, res))

    @unittest.skipIf(not TEST_CUDA, "requires cuda")
    @unittest.skipIf(not torch.backends.cudnn.is_available(), "requires cudnn")
    def test_torch_cudnn_is_acceptable_bad_inputs(self, device):
        def fn1(x):
            if torch.backends.cudnn.is_acceptable("invalid"):
                return x + 1
            return x

        def fn2(x):
            if torch.backends.cudnn.is_acceptable(x, 3.14):
                return x + 1
            return x

        with self.assertRaisesRegex(
            AssertionError, "Expect input to cudnn.is_acceptable to be a tensor"
        ):
            x1 = torch.rand(4).to(device)
            opt_fn1 = torch.compile(fn1, backend="eager", fullgraph=True)
            res1 = opt_fn1(x1)

        with self.assertRaisesRegex(
            AssertionError, "Expect 1 input to cudnn.is_acceptable"
        ):
            x2 = torch.rand(4).to(device)
            opt_fn2 = torch.compile(fn2, backend="eager", fullgraph=True)
            res = opt_fn2(x2)

    @unittest.skipIf(not torch.cuda.is_available(), "requires cuda")
    @torch._dynamo.config.patch(recompile_limit=999)
    def test_legacy_cuda_tensor(self):
        typs = [
            torch.cuda.FloatTensor,
            torch.cuda.DoubleTensor,
            torch.cuda.HalfTensor,
            torch.cuda.BFloat16Tensor,
            torch.cuda.ByteTensor,
            torch.cuda.CharTensor,
            torch.cuda.IntTensor,
            torch.cuda.ShortTensor,
            torch.cuda.LongTensor,
        ]

        def f2(typ):
            return typ([1, 2, 3])

        compiled_f2 = torch.compile(f2, backend="eager", fullgraph=True)
        for typ in typs:
            output = compiled_f2(typ)
            expected = f2(typ)
            self.assertEqual(output, expected)

    def test_get_device(self, device):
        def fn(x, y):
            x = x + 1
            y = y + 1
            return x.get_device(), y.get_device()

        x = torch.rand(4, device=device)
        y = torch.rand(4, device="cpu")
        ref = fn(x, y)
        opt_fn = torch.compile(fn, backend="eager", fullgraph=True)
        res = opt_fn(x, y)
        self.assertTrue(same(ref, res))

    def test_symint_as_device_kwarg(self, device):
        def f(rank):
            # -2 to make device id 0 for easier testing on CI
            return torch.ones(10, device=rank.size(0) - 2)

        x = torch.randn(2)
        out = f(torch.randn(2))
        opt_out = torch.compile(backend="eager", dynamic=True, fullgraph=True)(f)(x)
        self.assertEqual(out, opt_out)

    @unittest.skipIf(not TEST_MULTIGPU, "need multiple GPU")
    def test_cuda_set_device(self, device):
        def fn():
            a = torch.ones(2, device=device)
            torch.get_device_module(device).set_device(1)
            return a + 1

        with torch.get_device_module(device).device(0):
            counter = CompileCounter()
            opt_fn = torch.compile(fn, backend=counter)
            res = opt_fn()
            self.assertEqual(res.device.type, device)
            self.assertEqual(res.device.index, 0)
            self.assertEqual(counter.frame_count, 2)

    def test_torch_device_python_type(self, device):
        device_type = torch.device(device).type
        for device, device_type, index in [
            ("cpu", "cpu", None),
            (device, device_type, 0),
        ]:

            def fn(target):
                target_device = target.device
                a = torch.zeros(2, 3, device=target_device)
                # Constant assert at trace time
                assert isinstance(target_device, torch.device)
                assert target_device.type == device_type
                assert target_device.index == index
                b = torch.zeros(2, 3, device=target_device)
                c = torch.zeros(2, 3, device=target_device)
                return a + b + c

            from torch._dynamo.variables import ConstantVariable

            device = torch.device(device)
            expected_variable = ConstantVariable(device)
            self.assertEqual(expected_variable.python_type(), type(device))

            opt_func = torch.compile(fn, backend="eager", fullgraph=True)
            a = torch.tensor([2, 3], device=device)
            res = opt_func(a)
            self.assertIsInstance(res, torch.Tensor)

    @torch._dynamo.config.patch(
        capture_scalar_outputs=True, capture_dynamic_output_shape_ops=True
    )
    @torch._functorch.config.patch(fake_tensor_propagate_real_tensors=True)
    def test_interpolate_propagate_real_tensors(self, device):
        @torch.compile(backend="eager", fullgraph=True)
        def f(mask, box):
            # u0, u1 = mask.tolist()
            mask = torch.randn(1, 1, 30, 30, device=device)
            h, w = box.tolist()
            return torch.nn.functional.interpolate(
                mask, (h, w), mode="bilinear", align_corners=False
            )

        f(torch.tensor([30, 30], device=device), torch.tensor([68, 32], device=device))

    def test_scalar_isin_decomposition(self):
        def f():
            x = torch.tensor(0)
            return torch.isin(x, x)

        opt_f = torch.compile(f, backend="inductor", fullgraph=True)
        ref = f()
        res = opt_f()
        self.assertEqual(ref, res)

    def test_randint_no_graphbreak(self):
        @torch.compile(backend="aot_eager", fullgraph=True)
        def f(actions, n_act, epsilon=0.1):
            actions_random = torch.randint_like(actions, n_act)

            return actions_random

        x = torch.ones([1], dtype=torch.int64)
        y = torch.tensor(5)
        f(x, y)


<<<<<<< HEAD
instantiate_parametrized_tests(MiscTestsPyTree)

devices = ("cuda", "hpu")
instantiate_device_type_tests(MiscTestsDevice, globals(), only_for=devices)


=======
devices = ("cuda", "hpu", "xpu")
instantiate_device_type_tests(
    MiscTestsDevice, globals(), only_for=devices, allow_xpu=True
)
>>>>>>> 968f90ce
if __name__ == "__main__":
    from torch._dynamo.test_case import run_tests

    run_tests()<|MERGE_RESOLUTION|>--- conflicted
+++ resolved
@@ -12957,19 +12957,14 @@
         f(x, y)
 
 
-<<<<<<< HEAD
 instantiate_parametrized_tests(MiscTestsPyTree)
 
-devices = ("cuda", "hpu")
-instantiate_device_type_tests(MiscTestsDevice, globals(), only_for=devices)
-
-
-=======
 devices = ("cuda", "hpu", "xpu")
 instantiate_device_type_tests(
     MiscTestsDevice, globals(), only_for=devices, allow_xpu=True
 )
->>>>>>> 968f90ce
+
+
 if __name__ == "__main__":
     from torch._dynamo.test_case import run_tests
 
