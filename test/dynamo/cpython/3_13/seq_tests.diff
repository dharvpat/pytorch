diff --git a/test/dynamo/cpython/3_13/seq_tests.py b/test/dynamo/cpython/3_13/seq_tests.py
<<<<<<< HEAD
index 719c9434a16..4325892276d 100644
=======
index 719c9434a16..290e57c04a0 100644
>>>>>>> eaa5d9d3
--- a/test/dynamo/cpython/3_13/seq_tests.py
+++ b/test/dynamo/cpython/3_13/seq_tests.py
@@ -1,3 +1,54 @@
+# ======= BEGIN Dynamo patch =======
+# Owner(s): ["module: dynamo"]
+
+# ruff: noqa
+# flake8: noqa
+
+import sys
+import torch
+import torch._dynamo.test_case
+import unittest
+from torch._dynamo.test_case import CPythonTestCase
+from torch.testing._internal.common_utils import run_tests
+
+__TestCase = CPythonTestCase
+
+
+# redirect import statements
+import sys
+import importlib.abc
+
+redirect_imports = (
+    "test.mapping_tests",
+    "test.typinganndata",
+    "test.test_grammar",
+    "test.test_math",
+    "test.test_iter",
+    "test.typinganndata.ann_module",
+)
+
+class RedirectImportFinder(importlib.abc.MetaPathFinder):
+    def find_spec(self, fullname, path, target=None):
+        # Check if the import is the problematic one
+        if fullname in redirect_imports:
+            try:
+                # Attempt to import the standalone module
+                name = fullname.removeprefix("test.")
+                r = importlib.import_module(name)
+                # Redirect the module in sys.modules
+                sys.modules[fullname] = r
+                # Return a module spec from the found module
+                return importlib.util.find_spec(name)
+            except ImportError:
+                return None
+        return None
+
+# Add the custom finder to sys.meta_path
+sys.meta_path.insert(0, RedirectImportFinder())
+
+
+# ======= END DYNAMO PATCH =======
+
 """
 Tests common to tuple, list and UserList.UserList
 """
@@ -95,7 +146,7 @@ class LyingList(list):
     def __iter__(self):
         yield 1
 
-class CommonTest(unittest.TestCase):
+class CommonTest(__TestCase):
     # The type to be tested
     type2test = None
 
@@ -115,13 +169,14 @@ class CommonTest(unittest.TestCase):
         uu2 = self.type2test(u2)
 
         v = self.type2test(tuple(u))
-        class OtherSeq:
-            def __init__(self, initseq):
-                self.__data = initseq
-            def __len__(self):
-                return len(self.__data)
-            def __getitem__(self, i):
-                return self.__data[i]
+        with torch._dynamo.set_fullgraph(fullgraph=False):
+            class OtherSeq:
+                def __init__(self, initseq):
+                    self.__data = initseq
+                def __len__(self):
+                    return len(self.__data)
+                def __getitem__(self, i):
+                    return self.__data[i]
         s = OtherSeq(u0)
         v0 = self.type2test(s)
         self.assertEqual(len(v0), len(s))
@@ -239,11 +294,12 @@ class CommonTest(unittest.TestCase):
         # Sequences must test in-order.  If a rich comparison has side
         # effects, these will be visible to tests against later members.
         # In this test, the "side effect" is a short-circuiting raise.
-        class DoNotTestEq(Exception):
-            pass
-        class StopCompares:
-            def __eq__(self, other):
-                raise DoNotTestEq
+        with torch._dynamo.set_fullgraph(fullgraph=False):
+            class DoNotTestEq(Exception):
+                pass
+            class StopCompares:
+                def __eq__(self, other):
+                    raise DoNotTestEq
 
         checkfirst = self.type2test([1, StopCompares()])
         self.assertIn(1, checkfirst)
@@ -283,8 +339,9 @@ class CommonTest(unittest.TestCase):
         self.assertEqual(u2+u2+u2, u2*3)
         self.assertEqual(u2+u2+u2, 3*u2)
 
-        class subclass(self.type2test):
-            pass
+        with torch._dynamo.set_fullgraph(fullgraph=False):
+            class subclass(self.type2test):
+                pass
         u3 = subclass([0, 1])
         self.assertEqual(u3, u3*1)
         self.assertIsNot(u3, u3*1)
@@ -311,9 +368,10 @@ class CommonTest(unittest.TestCase):
 
     def test_getitemoverwriteiter(self):
         # Verify that __getitem__ overrides are not recognized by __iter__
-        class T(self.type2test):
-            def __getitem__(self, key):
-                return str(key) + '!!!'
+        with torch._dynamo.set_fullgraph(fullgraph=False):
+            class T(self.type2test):
+                def __getitem__(self, key):
+                    return str(key) + '!!!'
         self.assertEqual(next(iter(T((1,2)))), 1)
 
     def test_repeat(self):
@@ -361,14 +419,15 @@ class CommonTest(unittest.TestCase):
 
         self.assertRaises(TypeError, a.count)
 
-        class BadExc(Exception):
-            pass
+        with torch._dynamo.set_fullgraph(fullgraph=False):
+            class BadExc(Exception):
+                pass
 
-        class BadCmp:
-            def __eq__(self, other):
-                if other == 2:
-                    raise BadExc()
-                return False
+            class BadCmp:
+                def __eq__(self, other):
+                    if other == 2:
+                        raise BadExc()
+                    return False
 
         self.assertRaises(BadExc, a.count, BadCmp())
 
@@ -394,14 +453,15 @@ class CommonTest(unittest.TestCase):
 
         self.assertRaises(TypeError, u.index)
 
-        class BadExc(Exception):
-            pass
+        with torch._dynamo.set_fullgraph(fullgraph=False):
+            class BadExc(Exception):
+                pass
 
-        class BadCmp:
-            def __eq__(self, other):
-                if other == 2:
-                    raise BadExc()
-                return False
+            class BadCmp:
+                def __eq__(self, other):
+                    if other == 2:
+                        raise BadExc()
+                    return False
 
         a = self.type2test([0, 1, 2, 3])
         self.assertRaises(BadExc, a.index, BadCmp())<|MERGE_RESOLUTION|>--- conflicted
+++ resolved
@@ -1,17 +1,16 @@
 diff --git a/test/dynamo/cpython/3_13/seq_tests.py b/test/dynamo/cpython/3_13/seq_tests.py
-<<<<<<< HEAD
-index 719c9434a16..4325892276d 100644
-=======
 index 719c9434a16..290e57c04a0 100644
->>>>>>> eaa5d9d3
 --- a/test/dynamo/cpython/3_13/seq_tests.py
 +++ b/test/dynamo/cpython/3_13/seq_tests.py
-@@ -1,3 +1,54 @@
+@@ -1,3 +1,57 @@
 +# ======= BEGIN Dynamo patch =======
 +# Owner(s): ["module: dynamo"]
 +
 +# ruff: noqa
 +# flake8: noqa
++
++# Test copied from
++# https://raw.githubusercontent.com/python/cpython/refs/tags/v3.13.5/Lib/test/seq_tests.py
 +
 +import sys
 +import torch
@@ -61,7 +60,7 @@
  """
  Tests common to tuple, list and UserList.UserList
  """
-@@ -95,7 +146,7 @@ class LyingList(list):
+@@ -95,7 +149,7 @@ class LyingList(list):
      def __iter__(self):
          yield 1
  
