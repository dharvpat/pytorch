--- conflicted
+++ resolved
@@ -246,8 +246,6 @@
         utils.reset_frame_count()
         torch._logging._internal.structured_logging_overhead.clear()
 
-<<<<<<< HEAD
-=======
     @dynamo_config.patch({"log_compilation_metrics": True})
     @inductor_config.patch({"force_disable_caches": True})
     def test_stack_trace(self):
@@ -291,7 +289,6 @@
             "'l_x_': [3], 'linear': [1]}",
         )
 
->>>>>>> 4014672b
     @dynamo_config.patch(
         {
             "log_compilation_metrics": True,
@@ -442,11 +439,8 @@
             e.cuda_version = None
             e.triton_version = None
             e.python_version = None
-<<<<<<< HEAD
-=======
             e.stack_trace = None
             e.graph_node_shapes = None
->>>>>>> 4014672b
 
         # First event is for the forward. Formatting makes reading diffs
         # much easier.
@@ -532,6 +526,7 @@
  'runtime_triton_autotune_time_us': None,
  'shape_env_guard_count': 0,
  'specialize_float': False,
+ 'stack_trace': None,
  'start_time': 0.0001,
  'start_time_us': 100,
  'structured_logging_overhead_s': 0.0,
@@ -615,6 +610,7 @@
  'runtime_triton_autotune_time_us': None,
  'shape_env_guard_count': 0,
  'specialize_float': False,
+ 'stack_trace': None,
  'start_time': 0.0001,
  'start_time_us': 100,
  'structured_logging_overhead_s': 0.0,
@@ -709,6 +705,7 @@
  'runtime_triton_autotune_time_us': None,
  'shape_env_guard_count': None,
  'specialize_float': None,
+ 'stack_trace': None,
  'start_time': 0.0001,
  'start_time_us': 100,
  'structured_logging_overhead_s': 0.0,
@@ -792,6 +789,7 @@
  'runtime_triton_autotune_time_us': None,
  'shape_env_guard_count': None,
  'specialize_float': None,
+ 'stack_trace': None,
  'start_time': 0.0001,
  'start_time_us': 100,
  'structured_logging_overhead_s': 0.0,
