# Owner(s): ["module: inductor"]
import logging
import os
import unittest


try:
    from .test_aot_inductor_utils import AOTIRunnerUtil
except ImportError:
    from test_aot_inductor_utils import AOTIRunnerUtil

import torch
from torch._inductor import config
from torch._inductor.test_case import run_tests, TestCase
from torch.testing._internal.common_utils import (
    instantiate_parametrized_tests,
    parametrize,
)
<<<<<<< HEAD
from torch.testing._internal.inductor_utils import HAS_CPU, HAS_CUDA


try:
    from .test_fp8 import _quantize_rowwise, _quantize_tensorwise
except ImportError:
    from test_fp8 import _quantize_rowwise, _quantize_tensorwise


torch.set_float32_matmul_precision("high")
if HAS_CUDA:
=======
from torch.testing._internal.inductor_utils import (
    _quantize_rowwise,
    _quantize_tensorwise,
    HAS_CPU,
    HAS_CUDA_AND_TRITON,
)


if HAS_CUDA_AND_TRITON:
>>>>>>> eaa5d9d3
    torch.cuda.memory._set_allocator_settings("expandable_segments:False")

log = logging.getLogger(__name__)


def _get_path_without_sccache() -> str:
    """
    Get the PATH environment variable without sccache.
    """
    path_envs = os.environ.get("PATH", "").split(":")
    path_envs = [env for env in path_envs if "/opt/cache/bin" not in env]
    return ":".join(path_envs)


@instantiate_parametrized_tests
class TestCKBackend(TestCase):
    def setUp(self):
        # The new inductor cache refresh mechanism
        # introduced with https://github.com/pytorch/pytorch/pull/122661
        # interacts badly with persistent subprocesses during
        # autotuning. So we need to disable automatic cache refresh
        # before calling setUp() on the parent class.
        old_disable_fresh_cache_envvar = os.environ.get(
            "INDUCTOR_TEST_DISABLE_FRESH_CACHE", ""
        )

        torch.random.manual_seed(1234)
        try:
            import ck4inductor  # @manual

            self.ck_dir = os.path.dirname(ck4inductor.__file__)
            os.environ["TORCHINDUCTOR_CK_DIR"] = self.ck_dir
        except ImportError as e:
            raise unittest.SkipTest("Composable Kernel library not installed") from e

        try:
            os.environ["INDUCTOR_TEST_DISABLE_FRESH_CACHE"] = "1"
            super().setUp()
        finally:
            os.environ[
                "INDUCTOR_TEST_DISABLE_FRESH_CACHE"
            ] = old_disable_fresh_cache_envvar

    @unittest.skipIf(not torch.version.hip, "ROCM only")
    @unittest.mock.patch.dict(os.environ, {"PATH": _get_path_without_sccache()})
    @parametrize("max_autotune_gemm_backends", ("CK", "ATen,Triton,CK"))
    @parametrize("autotune_in_subproc", (True, False))
    @parametrize("use_aoti", (True, False))
    def test_max_autotune_precompile_matmul(
        self, max_autotune_gemm_backends, autotune_in_subproc, use_aoti
    ):
        """
        Make sure autotuning mm doesn't crash.
        """

        torch.backends.cuda.matmul.allow_fp16_reduced_precision_reduction = False

        def mm(a, b):
            return a @ b

        tensor_options = {"device": "cuda", "dtype": torch.bfloat16}

        a = torch.randn(2240, 256, **tensor_options)
        b = torch.randn(256, 2048, **tensor_options)

        assert "rocm" in dir(config)

        with config.patch(
            {
                "max_autotune": True,
                "autotune_in_subproc": autotune_in_subproc,
                "max_autotune_gemm_backends": max_autotune_gemm_backends,
                "compile_threads": 16,
                "rocm.ck_max_profiling_configs": 8,
                "rocm.ck_tile_max_profiling_configs": 8,
                "rocm.ck_dir": self.ck_dir,
            }
        ):
            if use_aoti:
                Y_compiled = AOTIRunnerUtil.run(
                    model=mm,
                    example_inputs=(a, b),
                )
            else:

                @torch.compile(dynamic=False)
                def compiled_mm(x, w):
                    return mm(x, w)

                Y_compiled = compiled_mm(a, b)

            Y = mm(a=a, b=b)
            torch.testing.assert_close(Y_compiled, Y)

    @unittest.skipIf(not torch.version.hip, "ROCM only")
    @unittest.mock.patch.dict(os.environ, {"PATH": _get_path_without_sccache()})
    @parametrize("max_autotune_gemm_backends", ("CK",))
    @parametrize("autotune_in_subproc", (True,))
    def test_max_autotune_precompile_matmul_dynamic(
        self, max_autotune_gemm_backends, autotune_in_subproc
    ):
        """
        Test matmul with dynamic shapes
        """

        torch.backends.cuda.matmul.allow_fp16_reduced_precision_reduction = False

        tensor_options = {"device": "cuda", "dtype": torch.bfloat16}

        a = torch.randn(2240, 256, **tensor_options)
        b = torch.randn(256, 2048, **tensor_options)

        torch._dynamo.mark_dynamic(a, 0)

        assert "rocm" in dir(config)

        with config.patch(
            {
                "max_autotune": True,
                "autotune_in_subproc": autotune_in_subproc,
                "max_autotune_gemm_backends": max_autotune_gemm_backends,
                "compile_threads": 16,
                "rocm.ck_max_profiling_configs": 8,
                "rocm.ck_tile_max_profiling_configs": 8,
                "rocm.ck_dir": self.ck_dir,
            }
        ):

            @torch.compile(dynamic=True)
            def compiled_mm(a, b):
                return a @ b

            Y_compiled = compiled_mm(a, b)
            Y = a @ b
            torch.testing.assert_close(Y_compiled, Y)

            a1 = torch.randn(1024, 256, **tensor_options)
            Y1_compiled = compiled_mm(a1, b)
            Y1 = a1 @ b
            torch.testing.assert_close(Y1_compiled, Y1)

    @unittest.skipIf(not torch.version.hip, "ROCM only")
    @unittest.mock.patch.dict(os.environ, {"PATH": _get_path_without_sccache()})
    @parametrize("max_autotune_gemm_backends", ("CK", "ATen,Triton,CK"))
    def test_max_autotune_precompile_preselected(self, max_autotune_gemm_backends):
        """
        End to end test for picking preselected ck instances
        """

        torch.backends.cuda.matmul.allow_fp16_reduced_precision_reduction = False

        def mm(a, b):
            return a @ b

        tensor_options = {"device": "cuda", "dtype": torch.float16}

        a = torch.randn(2240, 256, **tensor_options)
        b = torch.randn(2048, 256, **tensor_options).transpose(0, 1)

        assert "rocm" in dir(config)

        with config.patch(
            {
                "max_autotune": True,
                "autotune_in_subproc": True,
                "max_autotune_gemm_backends": max_autotune_gemm_backends,
                "compile_threads": 12,
                "rocm.ck_dir": self.ck_dir,
                "rocm.use_preselected_instances": True,
            }
        ):
            Y_compiled = torch.compile(mm, dynamic=False)(a, b)
            Y = mm(a, b)
            torch.testing.assert_close(Y_compiled, Y)

    @unittest.skipIf(not torch.version.hip, "ROCM only")
    @unittest.mock.patch.dict(os.environ, {"PATH": _get_path_without_sccache()})
    @parametrize("max_autotune_gemm_backends", ("CK", "ATen,Triton,CK"))
    def test_max_autotune_precompile_non_contiguous(self, max_autotune_gemm_backends):
        """
        Make sure the ck template can work with non-contiguous inputs
        """

        torch.backends.cuda.matmul.allow_fp16_reduced_precision_reduction = False

        tensor_options = {"device": "cuda", "dtype": torch.float16}

        a = torch.empty_strided((50257, 32768), (1, 50304), **tensor_options)
        b = torch.empty_strided((32768, 768), (768, 1), **tensor_options)

        assert "rocm" in dir(config)

        with config.patch(
            {
                "max_autotune": True,
                "autotune_in_subproc": True,
                "max_autotune_gemm_backends": max_autotune_gemm_backends,
                "compile_threads": 16,
                "rocm.ck_dir": self.ck_dir,
                "rocm.ck_max_profiling_configs": 8,
                "rocm.ck_tile_max_profiling_configs": 8,
            }
        ):

            @torch.compile(dynamic=False)
            def mm(a, b):
                return a @ b

            Y_compiled = mm(a, b)
            Y_eager = a @ b
            torch.testing.assert_close(Y_compiled, Y_eager)

    @unittest.skipIf(not torch.version.hip, "ROCM only")
    @unittest.mock.patch.dict(os.environ, {"PATH": _get_path_without_sccache()})
    @parametrize("max_autotune_gemm_backends", ("CK", "ATen,Triton,CK"))
    @parametrize("x_shape", ([4096, 2048], [2048], [4096, 1]))
    def test_max_autotune_addmm(self, max_autotune_gemm_backends, x_shape):
        torch.backends.cuda.matmul.allow_fp16_reduced_precision_reduction = False

        m, k, n = 4096, 224, 2048
        alpha, beta = 1.0, 1.0

        tensor_options = {"device": "cuda", "dtype": torch.float16}
        x = torch.ones(x_shape, **tensor_options)
        a = torch.randn(m, k, **tensor_options)
        b = torch.randn(k, n, **tensor_options)

        assert "rocm" in dir(config)

        with config.patch(
            {
                "max_autotune": True,
                "autotune_in_subproc": True,
                "max_autotune_gemm_backends": max_autotune_gemm_backends,
                "compile_threads": 2,
                "rocm.ck_dir": self.ck_dir,
                "rocm.ck_max_profiling_configs": 2,
            }
        ):

            @torch.compile(dynamic=False)
            def addmm(x, a, b, alpha, beta):
                return torch.addmm(x, a, b, alpha=alpha, beta=beta)

            Y_compiled = addmm(x, a, b, alpha, beta)
            Y_eager = torch.addmm(x, a, b, alpha=alpha, beta=beta)

            torch.testing.assert_close(Y_compiled, Y_eager)

    @unittest.skipIf(not torch.version.hip, "ROCM only")
    @unittest.mock.patch.dict(os.environ, {"PATH": _get_path_without_sccache()})
    @parametrize("max_autotune_gemm_backends", ("CK", "ATen,Triton,CK"))
    @parametrize("dtype", (torch.bfloat16,))
    @parametrize("use_fast_accum", (True,))
    @parametrize("quantize_type", ("tensorwise", "rowwise"))
    @parametrize("has_bias", (True, False))
    def test_max_autotune_scaled_mm(
        self, max_autotune_gemm_backends, dtype, use_fast_accum, quantize_type, has_bias
    ):
        tensor_options = {"device": "cuda", "dtype": dtype}

        M = 2240
        N = 2048
        K = 256

        x = torch.randn(M, K, **tensor_options)
        w = torch.randn(N, K, **tensor_options)

        bias = None
        if has_bias:
            bias = torch.randn(N, **tensor_options)

        dtype_float8 = torch.float8_e4m3fnuz

        f_quantize = (
            _quantize_tensorwise if quantize_type == "tensorwise" else _quantize_rowwise
        )

        # quantize weight (prior to inference)
        w_fp8, w_inverse_scale = f_quantize(w, dtype_float8)
        w_t_fp8 = w_fp8.t()
        w_inverse_scale_t = w_inverse_scale.t()

        # quantize input x
        x_fp8, x_inverse_scale = f_quantize(x, dtype_float8)

        assert "rocm" in dir(config)

        def linear(x_fp8, x_inverse_scale, w_t_fp8, w_inverse_scale, bias):
            y = torch._scaled_mm(
                x_fp8,
                w_t_fp8,
                x_inverse_scale,
                w_inverse_scale,
                bias,
                out_dtype=dtype,
                use_fast_accum=use_fast_accum,
            )
            return y

        if quantize_type == "tensorwise":
            y_eager = linear(
                x_fp8,
                x_inverse_scale,
                w_t_fp8,
                w_inverse_scale_t,
                bias,
            )
        else:
            # FIXME when rowwise quantize is supported by pt eager on ROCm
            w_fp8_tw, w_inverse_scale_tw = _quantize_tensorwise(w, dtype_float8)
            w_fp8_tw_t = w_fp8_tw.t()
            w_inverse_scale_tw_t = w_inverse_scale_tw.t()
            x_fp8_tw, x_inverse_scale_tw = _quantize_tensorwise(x, dtype_float8)
            y_eager = linear(
                x_fp8_tw,
                x_inverse_scale_tw,
                w_fp8_tw_t,
                w_inverse_scale_tw_t,
                bias,
            )

        with config.patch(
            {
                "max_autotune": True,
                "max_autotune_gemm_backends": max_autotune_gemm_backends,
                "compile_threads": 24,
                "rocm.ck_max_profiling_configs": 24,
                "rocm.ck_dir": self.ck_dir,
            }
        ):
            linear_compiled = torch.compile(
                linear, backend="inductor", mode="max-autotune"
            )
            y_compiled = linear_compiled(
                x_fp8,
                x_inverse_scale,
                w_t_fp8,
                w_inverse_scale_t,
                bias,
            )
            self.assertEqual(y_eager.dtype, dtype)
            self.assertEqual(y_compiled.dtype, dtype)

            torch.testing.assert_close(y_eager, y_compiled, rtol=1e-2, atol=0.05)

    @unittest.skipIf(not torch.version.hip, "ROCM only")
    @unittest.mock.patch.dict(
        os.environ,
        {"PATH": _get_path_without_sccache(), "PYTORCH_MIOPEN_SUGGEST_NHWC": "1"},
    )
    @parametrize("max_autotune_conv_backends", ("CK", "ATEN,CK,TRITON"))
    def test_max_autotune_conv2d(self, max_autotune_conv_backends):
        torch.backends.cuda.matmul.allow_fp16_reduced_precision_reduction = False

        tensor_options = {"device": "cuda", "dtype": torch.float32}

        x = torch.randn(1, 8, 224, 224, **tensor_options)
        w = torch.randn(64, 8, 7, 7, **tensor_options)
        x_cl = x.to(memory_format=torch.channels_last)
        w_cl = w.to(memory_format=torch.channels_last)

        assert "rocm" in dir(config)

        with config.patch(
            {
                "max_autotune": True,
                "autotune_in_subproc": False,
                "max_autotune_conv_backends": max_autotune_conv_backends,
                "compile_threads": 4,
                "rocm.ck_dir": self.ck_dir,
                "rocm.ck_max_profiling_configs": 4,
            }
        ):

            @torch.compile(dynamic=False)
            def conv2d(x, w):
                return torch.conv2d(x, w)

            Y_eager = torch.conv2d(x_cl, w_cl)
            Y_compiled = conv2d(x_cl, w_cl)

            torch.testing.assert_close(Y_compiled, Y_eager, atol=2e-4, rtol=2e-4)

    @unittest.skipIf(not torch.version.hip, "ROCM only")
    @unittest.mock.patch.dict(os.environ, {"PATH": _get_path_without_sccache()})
    @parametrize("max_autotune_gemm_backends", ("CK", "ATen,Triton,CK"))
    def test_max_autotune_precompile_bmm(
        self,
        max_autotune_gemm_backends,
    ):
        """
        Test gemm-max-autotune torch.bmm with CK backend
        """

        torch.backends.cuda.matmul.allow_fp16_reduced_precision_reduction = False

        def bmm(a, b):
            return torch.bmm(a, b)

        tensor_options = {"device": "cuda", "dtype": torch.bfloat16}

        a = torch.randn(16, 2240, 256, **tensor_options)
        b = torch.randn(16, 2048, 256, **tensor_options).transpose(1, 2)

        assert "rocm" in dir(config)

        with config.patch(
            {
                "max_autotune": True,
                "max_autotune_gemm_backends": max_autotune_gemm_backends,
                "compile_threads": 2,
                "rocm.ck_max_profiling_configs": 2,
                "rocm.ck_dir": self.ck_dir,
            }
        ):

            @torch.compile(dynamic=False)
            def compiled_bmm(x, w):
                return bmm(x, w)

            Y_compiled = compiled_bmm(a, b)

            Y_eager = bmm(a=a, b=b)
            torch.testing.assert_close(Y_compiled, Y_eager)


if __name__ == "__main__":
    from torch._inductor.utils import is_big_gpu

    # Set env to make it work in CI.
    if HAS_CUDA_AND_TRITON and HAS_CPU and is_big_gpu():
        run_tests()<|MERGE_RESOLUTION|>--- conflicted
+++ resolved
@@ -1,4 +1,5 @@
 # Owner(s): ["module: inductor"]
+import functools
 import logging
 import os
 import unittest
@@ -12,23 +13,11 @@
 import torch
 from torch._inductor import config
 from torch._inductor.test_case import run_tests, TestCase
+from torch.testing._internal.common_cuda import tf32_off
 from torch.testing._internal.common_utils import (
     instantiate_parametrized_tests,
     parametrize,
 )
-<<<<<<< HEAD
-from torch.testing._internal.inductor_utils import HAS_CPU, HAS_CUDA
-
-
-try:
-    from .test_fp8 import _quantize_rowwise, _quantize_tensorwise
-except ImportError:
-    from test_fp8 import _quantize_rowwise, _quantize_tensorwise
-
-
-torch.set_float32_matmul_precision("high")
-if HAS_CUDA:
-=======
 from torch.testing._internal.inductor_utils import (
     _quantize_rowwise,
     _quantize_tensorwise,
@@ -38,12 +27,12 @@
 
 
 if HAS_CUDA_AND_TRITON:
->>>>>>> eaa5d9d3
     torch.cuda.memory._set_allocator_settings("expandable_segments:False")
 
 log = logging.getLogger(__name__)
 
 
+@functools.lru_cache(None)
 def _get_path_without_sccache() -> str:
     """
     Get the PATH environment variable without sccache.
@@ -51,6 +40,12 @@
     path_envs = os.environ.get("PATH", "").split(":")
     path_envs = [env for env in path_envs if "/opt/cache/bin" not in env]
     return ":".join(path_envs)
+
+
+_test_env = {
+    "PATH": _get_path_without_sccache(),
+    "DISABLE_SCCACHE": "1",
+}
 
 
 @instantiate_parametrized_tests
@@ -78,13 +73,13 @@
             os.environ["INDUCTOR_TEST_DISABLE_FRESH_CACHE"] = "1"
             super().setUp()
         finally:
-            os.environ[
-                "INDUCTOR_TEST_DISABLE_FRESH_CACHE"
-            ] = old_disable_fresh_cache_envvar
-
-    @unittest.skipIf(not torch.version.hip, "ROCM only")
-    @unittest.mock.patch.dict(os.environ, {"PATH": _get_path_without_sccache()})
-    @parametrize("max_autotune_gemm_backends", ("CK", "ATen,Triton,CK"))
+            os.environ["INDUCTOR_TEST_DISABLE_FRESH_CACHE"] = (
+                old_disable_fresh_cache_envvar
+            )
+
+    @unittest.skipIf(not torch.version.hip, "ROCM only")
+    @unittest.mock.patch.dict(os.environ, _test_env)
+    @parametrize("max_autotune_gemm_backends", ("CK", "CKTILE", "ATen,Triton,CK"))
     @parametrize("autotune_in_subproc", (True, False))
     @parametrize("use_aoti", (True, False))
     def test_max_autotune_precompile_matmul(
@@ -94,8 +89,6 @@
         Make sure autotuning mm doesn't crash.
         """
 
-        torch.backends.cuda.matmul.allow_fp16_reduced_precision_reduction = False
-
         def mm(a, b):
             return a @ b
 
@@ -106,16 +99,19 @@
 
         assert "rocm" in dir(config)
 
-        with config.patch(
-            {
-                "max_autotune": True,
-                "autotune_in_subproc": autotune_in_subproc,
-                "max_autotune_gemm_backends": max_autotune_gemm_backends,
-                "compile_threads": 16,
-                "rocm.ck_max_profiling_configs": 8,
-                "rocm.ck_tile_max_profiling_configs": 8,
-                "rocm.ck_dir": self.ck_dir,
-            }
+        with (
+            config.patch(
+                {
+                    "max_autotune": True,
+                    "autotune_in_subproc": autotune_in_subproc,
+                    "max_autotune_gemm_backends": max_autotune_gemm_backends,
+                    "compile_threads": 16,
+                    "rocm.ck_max_profiling_configs": 8,
+                    "rocm.ck_tile_max_profiling_configs": 8,
+                    "rocm.ck_dir": self.ck_dir,
+                }
+            ),
+            tf32_off(),
         ):
             if use_aoti:
                 Y_compiled = AOTIRunnerUtil.run(
@@ -134,7 +130,7 @@
             torch.testing.assert_close(Y_compiled, Y)
 
     @unittest.skipIf(not torch.version.hip, "ROCM only")
-    @unittest.mock.patch.dict(os.environ, {"PATH": _get_path_without_sccache()})
+    @unittest.mock.patch.dict(os.environ, _test_env)
     @parametrize("max_autotune_gemm_backends", ("CK",))
     @parametrize("autotune_in_subproc", (True,))
     def test_max_autotune_precompile_matmul_dynamic(
@@ -144,8 +140,6 @@
         Test matmul with dynamic shapes
         """
 
-        torch.backends.cuda.matmul.allow_fp16_reduced_precision_reduction = False
-
         tensor_options = {"device": "cuda", "dtype": torch.bfloat16}
 
         a = torch.randn(2240, 256, **tensor_options)
@@ -155,16 +149,19 @@
 
         assert "rocm" in dir(config)
 
-        with config.patch(
-            {
-                "max_autotune": True,
-                "autotune_in_subproc": autotune_in_subproc,
-                "max_autotune_gemm_backends": max_autotune_gemm_backends,
-                "compile_threads": 16,
-                "rocm.ck_max_profiling_configs": 8,
-                "rocm.ck_tile_max_profiling_configs": 8,
-                "rocm.ck_dir": self.ck_dir,
-            }
+        with (
+            config.patch(
+                {
+                    "max_autotune": True,
+                    "autotune_in_subproc": autotune_in_subproc,
+                    "max_autotune_gemm_backends": max_autotune_gemm_backends,
+                    "compile_threads": 16,
+                    "rocm.ck_max_profiling_configs": 8,
+                    "rocm.ck_tile_max_profiling_configs": 8,
+                    "rocm.ck_dir": self.ck_dir,
+                }
+            ),
+            tf32_off(),
         ):
 
             @torch.compile(dynamic=True)
@@ -181,15 +178,13 @@
             torch.testing.assert_close(Y1_compiled, Y1)
 
     @unittest.skipIf(not torch.version.hip, "ROCM only")
-    @unittest.mock.patch.dict(os.environ, {"PATH": _get_path_without_sccache()})
+    @unittest.mock.patch.dict(os.environ, _test_env)
     @parametrize("max_autotune_gemm_backends", ("CK", "ATen,Triton,CK"))
     def test_max_autotune_precompile_preselected(self, max_autotune_gemm_backends):
         """
         End to end test for picking preselected ck instances
         """
 
-        torch.backends.cuda.matmul.allow_fp16_reduced_precision_reduction = False
-
         def mm(a, b):
             return a @ b
 
@@ -200,29 +195,30 @@
 
         assert "rocm" in dir(config)
 
-        with config.patch(
-            {
-                "max_autotune": True,
-                "autotune_in_subproc": True,
-                "max_autotune_gemm_backends": max_autotune_gemm_backends,
-                "compile_threads": 12,
-                "rocm.ck_dir": self.ck_dir,
-                "rocm.use_preselected_instances": True,
-            }
+        with (
+            config.patch(
+                {
+                    "max_autotune": True,
+                    "autotune_in_subproc": True,
+                    "max_autotune_gemm_backends": max_autotune_gemm_backends,
+                    "compile_threads": 12,
+                    "rocm.ck_dir": self.ck_dir,
+                    "rocm.use_preselected_instances": True,
+                }
+            ),
+            tf32_off(),
         ):
             Y_compiled = torch.compile(mm, dynamic=False)(a, b)
             Y = mm(a, b)
             torch.testing.assert_close(Y_compiled, Y)
 
     @unittest.skipIf(not torch.version.hip, "ROCM only")
-    @unittest.mock.patch.dict(os.environ, {"PATH": _get_path_without_sccache()})
-    @parametrize("max_autotune_gemm_backends", ("CK", "ATen,Triton,CK"))
+    @unittest.mock.patch.dict(os.environ, _test_env)
+    @parametrize("max_autotune_gemm_backends", ("Aten,CK",))
     def test_max_autotune_precompile_non_contiguous(self, max_autotune_gemm_backends):
         """
-        Make sure the ck template can work with non-contiguous inputs
-        """
-
-        torch.backends.cuda.matmul.allow_fp16_reduced_precision_reduction = False
+        Make sure the matmul with non-contiguous inputs can fallback
+        """
 
         tensor_options = {"device": "cuda", "dtype": torch.float16}
 
@@ -231,16 +227,19 @@
 
         assert "rocm" in dir(config)
 
-        with config.patch(
-            {
-                "max_autotune": True,
-                "autotune_in_subproc": True,
-                "max_autotune_gemm_backends": max_autotune_gemm_backends,
-                "compile_threads": 16,
-                "rocm.ck_dir": self.ck_dir,
-                "rocm.ck_max_profiling_configs": 8,
-                "rocm.ck_tile_max_profiling_configs": 8,
-            }
+        with (
+            config.patch(
+                {
+                    "max_autotune": True,
+                    "autotune_in_subproc": True,
+                    "max_autotune_gemm_backends": max_autotune_gemm_backends,
+                    "compile_threads": 16,
+                    "rocm.ck_dir": self.ck_dir,
+                    "rocm.ck_max_profiling_configs": 8,
+                    "rocm.ck_tile_max_profiling_configs": 8,
+                }
+            ),
+            tf32_off(),
         ):
 
             @torch.compile(dynamic=False)
@@ -249,15 +248,13 @@
 
             Y_compiled = mm(a, b)
             Y_eager = a @ b
-            torch.testing.assert_close(Y_compiled, Y_eager)
-
-    @unittest.skipIf(not torch.version.hip, "ROCM only")
-    @unittest.mock.patch.dict(os.environ, {"PATH": _get_path_without_sccache()})
+            torch.testing.assert_close(Y_compiled, Y_eager, equal_nan=True)
+
+    @unittest.skipIf(not torch.version.hip, "ROCM only")
+    @unittest.mock.patch.dict(os.environ, _test_env)
     @parametrize("max_autotune_gemm_backends", ("CK", "ATen,Triton,CK"))
     @parametrize("x_shape", ([4096, 2048], [2048], [4096, 1]))
     def test_max_autotune_addmm(self, max_autotune_gemm_backends, x_shape):
-        torch.backends.cuda.matmul.allow_fp16_reduced_precision_reduction = False
-
         m, k, n = 4096, 224, 2048
         alpha, beta = 1.0, 1.0
 
@@ -268,15 +265,18 @@
 
         assert "rocm" in dir(config)
 
-        with config.patch(
-            {
-                "max_autotune": True,
-                "autotune_in_subproc": True,
-                "max_autotune_gemm_backends": max_autotune_gemm_backends,
-                "compile_threads": 2,
-                "rocm.ck_dir": self.ck_dir,
-                "rocm.ck_max_profiling_configs": 2,
-            }
+        with (
+            config.patch(
+                {
+                    "max_autotune": True,
+                    "autotune_in_subproc": True,
+                    "max_autotune_gemm_backends": max_autotune_gemm_backends,
+                    "compile_threads": 2,
+                    "rocm.ck_dir": self.ck_dir,
+                    "rocm.ck_max_profiling_configs": 2,
+                }
+            ),
+            tf32_off(),
         ):
 
             @torch.compile(dynamic=False)
@@ -289,15 +289,19 @@
             torch.testing.assert_close(Y_compiled, Y_eager)
 
     @unittest.skipIf(not torch.version.hip, "ROCM only")
-    @unittest.mock.patch.dict(os.environ, {"PATH": _get_path_without_sccache()})
+    @unittest.mock.patch.dict(os.environ, _test_env)
     @parametrize("max_autotune_gemm_backends", ("CK", "ATen,Triton,CK"))
-    @parametrize("dtype", (torch.bfloat16,))
-    @parametrize("use_fast_accum", (True,))
     @parametrize("quantize_type", ("tensorwise", "rowwise"))
     @parametrize("has_bias", (True, False))
     def test_max_autotune_scaled_mm(
-        self, max_autotune_gemm_backends, dtype, use_fast_accum, quantize_type, has_bias
+        self, max_autotune_gemm_backends, quantize_type, has_bias
     ):
+        use_fast_accum = False
+        runtime_arch = torch.cuda.get_device_properties(0).gcnArchName
+        if "gfx94" not in runtime_arch and "gfx95" not in runtime_arch:
+            self.skipTest(f"Unsupported arch {runtime_arch}")
+        # output dtype
+        dtype = torch.bfloat16
         tensor_options = {"device": "cuda", "dtype": dtype}
 
         M = 2240
@@ -311,7 +315,9 @@
         if has_bias:
             bias = torch.randn(N, **tensor_options)
 
-        dtype_float8 = torch.float8_e4m3fnuz
+        dtype_float8 = (
+            torch.float8_e4m3fnuz if "gfx94" in runtime_arch else torch.float8_e4m3fn
+        )
 
         f_quantize = (
             _quantize_tensorwise if quantize_type == "tensorwise" else _quantize_rowwise
@@ -339,27 +345,13 @@
             )
             return y
 
-        if quantize_type == "tensorwise":
-            y_eager = linear(
-                x_fp8,
-                x_inverse_scale,
-                w_t_fp8,
-                w_inverse_scale_t,
-                bias,
-            )
-        else:
-            # FIXME when rowwise quantize is supported by pt eager on ROCm
-            w_fp8_tw, w_inverse_scale_tw = _quantize_tensorwise(w, dtype_float8)
-            w_fp8_tw_t = w_fp8_tw.t()
-            w_inverse_scale_tw_t = w_inverse_scale_tw.t()
-            x_fp8_tw, x_inverse_scale_tw = _quantize_tensorwise(x, dtype_float8)
-            y_eager = linear(
-                x_fp8_tw,
-                x_inverse_scale_tw,
-                w_fp8_tw_t,
-                w_inverse_scale_tw_t,
-                bias,
-            )
+        y_eager = linear(
+            x_fp8,
+            x_inverse_scale,
+            w_t_fp8,
+            w_inverse_scale_t,
+            bias,
+        )
 
         with config.patch(
             {
@@ -388,12 +380,10 @@
     @unittest.skipIf(not torch.version.hip, "ROCM only")
     @unittest.mock.patch.dict(
         os.environ,
-        {"PATH": _get_path_without_sccache(), "PYTORCH_MIOPEN_SUGGEST_NHWC": "1"},
+        {**_test_env, "PYTORCH_MIOPEN_SUGGEST_NHWC": "1"},
     )
     @parametrize("max_autotune_conv_backends", ("CK", "ATEN,CK,TRITON"))
     def test_max_autotune_conv2d(self, max_autotune_conv_backends):
-        torch.backends.cuda.matmul.allow_fp16_reduced_precision_reduction = False
-
         tensor_options = {"device": "cuda", "dtype": torch.float32}
 
         x = torch.randn(1, 8, 224, 224, **tensor_options)
@@ -403,15 +393,18 @@
 
         assert "rocm" in dir(config)
 
-        with config.patch(
-            {
-                "max_autotune": True,
-                "autotune_in_subproc": False,
-                "max_autotune_conv_backends": max_autotune_conv_backends,
-                "compile_threads": 4,
-                "rocm.ck_dir": self.ck_dir,
-                "rocm.ck_max_profiling_configs": 4,
-            }
+        with (
+            config.patch(
+                {
+                    "max_autotune": True,
+                    "autotune_in_subproc": False,
+                    "max_autotune_conv_backends": max_autotune_conv_backends,
+                    "compile_threads": 4,
+                    "rocm.ck_dir": self.ck_dir,
+                    "rocm.ck_max_profiling_configs": 4,
+                }
+            ),
+            tf32_off(),
         ):
 
             @torch.compile(dynamic=False)
@@ -424,7 +417,7 @@
             torch.testing.assert_close(Y_compiled, Y_eager, atol=2e-4, rtol=2e-4)
 
     @unittest.skipIf(not torch.version.hip, "ROCM only")
-    @unittest.mock.patch.dict(os.environ, {"PATH": _get_path_without_sccache()})
+    @unittest.mock.patch.dict(os.environ, _test_env)
     @parametrize("max_autotune_gemm_backends", ("CK", "ATen,Triton,CK"))
     def test_max_autotune_precompile_bmm(
         self,
@@ -434,8 +427,6 @@
         Test gemm-max-autotune torch.bmm with CK backend
         """
 
-        torch.backends.cuda.matmul.allow_fp16_reduced_precision_reduction = False
-
         def bmm(a, b):
             return torch.bmm(a, b)
 
@@ -446,14 +437,17 @@
 
         assert "rocm" in dir(config)
 
-        with config.patch(
-            {
-                "max_autotune": True,
-                "max_autotune_gemm_backends": max_autotune_gemm_backends,
-                "compile_threads": 2,
-                "rocm.ck_max_profiling_configs": 2,
-                "rocm.ck_dir": self.ck_dir,
-            }
+        with (
+            config.patch(
+                {
+                    "max_autotune": True,
+                    "max_autotune_gemm_backends": max_autotune_gemm_backends,
+                    "compile_threads": 2,
+                    "rocm.ck_max_profiling_configs": 2,
+                    "rocm.ck_dir": self.ck_dir,
+                }
+            ),
+            tf32_off(),
         ):
 
             @torch.compile(dynamic=False)
