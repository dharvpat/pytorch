# Owner(s): ["module: inductor"]
import contextlib
import itertools
import unittest

import torch
import torch._dynamo.testing
import torch.utils._pytree as pytree
from torch._higher_order_ops.associative_scan import associative_scan
from torch._higher_order_ops.map import _fake_map
from torch._higher_order_ops.scan import _fake_scan, scan
from torch._inductor.test_case import TestCase
from torch.testing._internal.common_utils import (
    decorateIf,
    instantiate_parametrized_tests,
    parametrize,
    skipIfXpu,
)
from torch.testing._internal.inductor_utils import GPU_TYPE, HAS_CPU, HAS_GPU
from torch.testing._internal.triton_utils import requires_gpu


def _prepend_product_of_values(inputs, possible_values, num_to_prepend=1):
    result = []
    device = inputs[0].device
    # iterate over the cartesian product of predicate values
    for values in itertools.product(*([possible_values] * num_to_prepend)):
        prepended = [torch.tensor(v, device=device) for v in values]
        result.append((*prepended, *inputs))
    return result


def prepend_predicates(inputs, num_predicates=1):
    return _prepend_product_of_values(inputs, [False, True], num_predicates)


def prepend_counters(inputs, num_counters=1, counter_values=(0, 1, 5)):
    return _prepend_product_of_values(inputs, counter_values, num_counters)


# a testing loss_fn
def loss_fn(result) -> torch.Tensor:
    flat_results, _ = pytree.tree_flatten(result)
    total_loss = torch.tensor(
        0.0, device=flat_results[0].device if flat_results else torch.device("cpu")
    )

    for res in flat_results:
        # Convert to float if integer tensor to avoid numerical issues
        if not res.dtype.is_floating_point:
            res = res.float()

        # Simple robust loss: abs values + small constant to avoid inf/nan
        total_loss = total_loss + (torch.abs(res) / (1.0 + torch.abs(res))).sum()

    return total_loss


class CondModels:
    class Simple(torch.nn.Module):
        def forward(self, p, a, b):
            def true_fn(x, y):
                return x + y

            def false_fn(x, y):
                return x - y

            return torch.cond(p, true_fn, false_fn, [a, b])

    class SimpleWithIntClosure(torch.nn.Module):
        def __init__(self):
            super().__init__()
            self.num = 3

        def forward(self, p, a, b):
            return torch.cond(
                pred=p,
                true_fn=lambda a, b: [a + b + self.num],
                false_fn=lambda a, b: [a - b - self.num],
                operands=(a, b),
            )

    class Nested(torch.nn.Module):
        def forward(self, p0, p1, p2, a, b, c):
            def true_fn(x0, y0, z0):
                def true_true_fn(x1, y1, z1):
                    return (x1 - y1 * z1) * 3.14

                def true_false_fn(x1, y1, z1):
                    def true_false_true_fn(x2, y2, z2):
                        return (x2 * y2 * z2) / 2.71

                    def true_false_false_fn(x2, y2, z2):
                        return (x2 + y2 + z2) * 1.23

                    return torch.cond(
                        p2, true_false_true_fn, true_false_false_fn, [x1, y1, z1]
                    )

                return torch.cond(p1, true_true_fn, true_false_fn, [x0, y0, z0])

            def false_fn(x0, y0, z0):
                def false_true_fn(x1, y1, z1):
                    def false_true_true_fn(x2, y2, z2):
                        return (x2 - y2 - z2) + 1.23

                    def false_true_false_fn(x2, y2, z2):
                        return (x2 / y2 / z2) - 3.14

                    return torch.cond(
                        p2, false_true_true_fn, false_true_false_fn, [x1, y1, z1]
                    )

                def false_false_fn(x1, y1, z1):
                    return (x1 - y1 * z1) / 2.71

                return torch.cond(p1, false_true_fn, false_false_fn, [x0, y0, z0])

            return torch.cond(p0, true_fn, false_fn, [a, b, c])

    class Parameters(torch.nn.Module):
        class InnerModel1(torch.nn.Module):
            def __init__(self, device):
                super().__init__()
                self.layer = torch.nn.Linear(20, 30, device=device)

            def forward(self, x):
                return self.layer(x + 1) * 3.14

        class InnerModel2(torch.nn.Module):
            def __init__(self, device):
                super().__init__()
                self.layer1 = torch.nn.Linear(20, 10, device=device)
                self.layer2 = torch.nn.Linear(10, 30, device=device)

            def forward(self, x):
                return self.layer2(self.layer1(x - 2)) * 3.14

        def __init__(self, device):
            super().__init__()
            self.true_fn = self.InnerModel1(device)
            self.false_fn = self.InnerModel2(device)

        def forward(self, p, a):
            return torch.cond(p, self.true_fn, self.false_fn, [a])

    class ReinterpretView(torch.nn.Module):
        def forward(self, p, a, b):
            def true_fn(x, y):
                z1 = x + y
                z2 = x - y
                return z1[2:], z2[:, 4:].contiguous()

            def false_fn(x, y):
                z1 = x - y
                z2 = x + y
                return z1[2:], z2[:, 4:].contiguous()

            return torch.cond(p, true_fn, false_fn, [a[:-1], b[:-1]])

    class MultipleOutputs(torch.nn.Module):
        def forward(self, p, a, b, c):
            def true_fn(x, y, z):
                return x * y, z / 2.71, (y - x).sum(dim=1)

            def false_fn(x, y, z):
                return y / x, z * 3.14, (x + y).mean(dim=1)

            return torch.cond(p, true_fn, false_fn, [a, b, c])

    class OuterCode(torch.nn.Module):
        def forward(self, p, a, b):
            c = a * b + 3.14
            d = a / b - 2.71

            def true_fn(x, y):
                return x + y

            def false_fn(x, y):
                return x - y

            e = torch.cond(p, true_fn, false_fn, [c, d])

            return e * e / 1.41

    class OuterBuffers(torch.nn.Module):
        def forward(self, p, a, b, c):
            d = a * 2
            e = b / 2

            def true_fn(x):
                return x + d

            def false_fn(x):
                return x - e

            return torch.cond(p, true_fn, false_fn, [c])

    class WithNonTensorPredicate(torch.nn.Module):
        def forward(self, a, b):
            def true_fn(x, y):
                return x.sum(0) / 3.14

            def false_fn(x, y):
                return y.sum(0) * 2.71

            return torch.cond(a.size(0) > b.size(0), true_fn, false_fn, [a, b])

    class UnbackedSymIntClosure(torch.nn.Module):
        def forward(self, p, x, y, z):
            a = y.shape[0]
            b = z.sum().to(torch.int64).item()

            def true_fn(x):
                return x + a

            def false_fn(x):
                return x + b * z

            return torch.cond(x.shape[0] > 5, true_fn, false_fn, (x,))

    class MismatchedOutputSize(torch.nn.Module):
        def forward(self, p, x, y, z):
            a = y.shape[0]
            b = z.shape[0]

            def true_fn(x):
                return (x + a)[2:].sin()

            def false_fn(x):
                return (x + b * z)[:2].cos()

            return y.sum() - torch.cond(x.sum() > 0, true_fn, false_fn, (x,))

    class FunctionalCall(torch.nn.Module):
        def __init__(self):
            super().__init__()
            self.linear = torch.nn.Linear(4, 4)

        def forward(self, p, x):
            true_new_weight = torch.ones(x.size(0), x.size(0), device=x.device)
            false_new_weight = torch.zeros(x.size(0), x.size(0), device=x.device)
            true_new_bias = torch.ones(x.size(0), device=x.device)
            false_new_bias = torch.zeros(x.size(0), device=x.device)
            x = x.reshape(-1, x.size(0))

            def true_fn(x):
                return torch.func.functional_call(
                    self.linear,
                    {
                        "weight": true_new_weight,
                        "bias": true_new_bias,
                    },
                    x,
                )

            def false_fn(x):
                return torch.func.functional_call(
                    self.linear,
                    {
                        "weight": false_new_weight,
                        "bias": false_new_bias,
                    },
                    x,
                )

            return torch.cond(p, true_fn, false_fn, (x,))

    class SelectWithInputIdx(torch.nn.Module):
        def forward(self, p, x, idx):
            u0 = idx.item()
            x0 = x.select(0, u0)

            def fn():
                return x0.sin()

            return torch.cond(x0.sum() > 0, fn, fn)


class CondTests(TestCase):
    def _run_test(
        self,
        model,
        inputs,
        device,
        dynamic=False,
        num_predicates=1,
    ):
        cnt = torch._dynamo.testing.CompileCounterWithBackend("inductor")
        compiled_model = torch.compile(backend=cnt, fullgraph=True)(model)

        inputs = [inp.to(device=device) for inp in inputs]
        input_sets = [inputs]
        if dynamic:
            larger_inputs = []
            for inp in inputs:
                # only tile non-scalar tensor inputs
                if inp.ndim > 0:
                    # tile every first dim 5x
                    tiling = [5] + [1] * (inp.ndim - 1)
                    larger_inputs.append(torch.tile(inp, tiling))
                else:
                    larger_inputs.append(inp)
            input_sets.append(larger_inputs)
            for inputs in input_sets:
                for inp in inputs:
                    # mark every first dim as dynamic
                    torch._dynamo.mark_dynamic(inp, 0)

        for inputs in input_sets:
            for inputs_with_predicates in prepend_predicates(inputs, num_predicates):
                cloned_inputs = [inp.clone() for inp in inputs_with_predicates]
                result = model(*inputs_with_predicates)
                result_compiled = compiled_model(*inputs_with_predicates)
                # inputs must not be mutated
                torch.testing.assert_close(cloned_inputs, inputs_with_predicates)
                torch.testing.assert_close(result, result_compiled)

        self.assertEqual(cnt.frame_count, 1, "only one compilation expected")

    @requires_gpu
    @parametrize("device", ["cpu", GPU_TYPE])
    @parametrize("dynamic", [False, True])
    def test_cond_simple_control_flow(self, device, dynamic):
        # cond control flow without nesting
        self._run_test(
            model=CondModels.Simple(),
            inputs=(
                torch.randn(10, 20),
                torch.randn(10, 20),
            ),
            device=device,
            dynamic=dynamic,
        )

    @requires_gpu
    @parametrize("device", ["cpu", GPU_TYPE])
    def test_cond_simple_with_int_closure(self, device):
        self._run_test(
            model=torch.compile(CondModels.SimpleWithIntClosure(), dynamic=True),
            inputs=(
                torch.randn(10, 20),
                torch.randn(10, 20),
            ),
            device=device,
        )

    @requires_gpu
    @parametrize("device", ["cpu", GPU_TYPE])
    @parametrize("dynamic", [False, True])
    @torch._dynamo.config.patch("capture_scalar_outputs", True)
    def test_cond_unbacked_symint_closure(self, device, dynamic):
        self._run_test(
            model=CondModels.UnbackedSymIntClosure(),
            inputs=(
                torch.randn(10, 20),
                torch.randn(10, 20),
                torch.randn(10, 20),
            ),
            device=device,
            dynamic=dynamic,
        )

    @skipIfXpu(msg="Remove this skip after issue #154949 resolved.")
    @requires_gpu
    def test_cond_control_flow_with_precomputed_size(self):
        class TestModel(torch.nn.Module):
            def __init__(
                self,
            ):
                super().__init__()
                self.conv2d = torch.nn.Conv2d(
                    512, 512, kernel_size=(3, 3), stride=(1, 1), padding=(1, 1)
                )
                self.threshold = 20

            def forward(self, x: torch.Tensor, index) -> torch.Tensor:
                def true_fn(x: torch.Tensor):
                    return self.conv2d(x)

                def false_fn(x: torch.Tensor):
                    return self.conv2d(x)

                return torch.cond(
                    index < self.threshold and index >= 0, true_fn, false_fn, (x,)
                )

        main_model = TestModel().to(GPU_TYPE)
        x1 = torch.rand(2, 512, 128, 72).to(GPU_TYPE)
        x2 = torch.rand(2, 512, 96, 96).to(GPU_TYPE)

        opt_model = torch.compile(main_model)
        out1 = main_model(x1, 1)
        opt_out1 = opt_model(x1, 1)
        self.assertTrue(torch.allclose(out1, opt_out1, atol=1e-5))

        out2 = main_model(x2, 30)
        opt_out2 = opt_model(x2, 30)
        self.assertTrue(torch.allclose(out2, opt_out2, atol=1e-5))

    @requires_gpu
    @parametrize("device", ["cpu", GPU_TYPE])
    @parametrize("dynamic", [False, True])
    def test_cond_nested_control_flow(self, device, dynamic):
        # cond control flow with nesting
        self._run_test(
            model=CondModels.Nested(),
            inputs=(
                torch.randn(10, 20),
                torch.randn(10, 20),
                torch.randn(10, 20),
            ),
            device=device,
            dynamic=dynamic,
            num_predicates=3,
        )

    @requires_gpu
    @parametrize("device", ["cpu", GPU_TYPE])
    @parametrize("dynamic", [False, True])
    def test_cond_outer_code_before_after(self, device, dynamic):
        # some code before and after the conditional
        self._run_test(
            model=CondModels.OuterCode(),
            inputs=(
                torch.randn(10, 20),
                torch.randn(10, 20),
            ),
            device=device,
            dynamic=dynamic,
        )

    @requires_gpu
    @parametrize("device", ["cpu", GPU_TYPE])
    @parametrize("dynamic", [False, True])
    def test_cond_multiple_outputs(self, device, dynamic):
        # multiple outputs with different shapes
        self._run_test(
            model=CondModels.MultipleOutputs(),
            inputs=(
                torch.randn(10, 20),
                torch.randn(10, 20),
                torch.randn(30, 40),
            ),
            device=device,
            dynamic=dynamic,
        )

    @requires_gpu
    @parametrize("device", ["cpu", GPU_TYPE])
    def test_cond_advanced_dynamic_shapes(self, device):
        # subgraphs input shapes include symbolic expressions
        class Model(torch.nn.Module):
            def forward(self, p, a, b):
                def true_fn(x, y):
                    return torch.cat([x - 3, y * 3], dim=1)

                def false_fn(x, y):
                    return torch.cat([x / 3, y - 3], dim=1)

                c = torch.cat([a, b], dim=0)
                d = c * 2
                e = c / 2

                return torch.cond(p, true_fn, false_fn, [d, e])

        self._run_test(
            model=Model(),
            inputs=(
                torch.randn(2, 3, 3),
                torch.randn(4, 3, 3),
            ),
            device=device,
            dynamic=True,
        )

    @requires_gpu
    @parametrize("device", ["cpu", GPU_TYPE])
    def test_cond_unbacked_symint_outer_to_inner(self, device):
        class Model(torch.nn.Module):
            def forward(self, p, a):
                def true_fn(x):
                    return torch.cos(x)

                def false_fn(x):
                    return torch.sin(x)

                nz = torch.nonzero(a)
                b = torch.ones([nz.size(0), 8], device=nz.device)

                return torch.cond(p, true_fn, false_fn, [b])

        with torch._dynamo.config.patch(
            {
                "capture_dynamic_output_shape_ops": True,
            }
        ):
            self._run_test(
                model=Model(),
                inputs=(torch.randn(2, 3, 3),),
                device=device,
                dynamic=True,
            )

    @requires_gpu
    @parametrize("device", ["cpu", GPU_TYPE])
    @torch._inductor.config.patch(size_asserts=False)
    # TODO: graph partition does not support creating tensor
    # with dynamic shape in conditional subgraph yet
    @torch._inductor.config.patch(graph_partition=False)
    def test_cond_unbacked_symint_inner(self, device):
        class Model(torch.nn.Module):
            def forward(self, p, a):
                def true_fn(x):
                    nz = torch.nonzero(x)
                    b = torch.ones([nz.size(0), 8], device=nz.device)
                    return torch.cos(b)

                def false_fn(x):
                    nz = torch.nonzero(x)
                    b = torch.ones([nz.size(0), 8], device=nz.device)
                    return torch.sin(b)

                b = torch.sin(a)

                return torch.cond(p, true_fn, false_fn, [b])

        with torch._dynamo.config.patch(
            {
                "capture_dynamic_output_shape_ops": True,
            }
        ):
            self._run_test(
                model=Model(),
                inputs=(torch.randn(2, 3, 3),),
                device=device,
                dynamic=True,
            )

    @requires_gpu
    @parametrize("device", ["cpu", GPU_TYPE])
    def test_cond_unbacked_symint_inner_to_outer(self, device):
        class Model(torch.nn.Module):
            def forward(self, p, a):
                def true_fn(x):
                    nz = torch.nonzero(x)
                    b = torch.ones([nz.size(0), 8], device=nz.device)
                    return torch.cos(b)

                def false_fn(x):
                    nz = torch.nonzero(x)
                    b = torch.ones([nz.size(0), 8], device=nz.device)
                    return torch.sin(b)

                b = torch.sin(a)

                y = torch.cond(p, true_fn, false_fn, [b])
                return torch.sin(y)

        with torch._dynamo.config.patch(
            {
                "capture_dynamic_output_shape_ops": True,
            }
        ):
            self._run_test(
                model=Model(),
                inputs=(torch.randn(2, 3, 3),),
                device=device,
                dynamic=True,
            )

    @requires_gpu
    def test_cond_use_buffers_from_outer_scope(self):
        # subgraphs input shapes include symbolic expressions
        self._run_test(
            model=CondModels.OuterBuffers(),
            inputs=(
                torch.randn(10, 20),
                torch.randn(10, 20),
                torch.randn(10, 20),
            ),
            device=GPU_TYPE,
            dynamic=False,
        )

    @requires_gpu
    def test_cond_reintepret_view_inputs_outputs(self):
        # ReinterpretView in inputs and outputs of the subgraphs
        self._run_test(
            model=CondModels.ReinterpretView(),
            inputs=(
                torch.randn(10, 20),
                torch.randn(10, 20),
            ),
            device=GPU_TYPE,
            dynamic=True,
        )

    @requires_gpu
    @parametrize("device", ["cpu", GPU_TYPE])
    @parametrize("dynamic", [False, True])
    def test_cond_subgraphs_with_parameters(self, device, dynamic):
        # nested Modules with parameters
        self._run_test(
            model=CondModels.Parameters(device),
            inputs=(torch.randn(10, 20),),
            device=device,
            dynamic=dynamic,
        )

    @requires_gpu
    @parametrize("device", ["cpu", GPU_TYPE])
    @parametrize("dynamic", [False, True])
    def test_cond_non_tensor_predicates(self, device, dynamic):
        # model with a boolean predicate
        for b_size_0 in [5, 15]:
            torch._dynamo.reset()
            self._run_test(
                model=CondModels.WithNonTensorPredicate(),
                inputs=(
                    torch.randn(10, 20),
                    torch.randn(b_size_0, 20),
                ),
                device=device,
                dynamic=dynamic,
                num_predicates=0,
            )

    @requires_gpu
    def test_cond_aliasing_outputs(self):
        # output aliasing in subgraphs: not supported
        class Model(torch.nn.Module):
            def forward(self, p, a, b):
                def true_fn(x, y):
                    z = x + y
                    return z, z[1:]

                def false_fn(x, y):
                    z = x - y
                    return z, z[1:]

                return torch.cond(p, true_fn, false_fn, [a, b])

        # AssertionError: Output aliasing is currently not supported...
        with self.assertRaises(torch._dynamo.exc.UncapturedHigherOrderOpError):
            torch.compile(Model())(
                torch.tensor(True),
                torch.randn(10, 20),
                torch.randn(10, 20),
            )

    @requires_gpu
    @parametrize("device", ["cpu", GPU_TYPE])
    def test_cond_decompose_ops_in_subgraph(self, device):
        class Model(torch.nn.Module):
            def forward(self, p, a):
                def true_fn(x):
                    return torch.zeros_like(x)

                def false_fn(x):
                    return torch.ones_like(x)

                b = torch.ones_like(a)
                c = torch.cond(p, true_fn, false_fn, [b])
                return c

        self._run_test(
            model=Model(),
            inputs=(torch.rand(10, 20),),
            device=device,
        )

    @requires_gpu
    @parametrize("device", ["cpu", GPU_TYPE])
    def test_cond_decompose_ops_in_subgraph_recursive(self, device):
        def inner_fn1(x):
            return torch.zeros_like(x)

        def inner_fn2(x):
            return torch.ones_like(x)

        class Model(torch.nn.Module):
            def forward(self, p, a):
                def true_fn(x):
                    return torch.cond(p, inner_fn2, inner_fn1, [x])

                def false_fn(x):
                    return torch.cond(p, inner_fn1, inner_fn2, [x])

                b = torch.ones_like(a)
                c = torch.cond(p, true_fn, false_fn, [b])
                return c

        self._run_test(
            model=Model(),
            inputs=(torch.rand(10, 20),),
            device=device,
        )

    @requires_gpu
    def test_cond_inductor_fx_passes_recursively_applied(self):
        counters = {"pre_grad": 0, "post_grad": 0}

        def pre_grad_pass_counter(gm):
            counters["pre_grad"] += 1

        def post_grad_pass_counter(gm):
            counters["post_grad"] += 1

        with torch._inductor.config.patch(
            {
                "pre_grad_custom_pass": pre_grad_pass_counter,
                "post_grad_custom_pre_pass": post_grad_pass_counter,
                # The above patches don't pickle
                "fx_graph_cache": False,
            }
        ):
            self._run_test(
                model=CondModels.Nested(),
                inputs=(
                    torch.randn(10, 20),
                    torch.randn(10, 20),
                    torch.randn(10, 20),
                ),
                device=GPU_TYPE,
                dynamic=True,
                num_predicates=3,
            )

        self.assertEqual(counters["pre_grad"], 11)
        self.assertEqual(counters["post_grad"], 11)

    @requires_gpu
    @parametrize("device", ["cpu", GPU_TYPE])
    @parametrize("dynamic", [True, False])
    def test_cond_mismatched_branch_output_size(self, device, dynamic):
        self._run_test(
            model=CondModels.MismatchedOutputSize(),
            inputs={
                torch.randn(10, 20),
                torch.randn(10, 20),
                torch.randn(10, 20),
            },
            device=device,
            dynamic=dynamic,
        )

    @requires_gpu
    @parametrize("device", ["cpu", GPU_TYPE])
    @parametrize("dynamic", [True, False])
    def test_cond_functional_call(self, device, dynamic):
        self._run_test(
            model=CondModels.FunctionalCall(),
            inputs=(torch.randn(10, 20),),
            device=device,
            dynamic=dynamic,
        )

    @requires_gpu
    @parametrize("device", ["cpu", "cuda"])
    @parametrize("dynamic", [True, False])
    @torch._dynamo.config.patch("capture_scalar_outputs", True)
    def test_cond_select_with_input_idx(self, device, dynamic):
        self._run_test(
            model=CondModels.SelectWithInputIdx(),
            inputs=(torch.randn(10, 20), torch.tensor(0, dtype=torch.int64)),
            device=device,
            dynamic=dynamic,
        )


class WhileLoopModels:
    class Simple(torch.nn.Module):
        def forward(self, ci, a, b):
            def cond_fn(i, x, y):
                return i > 0

            def body_fn(i, x, y):
                return i - 1, x + y, y - x

            return torch._higher_order_ops.while_loop(cond_fn, body_fn, [ci, a, b])

    class Nested(torch.nn.Module):
        def forward(self, ci, cj, a, b):
            def cond_fn(i1, j1, x1, y1):
                return i1 > 0

            def body_fn(i1, j1, x1, y1):
                def cond_fn_nested(i2, j2, x2, y2):
                    return j2 > 0

                def body_fn_nested(i2, j2, x2, y2):
                    return i2.clone(), j2 - 1, x2 + 3.14, y2 - 2.71

                i1, j1, x1, y1 = torch._higher_order_ops.while_loop(
                    cond_fn_nested, body_fn_nested, [i1, j1, x1, y1]
                )

                return i1 - 1, j1.clone(), x1 * 2, y1 / 2

            return torch._higher_order_ops.while_loop(cond_fn, body_fn, (ci, cj, a, b))

    class Parameters(torch.nn.Module):
        class InnerModel(torch.nn.Module):
            def __init__(self, device):
                super().__init__()
                self.layer1 = torch.nn.Linear(
                    20, 30, device=device, dtype=torch.float64
                )
                self.layer2 = torch.nn.Linear(
                    30, 20, device=device, dtype=torch.float64
                )

            def forward(self, c, x):
                return c - 1, self.layer2(self.layer1(x - 2)) * 3.14

        def __init__(self, device):
            super().__init__()
            self.body_fn = self.InnerModel(device)
            self.cond_fn = lambda c, x: c > 0

        def forward(self, c, a):
            return torch._higher_order_ops.while_loop(
                self.cond_fn, self.body_fn, [c, a]
            )

    class OuterCode(torch.nn.Module):
        def forward(self, c, a, b):
            d = a * b + 3.14
            e = a / b - 2.71

            def cond_fn(c, x, y):
                return c > 0

            def body_fn(c, x, y):
                return c - 1, y - x, x + y

            _, f, g = torch._higher_order_ops.while_loop(cond_fn, body_fn, [c, d, e])

            return f * g / 1.41

    # TODO(aakhundov): add while_loop test with outer buffers
    # with dynamic=True once dynamo / export allows while_loop
    # closure capture with mark_dynamic:
    # https://github.com/pytorch/pytorch/issues/123596
    class OuterBuffers(torch.nn.Module):
        def forward(self, c, a, b):
            d = a * 2
            e = b / 2

            def cond_fn(c, x, y):
                return c > 0

            def body_fn(c, x, y):
                return c - 1, x + d, y - e

            return torch._higher_order_ops.while_loop(cond_fn, body_fn, [c, a, b])

    class PytreeCarry(torch.nn.Module):
        def forward(self, it, pytree_input):
            def cond_fn(it, pytree_input):
                return it > 0

            def body_fn(it, pytree_input):
                x = pytree_input[0][0]
                y = pytree_input[1]["x"]
                z = pytree_input[1]["y"]
                new_x = y.sin()
                new_y = z.cos()
                new_z = x + 1
                return it - 1, ([new_x], {"x": new_y, "y": new_z})

            return torch._higher_order_ops.while_loop(
                cond_fn, body_fn, (it, pytree_input)
            )

    class DataDependentOpInSubgraph(torch.nn.Module):
        def forward(self, c, a, b):
            def cond_fn(c, reduced_carry):
                return c > 0

            def body_fn(c, reduced_carry):
                k = torch.masked_select(a, b)
                d = torch.concat([k, k * 2])
                return c - 1, torch.min(d).unsqueeze(0) + reduced_carry

            return torch._higher_order_ops.while_loop(
                cond_fn,
                body_fn,
                [c, torch.zeros([1], dtype=torch.int64, device=c.device)],
            )

    class DataDependentInOut(torch.nn.Module):
        def forward(self, c, a, b):
            inp = torch.zeros(
                a.sum().to(torch.int64).item(), 3, device=a.device, dtype=torch.int64
            )

            def cond_fn(c, inp):
                return c > 0

            def body_fn(c, inp):
                return c - 1, (inp.sin() + 1).to(torch.int64)

            return torch._higher_order_ops.while_loop(
                cond_fn,
                body_fn,
                [c, inp],
            )

    class DataDependentInOutMismatch(torch.nn.Module):
        def forward(self, c, a, b):
            def cond_fn(c, a, b):
                return c > 0

            def body_fn(c, a, b):
                return c - 1, a.nonzero(), b.nonzero()

            return torch._higher_order_ops.while_loop(
                cond_fn,
                body_fn,
                [c, a, b],
            )

    class InfiniteLoop(torch.nn.Module):
        def forward(self, c, a):
            a_view = a.view(-1, 1)

            def cond_fn(c, a_view):
                return a_view.size(-1) > 0

            def body_fn(c, a_view):
                return c - 1, a_view + 1

            return torch._higher_order_ops.while_loop(
                cond_fn,
                body_fn,
                [c, a_view],
            )

    class ZeroLoop(torch.nn.Module):
        def forward(self, c, a):
            a_view = torch.sin(a.view(-1, 1))

            def cond_fn(c, a_view):
                return a_view.size(-1) == 0

            def body_fn(c, a_view):
                return c - 1, a_view + 1

            out1, out2 = torch._higher_order_ops.while_loop(
                cond_fn,
                body_fn,
                [c, a_view],
            )
            return out1 + 1, out2 + 2

    class ZeroLoop2(torch.nn.Module):
        def forward(self, c, a):
            a_view = torch.sin(a.view(-1, 1))

            def cond_fn(c, a_view):
                return False

            def body_fn(c, a_view):
                return c - 1, a_view + 1

            out1, out2 = torch._higher_order_ops.while_loop(
                cond_fn,
                body_fn,
                [c, a_view],
            )
            return out1 + 1, out2 + 2

    class ZeroLoop3(torch.nn.Module):
        def forward(self, c, a):
            a_view = torch.sin(a.view(-1, 1))

            def cond_fn(c, a_view):
                return 0

            def body_fn(c, a_view):
                return c - 1, a_view + 1

            out1, out2 = torch._higher_order_ops.while_loop(
                cond_fn,
                body_fn,
                [c, a_view],
            )
            return out1 + 1, out2 + 2

    class ZeroLoop4(torch.nn.Module):
        def forward(self, c, a):
            a_view = torch.sin(a.view(-1, 1))

            def cond_fn(c, a_view):
                return torch.clip(a_view.sum(), 0, 1) < 0

            def body_fn(c, a_view):
                return c - 1, a_view + 1

            out1, out2 = torch._higher_order_ops.while_loop(
                cond_fn,
                body_fn,
                [c, a_view],
            )
            return out2.sin_(), a_view.cos_()

    class UnbackedSymIntClosure(torch.nn.Module):
        def forward(self, c, a, b):
            d = a.sum().to(torch.int64).item()
            e = torch.nonzero(b).size(0)

            def cond_fn(c, a, b):
                return c > d + e + a.shape[0] - b.shape[0]

            def body_fn(c, a, b):
                return c - 1, a + e, b + d

            return torch._higher_order_ops.while_loop(
                cond_fn,
                body_fn,
                [c, a, b],
            )

    class SymExprCond(torch.nn.Module):
        def forward(self, c, a, b):
            d = a.sum().to(torch.int64).item()
            e = torch.nonzero(b).size(0)

            def cond_fn(c, a, b):
                return c + d + e + a.shape[0] - b.shape[0] < 10

            def body_fn(c, a, b):
                return c + 1, a + e, b + d

            return torch._higher_order_ops.while_loop(
                cond_fn,
                body_fn,
                [c, a, b],
            )

    class MixedDevice(torch.nn.Module):
        def forward(self, c, a, b):
            # Force the loop idx on cpu
            c = c.to(torch.device("cpu"))

            def cond_fn(loop_idx, a, b):
                return loop_idx < a.shape[0]

            def body_fn(loop_idx, a, b):
                return loop_idx + 1, a + b, a - b

            return torch._higher_order_ops.while_loop(cond_fn, body_fn, (c, a, b))

    class MixedDevice2(torch.nn.Module):
        def forward(self, c, a, b):
            # Force the loop idx on cpu
            c.to(torch.device("cpu"))

            def cond_fn(loop_idx, a, b):
                return loop_idx < a.shape[0]

            def body_fn(loop_idx, a, b):
                return loop_idx + a.sum(), a + b, a - b

            return torch._higher_order_ops.while_loop(cond_fn, body_fn, (c, a, b))

    class Conv(torch.nn.Module):
        def __init__(self, device):
            super().__init__()
            self.conv2d = torch.nn.Conv2d(
                4,
                4,
                (3, 3),
                stride=(1, 1),
                padding=(1, 1),
                device=device,
                dtype=torch.float64,
            )

        def forward(self, c, x):
            def cond_fn(loop_idx, x):
                return loop_idx < x.size(0)

            def body_fn(loop_idx, x):
                return loop_idx + 1, self.conv2d(x) + 1

            return torch._higher_order_ops.while_loop(
                cond_fn,
                body_fn,
                (c, x),
            )

    class WhileLoopStackOutputSimple(torch.nn.Module):
        def __init__(self, device):
            super().__init__()
            self.linear = torch.nn.Linear(3, 3, device=device)

        def forward(self, c, x):
            def cond_fn(c, x):
                return c < x.size(0)

            def body_fn(c, x):
                return c + 1, self.linear(x)

            stacked_c, stacked_x = torch.ops.higher_order.while_loop_stack_output(
                cond_fn, body_fn, (c, x), tuple()
            )
            return stacked_c, stacked_x


class WhileLoopTests(TestCase):
    def _run_test(
        self, model, inputs, device, dynamic=False, num_counters=1, autograd=False
    ):
        import torch.utils._pytree as pytree

        cnt = torch._dynamo.testing.CompileCounterWithBackend("inductor")
        import copy

        if not autograd:
            for p in model.parameters():
                p.requires_grad_(False)

        compiled_model = copy.deepcopy(model)
        compiled_fn = torch.compile(backend=cnt, fullgraph=True)(compiled_model)

        inputs = pytree.tree_map(lambda t: t.to(device=device), inputs)
        input_sets = [inputs]

        def mark_first_dim_dyn(inp):
            torch._dynamo.mark_dynamic(inp, 0)

        if dynamic:

            def tile_fn(inp):
                # tile every first dim 5x
                tiling = [5] + [1] * (inp.ndim - 1)
                t = torch.tile(inp, tiling)
                return t

            larger_inputs = pytree.tree_map(tile_fn, inputs)
            input_sets.append(larger_inputs)

        for inputs in input_sets:
            flat_inputs, inp_spec = pytree.tree_flatten(inputs)
            for flat_inputs_with_counters in prepend_counters(
                flat_inputs, num_counters
            ):
                counters, flat = (
                    flat_inputs_with_counters[:num_counters],
                    flat_inputs_with_counters[num_counters:],
                )
                unflat_inputs = pytree.tree_unflatten(flat, inp_spec)
                inputs_with_counters = counters + unflat_inputs

                def process_inputs(inp):
                    inp = inp.clone()
                    if dynamic:
                        mark_first_dim_dyn(inp)

                    if autograd and inp.dtype.is_floating_point:
                        inp.requires_grad_(True)
                    return inp

                cloned_inputs = pytree.tree_map(process_inputs, inputs_with_counters)
                cloned_inputs2 = pytree.tree_map(process_inputs, inputs_with_counters)

                result = model(*cloned_inputs)
                result_compiled = compiled_fn(*cloned_inputs2)
                # inputs must not be mutated
                torch.testing.assert_close(cloned_inputs, inputs_with_counters)
                torch.testing.assert_close(
                    result, result_compiled, atol=1e-4, rtol=1e-4
                )

                if autograd and any(
                    pytree.tree_map_only(
                        torch.Tensor, lambda t: t.requires_grad, cloned_inputs
                    )
                ):
                    result_loss = loss_fn(pytree.tree_flatten(result)[0])
                    compiled_loss = loss_fn(pytree.tree_flatten(result_compiled)[0])
                    self.assertTrue(
                        not torch.isnan(result_loss) and not torch.isinf(compiled_loss)
                    )
                    self.assertTrue(
                        not torch.isnan(compiled_loss)
                        and not torch.isinf(compiled_loss)
                    )

                    self.assertEqual(result_loss, compiled_loss)

                    result_loss.backward()
                    compiled_loss.backward()

                    model_parameters = dict(model.named_parameters())
                    compiled_parameters = dict(compiled_model.named_parameters())
                    for name, param in model_parameters.items():
                        self.assertEqual(param, compiled_parameters[name])
                        torch.testing.assert_close(
                            param.grad,
                            compiled_parameters[name].grad,
                            atol=1e-4,
                            rtol=1e-4,
                        )

                    for inp1, inp2 in zip(
                        pytree.tree_flatten(cloned_inputs)[0],
                        pytree.tree_flatten(cloned_inputs2)[0],
                    ):
                        if inp1.requires_grad:
                            torch.testing.assert_close(
                                inp1.grad,
                                inp2.grad,
                                atol=1e-4,
                                rtol=1e-4,
                            )

        self.assertEqual(cnt.frame_count, 1, "only one compilation expected")

    @requires_gpu
    @parametrize("device", ["cpu", GPU_TYPE])
    @parametrize("dynamic", [False, True])
    @parametrize("autograd", [False, True])
    @torch._dynamo.config.patch("capture_scalar_outputs", True)
    def test_while_loop_simple_control_flow(self, device, dynamic, autograd):
        # while_loop control flow without nesting
        self._run_test(
            model=WhileLoopModels.Simple(),
            inputs=(
                torch.randn(10, 20),
                torch.randn(10, 20),
            ),
            device=device,
            dynamic=dynamic,
            autograd=autograd,
        )

    @requires_gpu
    @parametrize("device", ["cpu", GPU_TYPE])
    @parametrize("dynamic", [False, True])
    @parametrize("autograd", [False, True])
    @torch._dynamo.config.patch("capture_scalar_outputs", True)
    def test_while_loop_nested_control_flow(self, device, dynamic, autograd):
        # while_loop control flow with nesting
        self._run_test(
            model=WhileLoopModels.Nested(),
            inputs=(
                torch.randn(10, 20),
                torch.randn(10, 20),
            ),
            device=device,
            dynamic=dynamic,
            num_counters=2,
            autograd=autograd,
        )

    @requires_gpu
    @parametrize("device", ["cpu", GPU_TYPE])
    @parametrize("dynamic", [False, True])
    @parametrize("autograd", [False, True])
    @torch._dynamo.config.patch("capture_scalar_outputs", True)
    def test_while_loop_with_outer_code(self, device, dynamic, autograd):
        # while_loop control flow with outer code
        self._run_test(
            model=WhileLoopModels.OuterCode(),
            inputs=(
                torch.randn(10, 20),
                torch.randn(10, 20),
            ),
            device=device,
            dynamic=dynamic,
            autograd=autograd,
        )

    @requires_gpu
    @parametrize("device", ["cpu", GPU_TYPE])
    @parametrize("dynamic", [False, True])
    @parametrize("autograd", [False, True])
    @torch._dynamo.config.patch("capture_scalar_outputs", True)
    def test_while_loop_with_parameters(self, device, dynamic, autograd):
        # while_loop control flow with parameters
        self._run_test(
            model=WhileLoopModels.Parameters(device),
            inputs=(torch.randn(10, 20, dtype=torch.float64),),
            device=device,
            dynamic=dynamic,
            autograd=autograd,
        )

    @requires_gpu
    @parametrize("device", ["cpu", GPU_TYPE])
    # dynamic=True doesn't work now due to
    # https://github.com/pytorch/pytorch/issues/123596
    @parametrize("dynamic", [False])
    @parametrize("autograd", [False, True])
    @torch._dynamo.config.patch("capture_scalar_outputs", True)
    def test_while_loop_with_outer_buffers(self, device, dynamic, autograd):
        # while_loop control flow with outer code
        self._run_test(
            model=WhileLoopModels.OuterBuffers(),
            inputs=(
                torch.randn(10, 20),
                torch.randn(10, 20),
            ),
            device=device,
            dynamic=dynamic,
            autograd=autograd,
        )

    @requires_gpu
    @parametrize("device", ["cpu", GPU_TYPE])
    @parametrize("dynamic", [True, False])
    @parametrize("autograd", [False, True])
    @torch._dynamo.config.patch("capture_scalar_outputs", True)
    def test_while_loop_with_pytree_inputs(self, device, dynamic, autograd):
        self._run_test(
            model=WhileLoopModels.PytreeCarry(),
            inputs=(
                (
                    [torch.randn(10, 20)],
                    {"x": torch.randn(10, 20), "y": torch.randn(10, 20)},
                ),
            ),
            device=device,
            dynamic=dynamic,
            autograd=autograd,
        )

    @requires_gpu
    @parametrize("device", ["cpu", GPU_TYPE])
    @parametrize("dynamic", [True, False])
    @parametrize("autograd", [False, True])
    @torch._dynamo.config.patch("capture_scalar_outputs", True)
    def test_while_loop_with_data_dependent_ops(self, device, dynamic, autograd):
        with torch._dynamo.config.patch(
            {
                "capture_dynamic_output_shape_ops": True,
            }
        ):
            self._run_test(
                model=WhileLoopModels.DataDependentOpInSubgraph(),
                inputs=(
                    torch.tensor([1, 2, 3, 4, 5]),
                    torch.tensor(
                        [True, True, True, True, True],
                    ),
                ),
                device=device,
                dynamic=dynamic,
                autograd=autograd,
            )

    @requires_gpu
    @parametrize("device", ["cpu", GPU_TYPE])
    @parametrize("dynamic", [True, False])
    @parametrize("autograd", [False, True])
    @torch._dynamo.config.patch("capture_scalar_outputs", True)
    def test_while_loop_with_data_dependent_in_out(self, device, dynamic, autograd):
        with torch._dynamo.config.patch(
            {
                "capture_dynamic_output_shape_ops": True,
                "capture_scalar_outputs": True,
            }
        ):
            self._run_test(
                model=WhileLoopModels.DataDependentInOut(),
                inputs=(
                    torch.tensor([[1, 2, 3, 4, 5], [1, 2, 3, 4, 5]]),
                    torch.tensor(
                        [True, True, True, True, True],
                    ),
                ),
                device=device,
                dynamic=dynamic,
                autograd=autograd,
            )

    @parametrize("dynamic", [True, False])
    def test_while_loop_with_data_dependent_in_out_mismatch(self, dynamic):
        with self.assertRaisesRegex(
            torch._dynamo.exc.UncapturedHigherOrderOpError,
            "Expected body_fn_output and carried_inputs to have same metadata but found",
        ):
            with torch._dynamo.config.patch(
                {
                    "capture_dynamic_output_shape_ops": True,
                }
            ):
                self._run_test(
                    model=WhileLoopModels.DataDependentInOutMismatch(),
                    inputs=(
                        torch.tensor([[1, 2, 3, 4, 5], [1, 2, 3, 4, 5]]),
                        torch.tensor(
                            [True, True, True, True, True],
                        ),
                    ),
                    device="cpu",
                    dynamic=dynamic,
                )

    def test_while_loop_infinite_loop_error(self):
        with self.assertRaisesRegex(
            torch._dynamo.exc.UncapturedHigherOrderOpError,
            "while_loop doesn't work unless it is captured completely",
        ):
            self._run_test(
                model=WhileLoopModels.InfiniteLoop(),
                inputs=(torch.tensor([1, 2, 3, 4, 5]),),
                device="cpu",
                dynamic=False,
            )

    @requires_gpu
    @parametrize("device", ["cpu", GPU_TYPE])
    @parametrize("dynamic", [True, False])
    def test_while_loop_zero_loop(self, device, dynamic):
        for model in [
            WhileLoopModels.ZeroLoop(),
            WhileLoopModels.ZeroLoop2(),
            WhileLoopModels.ZeroLoop3(),
            WhileLoopModels.ZeroLoop4(),
        ]:
            self._run_test(
                model=model,
                inputs=(torch.tensor([1, 2, 3, 4, 5]),),
                device=device,
                dynamic=dynamic,
            )

    @requires_gpu
    @parametrize("device", ["cpu", GPU_TYPE])
    @parametrize("dynamic", [True, False])
    @torch._dynamo.config.patch(
        {"capture_scalar_outputs": True, "capture_dynamic_output_shape_ops": True}
    )
    @parametrize("autograd", [False, True])
    def test_while_loop_with_unbacked_symint_closure(self, device, dynamic, autograd):
        self._run_test(
            model=WhileLoopModels.UnbackedSymIntClosure(),
            inputs=(
                torch.randn(10, 20),
                torch.randn(10, 20),
            ),
            device=device,
            dynamic=dynamic,
            autograd=autograd,
        )

    @requires_gpu
    @parametrize("device", [GPU_TYPE])
    def test_while_loop_models_with_mixed_device(self, device):
        self._run_test(
            model=WhileLoopModels.MixedDevice(),
            inputs=(
                torch.randn(10, 20),
                torch.randn(10, 20),
            ),
            device=device,
            dynamic=True,
        )

        with self.assertRaisesRegex(
            torch._dynamo.exc.UncapturedHigherOrderOpError,
            "Expected body_fn_output and carried_inputs to have same metadata but found",
        ):
            # Error at front end because device are promoted to a different one
            # after the first iteration
            self._run_test(
                model=WhileLoopModels.MixedDevice2(),
                inputs=(
                    torch.randn(10, 20),
                    torch.randn(10, 20),
                ),
                device=device,
                dynamic=True,
            )

    @requires_gpu
    @parametrize("device", ["cpu", GPU_TYPE])
    @parametrize("dynamic", [True, False])
    @parametrize("autograd", [False, True])
    @torch._dynamo.config.patch(
        {"capture_scalar_outputs": True, "capture_dynamic_output_shape_ops": True}
    )
    def test_while_loop_with_sym_expr_cond(self, device, dynamic, autograd):
        self._run_test(
            model=WhileLoopModels.SymExprCond(),
            inputs=(
                torch.randn(10, 20),
                torch.randn(10, 20),
            ),
            device=device,
            dynamic=dynamic,
            autograd=autograd,
        )

    @requires_gpu
    @parametrize("device", ["cpu", GPU_TYPE])
    @parametrize("dynamic", [True, False])
    @parametrize("autograd", [False, True])
    @torch._dynamo.config.patch("capture_scalar_outputs", True)
    def test_while_loop_with_conv(self, device, dynamic, autograd):
        self._run_test(
            model=WhileLoopModels.Conv(device),
            inputs=(torch.randn(2, 4, 4, 4, dtype=torch.float64),),
            device=device,
            dynamic=dynamic,
            autograd=autograd,
        )

    @requires_gpu
    @parametrize("device", ["cpu", GPU_TYPE])
    @parametrize("dynamic", [True, False])
<<<<<<< HEAD
    @torch._dynamo.config.patch("capture_scalar_outputs", True)
    def test_while_loop_with_checkpoint_simple(self, device, dynamic):
=======
    def test_while_loop_stack_output_simple(self, device, dynamic):
>>>>>>> 62553f0a
        self._run_test(
            model=WhileLoopModels.WhileLoopStackOutputSimple(device),
            inputs=(torch.randn(3, 3, dtype=torch.float32),),
            device=device,
            dynamic=dynamic,
        )


class AssociativeScanTests(TestCase):
    @requires_gpu
    @parametrize("combine_mode", ["pointwise", "generic"])
    @parametrize("backend", ["inductor"])
    @parametrize("device", [torch.device("cpu"), GPU_TYPE])
    # This test will fail as flip in combination with particular input lengths
    # produces weird results.
    # This is under investigations in
    # https://github.com/pytorch/pytorch/issues/131805
    @decorateIf(unittest.skip, lambda params: params["device"] == GPU_TYPE)
    def test_associative_scan_CUDA_flip(self, combine_mode, backend, device):
        def fct(x: torch.Tensor, y: torch.Tensor):
            return x + y

        # for n in range(10):
        for n in [9]:
            x = torch.arange(n, device=device)
            torch.compiler.reset()
            associative_scan1 = torch.compile(
                associative_scan, backend=backend, fullgraph=True
            )
            associative_scan2 = associative_scan

            if combine_mode == "pointwise" and device == torch.device("cpu"):
                with self.assertRaisesRegex(Exception, r"."):
                    associative_scan1(
                        fct, x, 0, reverse=False, combine_mode=combine_mode
                    )

                # Skipping test because combine_mode currently only supports CUDA tensors
                return

            result1 = associative_scan1(
                fct, x, 0, reverse=False, combine_mode=combine_mode
            )
            result2 = associative_scan2(
                fct, x, 0, reverse=False, combine_mode=combine_mode
            )
            result3 = torch.cumsum(x, 0)

            self.assertEqual(result1, result2)
            self.assertEqual(result1, result3)

            # Flip only non-compiled and compare with compiled reverse=True
            result1 = associative_scan1(
                fct, x, 0, reverse=True, combine_mode=combine_mode
            )
            result2 = torch.flip(
                associative_scan2(
                    fct, torch.flip(x, [0]), 0, reverse=False, combine_mode=combine_mode
                ),
                [0],
            )
            result3 = torch.flip(torch.cumsum(torch.flip(x, [0]), 0), [0])

            self.assertEqual(result1, result2)
            self.assertEqual(result1, result3)

            # Flip only compiled and compare with non-compiled reverse=True
            result1 = torch.flip(
                associative_scan1(
                    fct, torch.flip(x, [0]), 0, reverse=False, combine_mode=combine_mode
                ),
                [0],
            )
            result2 = associative_scan2(
                fct, x, 0, reverse=True, combine_mode=combine_mode
            )
            result3 = torch.flip(torch.cumsum(torch.flip(x, [0]), 0), [0])

            self.assertEqual(result1, result2)
            self.assertEqual(result1, result3)

            # Use reverse=False, but flip both results before and after
            result1 = torch.flip(
                associative_scan1(
                    fct, torch.flip(x, [0]), 0, reverse=False, combine_mode=combine_mode
                ),
                [0],
            )
            result2 = torch.flip(
                associative_scan2(
                    fct, torch.flip(x, [0]), 0, reverse=False, combine_mode=combine_mode
                ),
                [0],
            )
            result3 = torch.flip(torch.cumsum(torch.flip(x, [0]), 0), [0])

            self.assertEqual(result1, result2)
            self.assertEqual(result1, result3)

            # Reverse=True
            result1 = associative_scan1(
                fct, x, 0, reverse=True, combine_mode=combine_mode
            )
            result2 = associative_scan2(
                fct, x, 0, reverse=True, combine_mode=combine_mode
            )
            result3 = torch.flip(torch.cumsum(torch.flip(x, [0]), 0), [0])

            self.assertEqual(result1, result2)
            self.assertEqual(result1, result3)


class ScanModels:
    class SimpleScan(torch.nn.Module):
        def __init__(self, reverse, dim):
            super().__init__()
            self.reverse = reverse
            self.dim = dim

        def forward(self, _input, weight, bias):
            def combine_fn(carry, x):
                from torch.utils import _pytree as pytree

                new_carry = {
                    "param": carry["param"] @ x + carry["bias"],
                    "bias": carry["bias"].sin(),
                }
                return new_carry, (
                    pytree.tree_map(lambda x: x.clone(), new_carry),
                    {"dummy": x.sin()},
                )

            return scan(
                combine_fn,
                {"param": weight, "bias": bias},
                _input,
                reverse=self.reverse,
                dim=self.dim,
            )

    class ScanLinearWithView(torch.nn.Module):
        def __init__(self, reverse, dim):
            super().__init__()
            self.reverse = reverse
            self.dim = dim
            self.linear = torch.nn.Linear(4, 4)

        def forward(self, scan_op, init, xs):
            def combine_fn(carry, x):
                prev_sz = x.size()
                x = self.linear(x.view(-1, x.size(-1)))
                x_view = x.view(*prev_sz)
                return x_view, x_view.clone()

            return scan_op(combine_fn, init, xs, dim=self.dim, reverse=self.reverse)

    class ScanConv(torch.nn.Module):
        def __init__(self, reverse, dim):
            super().__init__()
            self.reverse = reverse
            self.dim = dim
            self.conv2d = torch.nn.Conv2d(
                4, 4, (3, 3), stride=(1, 1), padding=(1, 1), dtype=torch.float64
            )

        # init = torch.randn(2, 4, 4, 4)
        # xs = torch.randn(scan_dim, 2, 4, 4, 4)
        def forward(self, scan_op, init, xs):
            def combine_fn(carry, x):
                x = self.conv2d(x)
                return x, x.clone()

            return scan_op(combine_fn, init, xs, dim=self.dim, reverse=self.reverse)

    class ScanInCond(torch.nn.Module):
        def __init__(self, reverse, dim):
            super().__init__()
            self.true_scan_linear = ScanModels.ScanLinearWithView(reverse, dim)
            self.false_scan_linear = ScanModels.ScanLinearWithView(not reverse, dim)

        def forward(self, scan_op, pred, init, xs):
            def true_fn():
                last_carry, y = self.true_scan_linear(scan_op, init, xs)
                return last_carry.sum(), y.sin()

            def false_fn():
                last_carry, y = self.false_scan_linear(scan_op, init, xs)
                return -last_carry.sum(), y.cos()

            return torch.cond(pred, true_fn, false_fn, tuple())

    class CondInScan(torch.nn.Module):
        def __init__(self, reverse, dim):
            super().__init__()
            self.reverse = reverse
            self.dim = dim
            self.true_linear = torch.nn.Linear(4, 4)
            self.false_linear = torch.nn.Linear(4, 4)

        def forward(self, scan_op, init, xs):
            def combine_fn(carry, x):
                old_sizes = carry.size()
                carry_view = carry.view(-1, carry.size()[-1])
                new_carry_out = torch.cond(
                    torch.all(carry_view > 1),
                    lambda: self.true_linear(carry_view).sin(),
                    lambda: self.false_linear(carry_view).cos(),
                    tuple(),
                )
                return carry + new_carry_out.view(*old_sizes), new_carry_out

            return scan_op(
                combine_fn,
                init,
                xs,
                dim=self.dim,
                reverse=self.reverse,
            )

    class SimpleWithPytreeInOuts(torch.nn.Module):
        def __init__(self, reverse, dim):
            super().__init__()
            self.reverse = reverse
            self.dim = dim

        def forward(self, scan_op, _input, weight, bias):
            def combine_fn(carry, x):
                new_carry = {
                    "param": carry["param"] @ x + carry["bias"],
                    "bias": carry["bias"].sin(),
                }
                return new_carry, (
                    pytree.tree_map(lambda x: x.clone(), new_carry),
                    {"dummy": x.sin()},
                )

            return scan_op(
                combine_fn,
                {"param": weight, "bias": bias},
                _input,
                reverse=self.reverse,
                dim=self.dim,
            )

    class ChunkedCE(torch.nn.Module):
        def __init__(self, chunk_size):
            super().__init__()
            self.chunk_size = chunk_size
            self.ce = lambda logits, target: torch.abs(target - logits).sum()

        def forward(self, scan_op, _input, weight, target, bias):
            CHUNK_SIZE = self.chunk_size

            def compute_loss(input_chunk, weight, bias, target):
                logits = torch.addmm(bias, input_chunk, weight.t())
                logits = logits.float()
                loss = self.ce(logits, target)
                return loss

            grad_weight = torch.zeros_like(weight)
            grad_bias = torch.zeros_like(bias)
            loss_acc = torch.zeros((), device=_input.device)

            chunks = _input.shape[0] // CHUNK_SIZE

            _input_chunks = _input.view(CHUNK_SIZE, chunks, *_input.shape[1:])
            target_chunks = target.view(CHUNK_SIZE, chunks, *target.shape[1:])

            def combine_fn(carry, xs):
                grad_weight, grad_bias, loss_acc = carry
                input_chunk, target_chunk = xs
                (
                    (
                        chunk_grad_input,
                        chunk_grad_weight,
                        chunk_grad_bias,
                    ),
                    chunk_loss,
                ) = torch.func.grad_and_value(compute_loss, argnums=(0, 1, 2))(
                    input_chunk, weight, bias, target_chunk
                )
                return (
                    (
                        grad_weight + chunk_grad_weight,
                        grad_bias + chunk_grad_bias,
                        loss_acc + chunk_loss,
                    ),
                    chunk_grad_input,
                )

            (grad_weight, grad_bias, loss_acc), grad_inputs = scan_op(
                combine_fn,
                (grad_weight, grad_bias, loss_acc),
                (_input_chunks, target_chunks),
            )
            return (
                grad_weight / chunks,
                grad_bias / chunks,
                loss_acc / chunks,
                grad_inputs.view(-1, *_input.shape[1:]) / chunks,
            )

    class ChunkedCENoScan(torch.nn.Module):
        def __init__(self, chunk_size):
            super().__init__()
            self.chunk_size = chunk_size
            self.ce = lambda logits, target: torch.abs(target - logits).sum()

        def forward(self, scan_op, _input, weight, target, bias):
            CHUNK_SIZE = self.chunk_size

            def compute_loss(input_chunk, weight, bias, target):
                logits = torch.addmm(bias, input_chunk, weight.t())
                logits = logits.float()
                loss = self.ce(logits, target)
                return loss

            grad_weight = torch.zeros_like(weight)
            grad_inputs = []
            grad_bias = torch.zeros_like(bias)
            loss_acc = torch.zeros((), device=_input.device)

            chunks = _input.shape[0] // CHUNK_SIZE

            def accumulate_chunk(input_chunk, target_chunk):
                (
                    (
                        chunk_grad_input,
                        chunk_grad_weight,
                        chunk_grad_bias,
                    ),
                    chunk_loss,
                ) = torch.func.grad_and_value(compute_loss, argnums=(0, 1, 2))(
                    input_chunk, weight, bias, target_chunk
                )
                grad_weight.add_(chunk_grad_weight)
                grad_bias.add_(chunk_grad_bias)
                loss_acc.add_(chunk_loss)
                return chunk_grad_input

            accumulate_chunk = torch.compile(accumulate_chunk)

            input_chunks = torch.chunk(_input, chunks=chunks, dim=0)
            target_chunks = torch.chunk(target, chunks=chunks, dim=0)
            for input_chunk, target_chunk in zip(input_chunks, target_chunks):
                grad_inputs.append(accumulate_chunk(input_chunk, target_chunk))
            return (
                grad_weight / chunks,
                grad_bias / chunks,
                loss_acc / chunks,
                torch.cat(grad_inputs, dim=0) / chunks,
            )

    class ScanWithClamp(torch.nn.Module):
        def __init__(self):
            super().__init__()

        def forward(self, scan_op, initial, xs):
            def step(h_prev, x_t):
                h_next = (h_prev + x_t).clamp(min=0.1)
                return h_next, h_next.clone()

            final, ys = scan_op(step, initial, xs)
            return final, ys


class ScanTests(TestCase):
    def _run_test(
        self,
        model,
        inputs,
        device,
        dynamic,
        requires_grad=False,
    ):
        cnt = torch._dynamo.testing.CompileCounterWithBackend("inductor")
        compiled_model = torch.compile(backend=cnt, fullgraph=True, dynamic=dynamic)(
            model
        )

        inputs = [inp.to(device=device) for inp in inputs]
        model = model.to(device=device)
        cloned_inputs = [inp.clone() for inp in inputs]
        grad_ctx = contextlib.nullcontext() if requires_grad else torch.no_grad()
        with grad_ctx:
            result = model(scan, *cloned_inputs)
            result_exp = model(_fake_scan, *cloned_inputs)

            result_compiled = compiled_model(scan, *cloned_inputs)
            result_compiled_exp = compiled_model(_fake_scan, *cloned_inputs)

        self.assertEqual(result, result_exp)
        self.assertEqual(result_exp, result_compiled)
        self.assertEqual(result_compiled, result_compiled_exp)

    def _compare_result(
        self,
        model1,
        model2,
        inputs,
        device,
    ):
        inp_on_device = [elem.to(device=device) for elem in inputs]
        cloned_inputs = [arg.clone() for arg in inp_on_device]
        model1_out = model1(scan, *cloned_inputs)
        model2_out = model2(scan, *cloned_inputs)
        self.assertEqual(model1_out, model2_out)

    @requires_gpu
    @parametrize("device", ["cpu", GPU_TYPE])
    @parametrize("dynamic", [True, False])
    @parametrize("reverse", [True, False])
    @parametrize("dim", [0, 1, 2])
    @torch._dynamo.config.patch("capture_scalar_outputs", True)
    def test_scan_pytree_in_out(self, device, dynamic, reverse, dim):
        self._run_test(
            model=ScanModels.SimpleWithPytreeInOuts(reverse=reverse, dim=dim),
            inputs=(
                torch.ones(2, 2, 2),
                torch.ones(2, 2),
                torch.ones(2),
            ),
            device=device,
            dynamic=dynamic,
        )

    @requires_gpu
    @parametrize("device", ["cpu", GPU_TYPE])
    @parametrize("dynamic", [True, False])
    @parametrize("reverse", [True, False])
    @parametrize("dim", [0, 1, 3])
    @parametrize("scan_length", [1, 5])
    @torch._dynamo.config.patch("capture_scalar_outputs", True)
    def test_scan_nn_modules(self, device, dynamic, reverse, dim, scan_length):
        init = torch.randn(20, 16, 4, 4)
        xs = torch.randn(scan_length, 20, 16, 4, 4)
        xs = xs.movedim(0, dim)
        self._run_test(
            model=ScanModels.ScanLinearWithView(reverse=reverse, dim=dim),
            inputs=(
                init,
                xs,
            ),
            device=device,
            dynamic=dynamic,
        )

    @requires_gpu
    @parametrize("device", ["cpu", GPU_TYPE])
    @parametrize("dynamic", [True, False])
    @parametrize("reverse", [True, False])
    @parametrize("dim", [0, 1, 3])
    @parametrize("scan_length", [1, 5])
    @torch._dynamo.config.patch("capture_scalar_outputs", True)
    def test_scan_conv(self, device, dynamic, reverse, dim, scan_length):
        init = torch.randn(2, 4, 4, 4, dtype=torch.float64)
        xs = torch.randn(scan_length, 2, 4, 4, 4, dtype=torch.float64)
        xs = xs.movedim(0, dim)
        self._run_test(
            model=ScanModels.ScanConv(reverse=reverse, dim=dim),
            inputs=(
                init,
                xs,
            ),
            device=device,
            dynamic=dynamic,
        )

    @requires_gpu
    @parametrize("device", ["cpu", GPU_TYPE])
    @parametrize("dynamic", [True, False])
    @parametrize("reverse", [True, False])
    @parametrize("dim", [0, 1, 3])
    @parametrize("pred", [True, False])
    @parametrize("scan_length", [1, 5])
    @torch._dynamo.config.patch("capture_scalar_outputs", True)
    def test_scan_in_cond(self, device, dynamic, reverse, dim, pred, scan_length):
        init = torch.randn(4, 4, 4)
        xs = torch.randn(scan_length, 4, 4, 4)
        xs = xs.movedim(0, dim)
        self._run_test(
            model=ScanModels.ScanInCond(reverse=reverse, dim=dim),
            inputs=(
                torch.tensor(pred),
                init,
                xs,
            ),
            device=device,
            dynamic=dynamic,
        )

    @requires_gpu
    @parametrize("device", ["cpu", GPU_TYPE])
    @parametrize("dynamic", [True, False])
    @parametrize("reverse", [True, False])
    @parametrize("dim", [0, 1, 3])
    @parametrize("scan_length", [1, 5])
    @torch._dynamo.config.patch("capture_scalar_outputs", True)
    def test_cond_in_scan(self, device, dynamic, reverse, dim, scan_length):
        init = torch.randn(2, 4, 4, 4)
        xs = torch.randn(scan_length, 4, 4, 4)
        xs = xs.movedim(0, dim)
        self._run_test(
            model=ScanModels.CondInScan(reverse=reverse, dim=dim),
            inputs=(
                init,
                xs,
            ),
            device=device,
            dynamic=dynamic,
        )

    @requires_gpu
    @parametrize("device", ["cpu", GPU_TYPE])
    @parametrize("dynamic", [True, False])
    @torch._dynamo.config.patch("capture_scalar_outputs", True)
    def test_scan_chunked_ce(self, device, dynamic):
        self._run_test(
            model=ScanModels.ChunkedCE(10),
            inputs=(
                torch.randn(100, 20),
                torch.randn(20, 20),
                torch.randn(100, 20),
                torch.randn(20),
            ),
            device=device,
            dynamic=dynamic,
        )

    @requires_gpu
    @parametrize("device", ["cpu", GPU_TYPE])
    @parametrize("dynamic", [True, False])
    @torch._dynamo.config.patch("capture_scalar_outputs", True)
    def test_scan_compare_chunked_ce_with_no_scan(self, device, dynamic):
        for trunk_size, B, T in zip([10, 20], [10, 100], [20, 40]):
            self._compare_result(
                model1=torch.compile(ScanModels.ChunkedCE(trunk_size), dynamic=dynamic),
                model2=ScanModels.ChunkedCENoScan(trunk_size),
                inputs=(
                    torch.randn(B, T),
                    torch.randn(T, T),
                    torch.randn(B, T),
                    torch.randn(T),
                ),
                device=device,
            )

    @requires_gpu
    @parametrize("device", ["cpu", GPU_TYPE])
    @parametrize("dynamic", [True, False])
    @torch._dynamo.config.patch("capture_scalar_outputs", True)
    def test_scan_with_clamp(self, device, dynamic):
        B = 4
        T = 8
        H = 16
        self._run_test(
            model=ScanModels.ScanWithClamp(),
            inputs=(
                torch.randn((B, H)),
                torch.randn((T, B, H), requires_grad=True),
            ),
            device=device,
            dynamic=dynamic,
        )


class MapModels:
    class Simple(torch.nn.Module):
        def forward(self, map_op, x):
            a = torch.ones(3, 4, device=x.device)

            def f(x):
                return x.sin() + a

            return map_op(f, x)

    class SimpleWithLinearWithView(torch.nn.Module):
        def __init__(self):
            super().__init__()
            self.linear = torch.nn.Linear(3, 5)

        def forward(self, map_op, x):
            def f(x):
                return self.linear(x).sin()

            return map_op(f, x.view(4, 3))

    class PytreeInOut(torch.nn.Module):
        def __init__(self):
            super().__init__()
            self.linear = torch.nn.Linear(3, 5)

        def forward(self, map_op, x, y, z):
            def f(x_y_z):
                x = x_y_z["x"]
                y, (z,) = x_y_z["y_z"]
                return self.linear(x).sin(), (self.linear(y), z.cos())

            return map_op(f, {"x": x, "y_z": (y, (z,))})

    class ReinterpretView(torch.nn.Module):
        def forward(self, map_op, x, y, z):
            def f(xyz):
                x, y, z = xyz
                return x.sin()[:2], y.cos()[:2] + z[-2:].clone()

            return map_op(f, (x, y, z))

    class NestedWithCond(torch.nn.Module):
        def forward(self, map_op, x, y, z):
            def true_fn(x, y, z):
                def inner_f(yz):
                    y, z = yz
                    return y + z

                return map_op(inner_f, (y, z))

            def false_fn(x, y, z):
                def inner_f(yz):
                    y, z = yz
                    return y - z

                return map_op(inner_f, (y, z))

            return torch._higher_order_ops.cond(
                x.sum() > 0, true_fn, false_fn, (x, y, z)
            )


class MapTests(TestCase):
    def _run_test(
        self,
        model,
        inputs,
        device,
        dynamic=False,
        autograd=False,
    ):
        import copy

        inputs = [inp.to(device=device) for inp in inputs]
        model = model.to(device=device)
        model_eager = copy.deepcopy(model)
        model_compiled = copy.deepcopy(model)
        cnt = torch._dynamo.testing.CompileCounterWithBackend("inductor")
        compiled_model = torch.compile(backend=cnt, fullgraph=True, dynamic=dynamic)(
            model_compiled
        )

        if autograd:
            pytree.tree_map_only(torch.Tensor, lambda t: t.requires_grad_(True), inputs)

        cloned_inputs = [inp.clone() for inp in inputs]
        result = model(torch._higher_order_ops.map, *cloned_inputs)
        result_exp = model_eager(_fake_map, *cloned_inputs)
        result_compiled = compiled_model(torch._higher_order_ops.map, *cloned_inputs)

        self.assertEqual(result, result_exp)
        self.assertEqual(result, result_compiled)

        if autograd:
            loss_fn(result).backward()
            loss_fn(result_exp).backward()
            loss_fn(result_compiled).backward()

            model_params = dict(model.named_parameters())
            model_eager_params = dict(model_eager.named_parameters())
            model_compiled_params = dict(model_compiled.named_parameters())
            for name, param in model_eager_params.items():
                self.assertEqual(param, model_params[name])
                self.assertEqual(param, model_compiled_params[name])
                self.assertEqual(param.grad, model_params[name].grad)
                self.assertEqual(param.grad, model_compiled_params[name].grad)

    @requires_gpu
    @parametrize("device", ["cpu", GPU_TYPE])
    @parametrize("dynamic", [True, False])
    @parametrize("autograd", [True, False])
    @torch._dynamo.config.patch("capture_scalar_outputs", True)
    def test_map_simple(self, device, dynamic, autograd):
        self._run_test(
            model=MapModels.Simple(),
            inputs=(torch.randn(3, 4),),
            device=device,
            dynamic=dynamic,
            autograd=autograd,
        )

    @requires_gpu
    @parametrize("device", ["cpu", GPU_TYPE])
    @parametrize("dynamic", [True, False])
    @parametrize("autograd", [True, False])
    @torch._dynamo.config.patch("capture_scalar_outputs", True)
    def test_map_simple_linear_with_view(self, device, dynamic, autograd):
        self._run_test(
            model=MapModels.SimpleWithLinearWithView(),
            inputs=(torch.randn(3, 4),),
            device=device,
            dynamic=dynamic,
            autograd=autograd,
        )

    @requires_gpu
    @parametrize("device", ["cpu", GPU_TYPE])
    @parametrize("dynamic", [True, False])
    @parametrize("autograd", [True, False])
    @torch._dynamo.config.patch("capture_scalar_outputs", True)
    def test_map_pytree_in_out(self, device, dynamic, autograd):
        self._run_test(
            model=MapModels.PytreeInOut(),
            inputs=(
                torch.randn(2, 5, 3),
                torch.randn(2, 5, 3),
                torch.randn(2, 4, 3),
            ),
            device=device,
            dynamic=dynamic,
            autograd=autograd,
        )

    @requires_gpu
    @parametrize("device", ["cpu", GPU_TYPE])
    @parametrize("dynamic", [True, False])
    @parametrize("autograd", [True, False])
    @torch._dynamo.config.patch("capture_scalar_outputs", True)
    def test_map_nested_with_cond(self, device, dynamic, autograd):
        self._run_test(
            model=MapModels.NestedWithCond(),
            inputs=(
                torch.randn(3, 2),
                torch.randn(3, 10, 5),
                torch.randn(3, 10, 5),
            ),
            device=device,
            dynamic=dynamic,
            autograd=autograd,
        )


instantiate_parametrized_tests(CondTests)
instantiate_parametrized_tests(WhileLoopTests)
instantiate_parametrized_tests(AssociativeScanTests)
instantiate_parametrized_tests(ScanTests)
instantiate_parametrized_tests(MapTests)


if __name__ == "__main__":
    from torch._inductor.test_case import run_tests

    if HAS_CPU or HAS_GPU:
        run_tests(needs="filelock")<|MERGE_RESOLUTION|>--- conflicted
+++ resolved
@@ -1514,12 +1514,8 @@
     @requires_gpu
     @parametrize("device", ["cpu", GPU_TYPE])
     @parametrize("dynamic", [True, False])
-<<<<<<< HEAD
-    @torch._dynamo.config.patch("capture_scalar_outputs", True)
-    def test_while_loop_with_checkpoint_simple(self, device, dynamic):
-=======
+    @torch._dynamo.config.patch("capture_scalar_outputs", True)
     def test_while_loop_stack_output_simple(self, device, dynamic):
->>>>>>> 62553f0a
         self._run_test(
             model=WhileLoopModels.WhileLoopStackOutputSimple(device),
             inputs=(torch.randn(3, 3, dtype=torch.float32),),
