--- conflicted
+++ resolved
@@ -215,12 +215,8 @@
 
     @mock.patch.object(config, "allow_buffer_reuse", False)
     @unittest.skipUnless(TRITON_AVAILABLE, "Triton is not available")
-<<<<<<< HEAD
+    @config.patch("test_configs.track_memory_lifecycle", "assert")
     def test_mutation_size_propagation(self):
-=======
-    @config.patch("test_configs.track_memory_lifecycle", "assert")
-    def test_mutation_size_propogation(self):
->>>>>>> 01f66d08
         """
         This tests correct size propagation in the case of mutations.
         In this example, buf1 is a mutation of buf0; we should have:
@@ -404,7 +400,7 @@
                 "allow_buffer_reuse": False,
                 # make sure the mm is at the end so
                 # the earlier deallocation is not at the last step,
-                # which doesnt distinguish between returned tensors
+                # which doesn't distinguish between returned tensors
                 # and which tensors are deallocated immediately prior
                 "reorder_for_peak_memory": False,
             }
