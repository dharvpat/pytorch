--- conflicted
+++ resolved
@@ -228,7 +228,22 @@
     return torch.ops.libtorch_agnostic.get_any_data_ptr.default(t, mutable)
 
 
-<<<<<<< HEAD
+def get_template_any_data_ptr(t, r, mutable) -> int:
+    """
+    Return data pointer value of the first tensor iff dtypes of tensors match.
+
+    Args:
+        t: Input tensor
+        r: Input tensor defining dtype
+        mutable: whether data pointer qualifier is mutable or const
+
+    Returns: int - pointer value
+
+    Raises RuntimeError when t.dtype() != r.dtype()
+    """
+    return torch.ops.libtorch_agnostic.get_template_any_data_ptr.default(t, r, mutable)
+
+
 def test_dispatch_scalar_name(t, dispatch_name) -> str:
     """
     Return the name of the C++ scalar type corresponding to the tensor's dtype.
@@ -257,22 +272,6 @@
         .tobytes()
         .decode()
     )
-=======
-def get_template_any_data_ptr(t, r, mutable) -> int:
-    """
-    Return data pointer value of the first tensor iff dtypes of tensors match.
-
-    Args:
-        t: Input tensor
-        r: Input tensor defining dtype
-        mutable: whether data pointer qualifier is mutable or const
-
-    Returns: int - pointer value
-
-    Raises RuntimeError when t.dtype() != r.dtype()
-    """
-    return torch.ops.libtorch_agnostic.get_template_any_data_ptr.default(t, r, mutable)
->>>>>>> 4ca8b280
 
 
 def my_pad(t) -> Tensor:
