#include <gtest/gtest.h>

<<<<<<< HEAD
#include <c10/util/BFloat16-math.h>
#include <c10/util/BFloat16.h>
#include <c10/util/Float8_e4m3fn.h>
#include <c10/util/Float8_e4m3fnuz.h>
#include <c10/util/Float8_e5m2.h>
#include <c10/util/Float8_e5m2fnuz.h>
#include <c10/util/complex.h>
=======
#include <torch/headeronly/core/ScalarType.h>
#include <torch/headeronly/util/BFloat16.h>
>>>>>>> 74c4c758
#include <torch/headeronly/util/Float4_e2m1fn_x2.h>
#include <torch/headeronly/util/Float8_e4m3fn.h>
#include <torch/headeronly/util/Float8_e4m3fnuz.h>
#include <torch/headeronly/util/Float8_e5m2.h>
#include <torch/headeronly/util/Float8_e5m2fnuz.h>
#include <torch/headeronly/util/Float8_e8m0fnu.h>
#include <torch/headeronly/util/Half.h>
#include <torch/headeronly/util/bits.h>
#include <torch/headeronly/util/complex.h>
#include <torch/headeronly/util/qint32.h>
#include <torch/headeronly/util/qint8.h>
#include <torch/headeronly/util/quint2x4.h>
#include <torch/headeronly/util/quint4x2.h>
#include <torch/headeronly/util/quint8.h>

TEST(TestDtype, TestBFloat16) {
  c10::BFloat16 a = 1.0f;
  c10::BFloat16 b = 2.0f;
  c10::BFloat16 add = 3.0f;
  c10::BFloat16 sub = -1.0f;
  c10::BFloat16 mul = 2.0f;
  c10::BFloat16 div = 0.5f;

  EXPECT_EQ(a + b, add);
  EXPECT_EQ(a - b, sub);
  EXPECT_EQ(a * b, mul);
  EXPECT_EQ(a / b, div);
}

TEST(TestDtype, TestFloat8_e4m3fn) {
  torch::headeronly::Float8_e4m3fn a = 1.0f;
  torch::headeronly::Float8_e4m3fn b = 2.0f;
  torch::headeronly::Float8_e4m3fn add = 3.0f;
  torch::headeronly::Float8_e4m3fn sub = -1.0f;
  torch::headeronly::Float8_e4m3fn mul = 2.0f;
  torch::headeronly::Float8_e4m3fn div = 0.5f;

  EXPECT_EQ(a + b, add);
  EXPECT_EQ(a - b, sub);
  EXPECT_EQ(a * b, mul);
  EXPECT_EQ(a / b, div);
}

TEST(TestDtype, TestFloat8_e4m3fuz) {
  torch::headeronly::Float8_e4m3fnuz a = 1.0f;
  torch::headeronly::Float8_e4m3fnuz b = 2.0f;
  torch::headeronly::Float8_e4m3fnuz add = 3.0f;
  torch::headeronly::Float8_e4m3fnuz sub = -1.0f;
  torch::headeronly::Float8_e4m3fnuz mul = 2.0f;
  torch::headeronly::Float8_e4m3fnuz div = 0.5f;

  EXPECT_EQ(a + b, add);
  EXPECT_EQ(a - b, sub);
  EXPECT_EQ(a * b, mul);
  EXPECT_EQ(a / b, div);
}

TEST(TestDtype, TestFloat8_e5m2) {
  torch::headeronly::Float8_e5m2 a = 1.0f;
  torch::headeronly::Float8_e5m2 b = 2.0f;
  torch::headeronly::Float8_e5m2 add = 3.0f;
  torch::headeronly::Float8_e5m2 sub = -1.0f;
  torch::headeronly::Float8_e5m2 mul = 2.0f;
  torch::headeronly::Float8_e5m2 div = 0.5f;

  EXPECT_EQ(a + b, add);
  EXPECT_EQ(a - b, sub);
  EXPECT_EQ(a * b, mul);
  EXPECT_EQ(a / b, div);
}

TEST(TestDtype, TestFloat8_e5m2fnuz) {
  torch::headeronly::Float8_e5m2fnuz a = 1.0f;
  torch::headeronly::Float8_e5m2fnuz b = 2.0f;
  torch::headeronly::Float8_e5m2fnuz add = 3.0f;
  torch::headeronly::Float8_e5m2fnuz sub = -1.0f;
  torch::headeronly::Float8_e5m2fnuz mul = 2.0f;
  torch::headeronly::Float8_e5m2fnuz div = 0.5f;

  EXPECT_EQ(a + b, add);
  EXPECT_EQ(a - b, sub);
  EXPECT_EQ(a * b, mul);
  EXPECT_EQ(a / b, div);
}

TEST(TestDtype, TestFloat8_e8m0fnu) {
  torch::headeronly::Float8_e8m0fnu a = 1.0f;
  ASSERT_FALSE(a.isnan());
}

TEST(TestDtype, TestFloat4) {
  // not much you can do with this type, just make sure it compiles
  torch::headeronly::Float4_e2m1fn_x2 a(5);
}

TEST(TestDtype, TestHalf) {
  torch::headeronly::Half a = 1.0f;
  torch::headeronly::Half b = 2.0f;
  torch::headeronly::Half add = 3.0f;
  torch::headeronly::Half sub = -1.0f;
  torch::headeronly::Half mul = 2.0f;
  torch::headeronly::Half div = 0.5f;

  EXPECT_EQ(a + b, add);
  EXPECT_EQ(a - b, sub);
  EXPECT_EQ(a * b, mul);
  EXPECT_EQ(a / b, div);
  EXPECT_EQ(a += b, add);
  EXPECT_EQ(a -= b, add - b);
  EXPECT_EQ(a *= b, b);
  EXPECT_EQ(a /= b, mul * div);

#if defined(__aarch64__) && !defined(__CUDACC__)
  EXPECT_EQ(
      torch::headeronly::detail::fp16_to_bits(
          torch::headeronly::detail::fp16_from_bits(32)),
      32);
#endif
}

TEST(TestDtype, TestComplexFloat) {
  torch::headeronly::complex<float> a(std::complex<float>(1.0f, 2.0f));
  torch::headeronly::complex<float> b(std::complex<float>(3.0f, 4.0f));
  torch::headeronly::complex<float> add(std::complex<float>(4.0f, 6.0f));
  torch::headeronly::complex<float> sub(std::complex<float>(-2.0f, -2.0f));
  torch::headeronly::complex<float> mul(std::complex<float>(-5.0f, 10.0f));
  torch::headeronly::complex<float> div(std::complex<float>(0.44f, 0.08f));

  EXPECT_EQ(a + b, add);
  EXPECT_EQ(a - b, sub);
  EXPECT_EQ(a * b, mul);
  EXPECT_EQ(a / b, div);
}

TEST(TestDtype, TestQuintsQintsAndBits) {
  // There's not much you can do with these dtypes...
  // so we'll just check that it compiles
  auto a = torch::headeronly::quint8(0);
  auto b = torch::headeronly::quint4x2(5);
  auto c = torch::headeronly::quint2x4(1);
  auto d = torch::headeronly::qint32(5);
  auto e = torch::headeronly::qint8(1);
  auto f = torch::headeronly::bits1x8(9);
  auto g = torch::headeronly::bits2x4(9);
  auto h = torch::headeronly::bits4x2(9);
  auto i = torch::headeronly::bits8(2);
  auto j = torch::headeronly::bits16(6);
}

TEST(TestDtype, TestScalarType) {
  using torch::headeronly::ScalarType;
  constexpr ScalarType expected_scalar_types[] = {
      ScalarType::Byte,
      ScalarType::Char,
      ScalarType::Short,
      ScalarType::Int,
      ScalarType::Long,
      ScalarType::Half,
      ScalarType::Float,
      ScalarType::Double,
      ScalarType::ComplexHalf,
      ScalarType::ComplexFloat,
      ScalarType::ComplexDouble,
      ScalarType::Bool,
      ScalarType::QInt8,
      ScalarType::QUInt8,
      ScalarType::QInt32,
      ScalarType::BFloat16,
      ScalarType::QUInt4x2,
      ScalarType::QUInt2x4,
      ScalarType::Bits1x8,
      ScalarType::Bits2x4,
      ScalarType::Bits4x2,
      ScalarType::Bits8,
      ScalarType::Bits16,
      ScalarType::Float8_e5m2,
      ScalarType::Float8_e4m3fn,
      ScalarType::Float8_e5m2fnuz,
      ScalarType::Float8_e4m3fnuz,
      ScalarType::UInt16,
      ScalarType::UInt32,
      ScalarType::UInt64,
      ScalarType::UInt1,
      ScalarType::UInt2,
      ScalarType::UInt3,
      ScalarType::UInt4,
      ScalarType::UInt5,
      ScalarType::UInt6,
      ScalarType::UInt7,
      ScalarType::Int1,
      ScalarType::Int2,
      ScalarType::Int3,
      ScalarType::Int4,
      ScalarType::Int5,
      ScalarType::Int6,
      ScalarType::Int7,
      ScalarType::Float8_e8m0fnu,
      ScalarType::Float4_e2m1fn_x2,
      ScalarType::Undefined,
  };
  for (int8_t i = 0; i < static_cast<int8_t>(torch::headeronly::NumScalarTypes);
       i++) {
    EXPECT_EQ(static_cast<ScalarType>(i), expected_scalar_types[i]);
  }
}<|MERGE_RESOLUTION|>--- conflicted
+++ resolved
@@ -1,17 +1,7 @@
 #include <gtest/gtest.h>
 
-<<<<<<< HEAD
-#include <c10/util/BFloat16-math.h>
-#include <c10/util/BFloat16.h>
-#include <c10/util/Float8_e4m3fn.h>
-#include <c10/util/Float8_e4m3fnuz.h>
-#include <c10/util/Float8_e5m2.h>
-#include <c10/util/Float8_e5m2fnuz.h>
-#include <c10/util/complex.h>
-=======
 #include <torch/headeronly/core/ScalarType.h>
 #include <torch/headeronly/util/BFloat16.h>
->>>>>>> 74c4c758
 #include <torch/headeronly/util/Float4_e2m1fn_x2.h>
 #include <torch/headeronly/util/Float8_e4m3fn.h>
 #include <torch/headeronly/util/Float8_e4m3fnuz.h>
@@ -28,12 +18,12 @@
 #include <torch/headeronly/util/quint8.h>
 
 TEST(TestDtype, TestBFloat16) {
-  c10::BFloat16 a = 1.0f;
-  c10::BFloat16 b = 2.0f;
-  c10::BFloat16 add = 3.0f;
-  c10::BFloat16 sub = -1.0f;
-  c10::BFloat16 mul = 2.0f;
-  c10::BFloat16 div = 0.5f;
+  torch::headeronly::BFloat16 a = 1.0f;
+  torch::headeronly::BFloat16 b = 2.0f;
+  torch::headeronly::BFloat16 add = 3.0f;
+  torch::headeronly::BFloat16 sub = -1.0f;
+  torch::headeronly::BFloat16 mul = 2.0f;
+  torch::headeronly::BFloat16 div = 0.5f;
 
   EXPECT_EQ(a + b, add);
   EXPECT_EQ(a - b, sub);
