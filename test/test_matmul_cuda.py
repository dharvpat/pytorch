# Owner(s): ["module: linear algebra"]

import contextlib
import unittest
from itertools import product
from functools import partial

import torch

from torch.quantization._quantized_conversions import (
    pack_int4_to_int8,
    quantized_weight_reorder_for_mixed_dtypes_linear_cutlass,
)

from torch.testing import make_tensor
from torch.testing._internal.common_cuda import (
    PLATFORM_SUPPORTS_BF16,
    SM53OrLater,
    SM80OrLater,
    SM90OrLater,
    SM100OrLater,
    xfailIfSM120OrLater,
    _get_torch_cuda_version,
)
from torch.testing._internal.common_device_type import (
    dtypes,
    instantiate_device_type_tests,
    onlyCUDA,
    tol as xtol,
    toleranceOverride,
)

from torch.testing._internal.common_utils import (
    IS_JETSON,
    IS_WINDOWS,
    parametrize,
    run_tests,
    skipIfRocm,
    skipIfRocmVersionLessThan,
    TEST_CUDA,
    TEST_WITH_ROCM,
    TestCase,
    decorateIf,
)

from torch._inductor.test_case import TestCase as InductorTestCase

_IS_SM8X = False
if TEST_CUDA:
    _IS_SM8X = torch.cuda.get_device_capability(0)[0] == 8

# Protects against includes accidentally setting the default dtype
assert torch.get_default_dtype() is torch.float32

def xfailIfSM100OrLaterAndCondition(condition_fn):
    """
    Conditionally xfail tests on SM100+ based on a condition function.
    The condition function receives the test parameters dict and returns True to xfail.
    """
    return decorateIf(
        unittest.expectedFailure,
        lambda params: SM100OrLater and condition_fn(params)
    )


@contextlib.contextmanager
def blas_library_context(backend):
    prev_backend = torch.backends.cuda.preferred_blas_library()
    torch.backends.cuda.preferred_blas_library(backend)
    try:
        yield
    finally:
        torch.backends.cuda.preferred_blas_library(prev_backend)

class TestMatmulCuda(InductorTestCase):
    def setUp(self):
        super().setUp()
        torch.backends.cuda.matmul.allow_tf32 = False

    def tearDown(self):
        torch.backends.cuda.matmul.allow_tf32 = True
        super().tearDown()

    def cublas_addmm(self, size: int, dtype: torch.dtype, reduced_precision: bool = False, fp16_accumulate: bool = False):
        #
        # Check for catastrophic cuBLAS inaccuracy by measuring the deviation between
        # results from the CUDA invocation of torch.addmm and the CPU invocation
        # (which does not use CUDA backend).
        #
        # Get dims
        n, m, p = (size + 1, size, size + 2)
        # Disable reduced precision reductions in BFloat16 to bypass some kernels
        # which fail the threshold check
        orig_bf16 = torch.backends.cuda.matmul.allow_bf16_reduced_precision_reduction
        orig_fp16 = torch.backends.cuda.matmul.allow_fp16_reduced_precision_reduction
        orig_fp16_accumulate = torch.backends.cuda.matmul.allow_fp16_accumulation
        torch.backends.cuda.matmul.allow_bf16_reduced_precision_reduction = reduced_precision
        torch.backends.cuda.matmul.allow_fp16_reduced_precision_reduction = reduced_precision
        torch.backends.cuda.matmul.allow_fp16_accumulation = fp16_accumulate
        # Make random tensors on CPU (seed set on common_utils.py import)
        # (Not using numpy because it does not support bfloat16)
        make_arg = partial(make_tensor, dtype=dtype, device="cpu")
        m_beta = make_arg(1)
        m_input = make_arg((n, p))
        m_1 = make_arg((n, m))
        m_2 = make_arg((m, p))
        # scale to abate overflows in fp16 accum
        if fp16_accumulate:
            m_1 = m_1 / 100
            m_2 = m_2 / 100
        # *(B)FLOAT16 Special Handling*
        # Backend does not tensorize float16 on CPU,
        # and bloat16 may present accuracy issues,
        # so convert to float32 for these cases
        # (but keep same for other types, e.g. float32 and int*)
        if dtype == torch.float16 or dtype == torch.bfloat16:
            m_beta = m_beta.to(dtype=torch.float32)
            m_input = m_input.to(dtype=torch.float32)
            m_1 = m_1.to(dtype=torch.float32)
            m_2 = m_2.to(dtype=torch.float32)
        # Get CPU result
        res_cpu = torch.addmm(m_input, m_1, m_2, beta=m_beta.item())
        # *(B)FLOAT16 Special Handling*``
        # Convert back to (b)float16
        if dtype == torch.float16 or dtype == torch.bfloat16:
            m_beta = m_beta.to(dtype=dtype)
            m_input = m_input.to(dtype=dtype)
            m_1 = m_1.to(dtype=dtype)
            m_2 = m_2.to(dtype=dtype)
            res_cpu = res_cpu.to(dtype=dtype)
        # Move arg tensors to CUDA
        m_beta = m_beta.to("cuda")
        m_input = m_input.to("cuda")
        m_1 = m_1.to("cuda")
        m_2 = m_2.to("cuda")
        # Get CUDA result
        res_cuda = torch.addmm(m_input, m_1, m_2, beta=m_beta.item())
        # Move to CPU for comparison
        res_cuda = res_cuda.to("cpu")
        # Compare
        self.assertEqual(res_cpu, res_cuda)
        torch.backends.cuda.matmul.allow_bf16_reduced_precision_reduction = orig_bf16
        torch.backends.cuda.matmul.allow_fp16_reduced_precision_reduction = orig_fp16
        torch.backends.cuda.matmul.allow_fp16_accumulation = orig_fp16_accumulate

    @onlyCUDA
    @skipIfRocmVersionLessThan((5, 2))
    # imported 'tol' as 'xtol' to avoid aliasing in code above
    @toleranceOverride({torch.float16: xtol(atol=1e-1, rtol=1e-1),
                        torch.bfloat16: xtol(atol=1e-1, rtol=1e-1),
                        torch.float32: xtol(atol=1e-1, rtol=1e-1)})
    @dtypes(torch.float16, torch.bfloat16, torch.float32)
    @parametrize("size", [100, 1000, 10000])
    @parametrize("backend", ["cublas", "cublaslt"])
    def test_cublas_addmm(self, size: int, dtype: torch.dtype, backend):
        with blas_library_context(backend):
            self.cublas_addmm(size, dtype, False)

    @onlyCUDA
    @xfailIfSM100OrLaterAndCondition(lambda params: params.get('dtype') == torch.bfloat16 and params.get('size') == 10000)
    @skipIfRocmVersionLessThan((5, 2))
    # imported 'tol' as 'xtol' to avoid aliasing in code above
    @toleranceOverride({torch.float16: xtol(atol=7e-1, rtol=2e-1),
                        torch.bfloat16: xtol(atol=1e1, rtol=2e-1)})
    @dtypes(torch.float16, torch.bfloat16)
    @parametrize("size", [100, 1000, 10000])
    @parametrize("backend", ["cublas", "cublaslt"])
    def test_cublas_addmm_reduced_precision(self, size: int, dtype: torch.dtype, backend):
        with blas_library_context(backend):
            self.cublas_addmm(size, dtype, True)

    @onlyCUDA
    @skipIfRocmVersionLessThan((5, 2))
    @dtypes(torch.float16)
    # m == 4 chooses OUTPUT_TYPE reduction on H200
    # m == 8 chooses OUTPUT_TYPE reduction on A100
    @parametrize("small_size", [4, 8])
    @parametrize("size", [32768])
    @parametrize("backend", ["cublaslt", "cublas"])
    def test_cublas_addmm_no_reduced_precision(self, small_size: int, size: int, dtype: torch.dtype, backend):
        with blas_library_context(backend):
            torch.backends.cuda.preferred_blas_library(backend)
            orig_precision = torch.backends.cuda.matmul.allow_fp16_reduced_precision_reduction
            torch.backends.cuda.matmul.allow_fp16_reduced_precision_reduction = False
            m1 = torch.full((small_size, size), 65504.0, dtype=dtype, device='cuda')
            m2 = torch.ones((size, small_size), dtype=dtype, device='cuda')
            m2[size // 2:, :] = -1.0
            b = torch.zeros((small_size,), dtype=dtype, device='cuda')
            out = torch.addmm(b, m1, m2, beta=1.0)
            self.assertEqual(out.sum().item(), 0.0)
            torch.backends.cuda.matmul.allow_fp16_reduced_precision_reduction = orig_precision

    @onlyCUDA
    @skipIfRocmVersionLessThan((5, 2))
    # imported 'tol' as 'xtol' to avoid aliasing in code above
    @toleranceOverride({torch.float16: xtol(atol=7e-1, rtol=2e-1),
                        torch.bfloat16: xtol(atol=1e1, rtol=2e-1)})
    @dtypes(torch.float16, torch.bfloat16)
    @parametrize("size", [100, 1000, 10000])
    @parametrize("backend", ["cublas", "cublaslt"])
    def test_cublas_addmm_reduced_precision_fp16_accumulate(self, size: int, dtype: torch.dtype, backend):
        with blas_library_context(backend):
            self.cublas_addmm(size, dtype, False, True)

    @onlyCUDA
    def test_cublas_and_lt_reduced_precision_fp16_accumulate(self):
        orig_fp16_accumulate = torch.backends.cuda.matmul.allow_fp16_accumulation
        torch.backends.cuda.matmul.allow_fp16_accumulation = True
        x = torch.rand(32, 512, 512, device='cuda', dtype=torch.half)
        w = torch.rand(512, 512, device='cuda', dtype=torch.half)
        b = torch.rand(512, device='cuda', dtype=torch.half)
        out = torch.nn.functional.linear(x, w, b)
        out_cpu = torch.nn.functional.linear(x.cpu(), w.cpu(), b.cpu())
        self.assertEqual(out, out_cpu, atol=5e-3, rtol=8e-3)

        a = torch.rand(16, 128, 128, device='cuda', dtype=torch.half)
        b = torch.rand(16, 128, 128, device='cuda', dtype=torch.half)
        c = torch.rand(16, 128, 128, device='cuda', dtype=torch.half)
        out = torch.baddbmm(a, b, c)
        out_cpu = torch.baddbmm(a.cpu(), b.cpu(), c.cpu())
        self.assertEqual(out, out_cpu, atol=1e-3, rtol=5e-3)
        torch.backends.cuda.matmul.allow_fp16_accumulation = orig_fp16_accumulate

    @onlyCUDA
    @toleranceOverride({torch.float16: xtol(atol=1e-3, rtol=2e-3)})
    @dtypes(torch.float16)
    def test_cublas_addmm_alignment(self, dtype):
        device = 'cuda'
        # perturb X, A, or B alignment
        for idx in range(0, 3):
            for offset in range(1, 3):
                offsets = [0, 0, 0]
                offsets[idx] = offset
                x_offset, a_offset, b_offset = offsets
                A = torch.rand((5120 * 2560 + a_offset), requires_grad=True, dtype=dtype, device=device)
                A = A[a_offset:].reshape(5120, 2560)
                X = torch.rand((26 * 2560 + x_offset), requires_grad=True, dtype=dtype, device=device)
                X = X[x_offset:].reshape(26, 1, 2560)
                B = torch.rand((5120 + b_offset), requires_grad=True, dtype=dtype, device=device)
                B = B[b_offset:].reshape(5120)
                out = torch.nn.functional.linear(X, A, B)
                self.assertEqual(out, torch.matmul(X, A.transpose(1, 0)) + B)

    @onlyCUDA
    @unittest.skipIf(IS_JETSON, "Too large for Jetson")
    @toleranceOverride({torch.float32: xtol(atol=1e-5, rtol=1.1e-5)})
    @dtypes(*([torch.float32, torch.float16] +
              [torch.bfloat16] if TEST_WITH_ROCM or SM53OrLater else []))
    @parametrize(
        "batch_size, N, M, P",
        [(2, 100, 100, 100),
         (2, 1000, 1000, 1000),
         (1, 10000, 1000, 10000),
         (1, 10000, 10000, 10000)],
        name_fn=lambda batch_size, N, M, P: f"{batch_size}_{N}_{M}_{P}",
    )
    @skipIfRocm
    def test_cublas_baddbmm_large_input(self, device, batch_size, N, M, P, dtype):
        cpu_dtype = dtype
        if dtype == torch.float16 or dtype == torch.bfloat16:
            cpu_dtype = torch.float32

        M1 = torch.rand((N, M), device=device, dtype=dtype)
        M2 = torch.rand((M, P), device=device, dtype=dtype)
        A = torch.rand((N, P), device=device, dtype=dtype)

        def _convert_to_cpu(t):
            return t.to(device='cpu', dtype=cpu_dtype)
        M1_cpu, M2_cpu, A_cpu = map(_convert_to_cpu, [M1, M2, A])

        # linear
        out1_cpu = torch.nn.functional.linear(M1_cpu, M2_cpu.t(), A_cpu).to(dtype=dtype)
        out1_gpu = torch.nn.functional.linear(M1, M2.t(), A).cpu()
        self.assertEqual(out1_cpu, out1_gpu)
        # test multiply the identity matrix
        if N == M and M == P:
            M2_eye = torch.eye(N, device=device, dtype=dtype)
            out1_eye_gpu = torch.nn.functional.linear(M1, M2_eye.t(), torch.zeros_like(A))
            self.assertEqual(M1_cpu.to(dtype=dtype), out1_eye_gpu.cpu())

        # baddbmm
        def _expand_to_batch(t: torch.Tensor):
            return t.expand((batch_size, ) + t.size())
        alpha, beta = 1.0, 1.0
        M1, M2, A, M1_cpu, M2_cpu, A_cpu = map(_expand_to_batch, [M1, M2, A, M1_cpu, M2_cpu, A_cpu])

        out2_cpu = torch.baddbmm(A_cpu, M1_cpu, M2_cpu, beta=beta, alpha=alpha).to(dtype=dtype)
        out2_gpu = torch.baddbmm(A, M1, M2, beta=beta, alpha=alpha).cpu()
        self.assertEqual(out2_cpu, out2_gpu)
        # test multiply the identity matrix
        if N == M and M == P:
            M2_eye = torch.eye(N, device=device, dtype=dtype).expand(batch_size, N, N)
            out2_eye_gpu = torch.baddbmm(torch.zeros_like(A), M1, M2_eye, beta=beta, alpha=alpha)
            self.assertEqual(M1_cpu.to(dtype=dtype), out2_eye_gpu.cpu())

        # cross comparison
        self.assertEqual(out1_gpu, out2_gpu[0])

    def grouped_mm_helper(self, alist, blist, gOlist, agradlist, bgradlist, outlist):
        for a, b, gO, agrad, bgrad, out in zip(alist, blist, gOlist, agradlist, bgradlist, outlist):
            a = a.clone().detach().requires_grad_()
            b = b.clone().detach().requires_grad_()
            out_ref = torch.mm(a, b.t())
            out_ref.backward(gO)
            self.assertEqual(out, out_ref)
            if agrad is not None:
                self.assertEqual(agrad, a.grad)
                self.assertEqual(bgrad, b.grad)

    @xfailIfSM120OrLater
    @unittest.skipIf(not SM80OrLater, "Grouped gemm supported only on SM80 or greater")
    @parametrize("strided", [False, True])
    @parametrize("a_row_major", [False, True])
    @parametrize("b_row_major", [False, True])
    @dtypes(torch.bfloat16, torch.float32, torch.float16)
    def test_grouped_gemm_2d_2d(self, strided, a_row_major, b_row_major, dtype):
        device = "cuda"
        m, n, k, n_groups = 16, 32, 64, 4
        if a_row_major:
            a = torch.randn(m, k * n_groups + k * int(strided), device=device, dtype=dtype)[:, :k * n_groups]
        else:
            a = torch.randn(k * n_groups + k * int(strided), m, device=device, dtype=dtype).t()[:, :k * n_groups]

        if b_row_major:
            b = torch.randn(n, k * n_groups + k * int(strided), device=device, dtype=dtype)[:, :k * n_groups]
        else:
            b = torch.randn(k * n_groups + k * int(strided), n, device=device, dtype=dtype).t()[:, :k * n_groups]

        a.requires_grad_(True)
        b.requires_grad_(True)
        offs = torch.arange(k, n_groups * k + 1, k, device=device, dtype=torch.int32)

        f = torch._grouped_mm
        out = f(a, b.t(), offs=offs, out_dtype=dtype)
        gO = torch.rand_like(out)
        out.backward(gO)
        offs_cpu = offs.cpu()
        alist, blist, agradlist, bgradlist = [], [], [], []
        start = 0
        for i in range(n_groups):
            alist.append(a[:, start:offs_cpu[i]])
            blist.append(b[:, start:offs_cpu[i]])
            agradlist.append(a.grad[:, start:offs_cpu[i]])
            bgradlist.append(b.grad[:, start:offs_cpu[i]])
            start = offs_cpu[i]
        self.grouped_mm_helper(alist, blist, gO, agradlist, bgradlist, out)

    @xfailIfSM120OrLater
    @unittest.skipIf(not SM80OrLater, "Grouped gemm supported only on SM80 or greater")
    @parametrize("strided", [False, True])
    @parametrize("a_row_major", [False, True])
    @parametrize("b_row_major", [False, True])
    @dtypes(torch.bfloat16, torch.float32, torch.float16)
    def test_grouped_gemm_2d_3d(self, strided, a_row_major, b_row_major, dtype):
        device = "cuda"
        s_int = int(strided)
        m, n, k, n_groups = 16, 32, 64, 4
        if a_row_major:
            a = torch.randn(m * n_groups, k * (1 + s_int), device=device, dtype=dtype)[:, :k]
        else:
            a = torch.randn(k, (m + 2 * s_int) * n_groups, device=device, dtype=dtype).t()[:m * n_groups, :]

        if b_row_major:
            b = torch.randn(n_groups * (1 + s_int), n, k * (1 + s_int), device=device, dtype=dtype)[::(1 + s_int), :, :k]
        else:
            b = torch.randn(n_groups * (1 + s_int), k * (1 + s_int), n, device=device,
                            dtype=dtype).transpose(-2, -1)[::(1 + s_int), :, :k]

        a.requires_grad_(True)
        b.requires_grad_(True)

        a_contig = a if a_row_major else a.t()
        self.assertTrue(a_contig.is_contiguous() is not strided)
        b_contig = b if b_row_major else b.transpose(-2, -1)
        self.assertTrue(b_contig.is_contiguous() is not strided)
        for check_zero_size in (False, True):
            if check_zero_size and n_groups <= 1:
                continue

            a.grad = None
            b.grad = None
            offs = torch.arange(m, n_groups * m + 1, m, device=device, dtype=torch.int32)
            if check_zero_size:
                offs[0] = offs[1]

            f = torch._grouped_mm
            out = f(a, b.transpose(-2, -1), offs=offs, out_dtype=dtype)
            gO = torch.rand_like(out)
            if not check_zero_size:
                out.backward(gO)
            offs_cpu = offs.cpu()
            alist, agradlist, gOlist, outlist = [], [], [], []
            bgradlist = [None] * n_groups if check_zero_size else b.grad
            start = 0
            for i in range(n_groups):
                alist.append(a[start:offs_cpu[i]])
                agradlist.append(None if check_zero_size else a.grad[start:offs_cpu[i]])
                outlist.append(out[start:offs_cpu[i]])
                gOlist.append(gO[start:offs_cpu[i]])
                start = offs_cpu[i]
            self.grouped_mm_helper(alist, b, gOlist, agradlist, bgradlist, outlist)


    @xfailIfSM120OrLater
    @unittest.skipIf(not SM80OrLater, "Grouped gemm supported only on SM80 or greater")
    @parametrize("strided", [False, True])
    @parametrize("a_row_major", [False, True])
    @parametrize("b_row_major", [False, True])
    @dtypes(torch.bfloat16, torch.float32, torch.float16)
    def test_grouped_gemm_3d_3d(self, strided, a_row_major, b_row_major, dtype):
        device = "cuda"
        s_int = int(strided)
        m, n, k, n_groups = 16, 32, 64, 4
        if a_row_major:
            a = torch.randn(n_groups * (1 + s_int), m, k * (1 + s_int), device=device, dtype=dtype)[::(1 + s_int), :, :k]
        else:
            a = torch.randn(n_groups * (1 + s_int), k * (1 + s_int), m, device=device,
                            dtype=dtype).transpose(-2, -1)[::(1 + s_int), :, :k]
        if b_row_major:
            b = torch.randn(n_groups * (1 + s_int), n, k * (1 + s_int), device=device, dtype=dtype)[::(1 + s_int), :, :k]
        else:
            b = torch.randn(n_groups * (1 + s_int), k * (1 + s_int), n, device=device,
                            dtype=dtype).transpose(-2, -1)[::(1 + s_int), :, :k]
        a.requires_grad_(True)
        b.requires_grad_(True)

        a_contig = a if a_row_major else a.transpose(-2, -1)
        self.assertTrue(a_contig.is_contiguous() is not strided)
        b_contig = b if b_row_major else b.transpose(-2, -1)
        self.assertTrue(b_contig.is_contiguous() is not strided)

        f = torch._grouped_mm
        out = f(a, b.transpose(-2, -1), out_dtype=dtype)
        gO = torch.rand_like(out)
        out.backward(gO)
        self.grouped_mm_helper(a, b, gO, a.grad, b.grad, out)

    @xfailIfSM120OrLater
    @unittest.skipIf(not SM80OrLater, "Grouped gemm supported only on SM80 or greater")
    @parametrize("strided", [False, True])
    @parametrize("a_row_major", [False, True])
    @parametrize("b_row_major", [False, True])
    @dtypes(torch.bfloat16, torch.float32, torch.float16)
    def test_grouped_gemm_3d_2d(self, strided, a_row_major, b_row_major, dtype):
        if TEST_WITH_ROCM and a_row_major and b_row_major and dtype in [torch.bfloat16, torch.float16]:
            self.skipTest("failed using hipblaslt on rocm 6.4.2")
        device = "cuda"
        s_int = int(strided)
        m, n, k, n_groups = 16, 32, 64, 4
        if a_row_major:
            a = torch.randn(n_groups * (1 + s_int), m, k * (1 + s_int), device=device, dtype=dtype)[::(1 + s_int), :, :k]
        else:
            a = torch.randn(n_groups * (1 + s_int), k * (1 + s_int), m, device=device,
                            dtype=dtype).transpose(-2, -1)[::(1 + s_int), :, :k]
        if b_row_major:
            b = torch.randn(n * n_groups, k * (1 + s_int), device=device, dtype=dtype)[:, :k]
        else:
            b = torch.randn(k, n * (n_groups + s_int), device=device, dtype=dtype).transpose(-2, -1)[:n * n_groups, :]

        a.requires_grad_(True)
        b.requires_grad_(True)

        a_contig = a if a_row_major else a.transpose(-2, -1)
        self.assertTrue(a_contig.is_contiguous() is not strided)
        b_contig = b if b_row_major else b.transpose(-2, -1)
        self.assertTrue(b_contig.is_contiguous() is not strided)
        for check_zero_size in (False, True):
            if check_zero_size and n_groups <= 1:
                continue

            offs = torch.arange(n, n_groups * n + 1, n, device=device, dtype=torch.int32)
            if check_zero_size:
                offs[0] = offs[1]

            f = torch._grouped_mm
            out = f(a, b.transpose(-2, -1), offs=offs, out_dtype=dtype)
            gO = torch.rand_like(out)
            if not check_zero_size:
                out.backward(gO)
            offs_cpu = offs.cpu()
            blist, outlist, bgradlist, gOlist = [], [], [], []
            agradlist = [None] * n_groups if check_zero_size else a.grad
            start = 0
            for i in range(n_groups):
                blist.append(b[start:offs_cpu[i]])
                bgradlist.append(b.grad[start:offs_cpu[i]])
                outlist.append(out[:, start:offs_cpu[i]])
                gOlist.append(gO[:, start:offs_cpu[i]])
                start = offs_cpu[i]
            self.grouped_mm_helper(a, blist, gOlist, agradlist, bgradlist, outlist)

    @unittest.skipIf(TEST_WITH_ROCM, "ROCm doesn't support CUTLASS")
    # TODO(future PR): enable compile for torch._grouped_mm fallback path
    @unittest.skipIf(not SM90OrLater, "Grouped gemm with compile supported on SM90")
    @unittest.skipIf(SM100OrLater, "Grouped gemm is inconsistently raising numeric issues see: #163462 ")
    @parametrize("op", ["2d/2d", "2d/3d", "3d/2d", "3d/3d"])
    @parametrize("a_row_major", [False, True])
    @parametrize("b_row_major", [False, True])
    @parametrize("max_autotune", [False, True])
    def test_grouped_gemm_compiled(self, op, a_row_major, b_row_major, max_autotune):
        device = "cuda"
        dtype_AB = torch.bfloat16
        dtype_offset = torch.int32

        align = 16 // dtype_AB.itemsize

        f_ref = torch._grouped_mm

        options = {}
        if max_autotune:
            options.update(
                {
                    "max_autotune": True,
                    "max_autotune_gemm_backends": "TRITON",
                }
            )
        f = torch.compile(
            f_ref,
            options=options,
        )

        if op == "2d/2d":
            m, n = 3, 7
            m_align = (m + align - 1) // align * align
            n_align = (n + align - 1) // align * align
            if not a_row_major and not b_row_major:
                offs = torch.tensor([0, 1, 6, 6, 7], device=device, dtype=dtype_offset)
            else:
                offs = torch.tensor([0, 8, 16, 16, 27], device=device, dtype=dtype_offset)
            ngroups = offs.shape[0]
            k = offs[-1]
            k_align = (k + align - 1) // align * align

            if a_row_major:
                A = torch.randn(m, k_align, device=device, dtype=dtype_AB)[:, :k]
            else:
                A = torch.randn(k, m_align, device=device, dtype=dtype_AB).t()[:m, :]
            if b_row_major:
                B = torch.randn(n, k_align, device=device, dtype=dtype_AB)[:, :k]
            else:
                B = torch.randn(k, n_align, device=device, dtype=dtype_AB).t()[:n, :]
        elif op == "2d/3d":
            n, k = 7, 259  # k is larger here, to validate iterating over k tiles on an op
            n_align = (n + align - 1) // align * align
            k_align = (k + align - 1) // align * align
            if a_row_major:
                offs = torch.tensor([0, 1, 3, 3, 5], device=device, dtype=dtype_offset)
            else:
                offs = torch.tensor([0, 8, 16, 16, 19], device=device, dtype=dtype_offset)
            ngroups = offs.shape[0]
            m = offs[-1]
            m_align = (m + align - 1) // align * align

            if a_row_major:
                A = torch.randn(m, k_align, device=device, dtype=dtype_AB)[:, :k]
            else:
                A = torch.randn(k, m_align, device=device, dtype=dtype_AB).t()[:m, :]
            if b_row_major:
                B = torch.randn(ngroups, n, k_align, device=device, dtype=dtype_AB)[:, :, :k]
            else:
                B = torch.randn(ngroups, k, n_align, device=device, dtype=dtype_AB).transpose(
                    -2, -1
                )[:, :n, :]
        elif op == "3d/2d":
            m, k = 3, 13
            m_align = (m + align - 1) // align * align
            k_align = (k + align - 1) // align * align
            offs = torch.tensor([0, 8, 16, 16, 19], device=device, dtype=dtype_offset)
            ngroups = offs.shape[0]
            n = offs[-1]
            n_align = (n + align - 1) // align * align

            if a_row_major:
                A = torch.randn(ngroups, m, k_align, device=device, dtype=dtype_AB)[:, :, :k]
            else:
                A = torch.randn(ngroups, k, m_align, device=device, dtype=dtype_AB).transpose(
                    -2, -1
                )[:, :m, :]
            if b_row_major:
                B = torch.randn(n, k_align, device=device, dtype=dtype_AB)[:, :k]
            else:
                B = torch.randn(k, n_align, device=device, dtype=dtype_AB).t()[:n, :]
        elif op == "3d/3d":
            offs = None
            ngroups = 5
            m, n, k = 3, 7, 13
            m_align = (m + align - 1) // align * align
            n_align = (n + align - 1) // align * align
            k_align = (k + align - 1) // align * align
            if a_row_major:
                A = torch.randn(ngroups, m, k_align, device=device, dtype=dtype_AB)[:, :, :k]
            else:
                A = torch.randn(ngroups, k, m_align, device=device, dtype=dtype_AB).transpose(
                    -2, -1
                )[:, :m, :]
            if b_row_major:
                B = torch.randn(ngroups, n, k_align, device=device, dtype=dtype_AB)[:, :, :k]
            else:
                B = torch.randn(ngroups, k, n_align, device=device, dtype=dtype_AB).transpose(
                    -2, -1
                )[:, :n, :]
        else:
            raise AssertionError(f"Invalid op: {op}")

        C_ref = f_ref(A, B.transpose(-2, -1), offs=offs)
        C = f(A, B.transpose(-2, -1), offs=offs)
        torch.testing.assert_close(C, C_ref)


    @onlyCUDA
    @parametrize("input_dtype", [torch.float32, torch.float16, torch.bfloat16])
    @parametrize("M", [1, 32, 64])
    @parametrize("N", [1, 32, 64])
    @parametrize("K", [1, 32, 64])
    @parametrize("batch_size", [None, 1, 16])
    @parametrize("backend", ["cublas", "cublaslt"])
    def test_mm_bmm_dtype_overload(self, input_dtype, M, N, K, batch_size, backend):
        device = "cuda"
        dtype = input_dtype
        with blas_library_context(backend):
            def create_inputs(B=None):
                if B is None:
                    a = torch.randn(M, K, device=device, dtype=dtype)
                    b = torch.randn(K, N, device=device, dtype=dtype)
                else:
                    a = torch.randn(B, M, K, device=device, dtype=dtype)
                    b = torch.randn(B, K, N, device=device, dtype=dtype)
                return a, b

            a, b = create_inputs(batch_size)

            a_fp32, b_fp32 = a.to(torch.float32), b.to(torch.float32)

            output_dtypes = [torch.float32]

            if input_dtype != torch.float32:
                output_dtypes.append(input_dtype)

            for output_dtype in output_dtypes:
                # Catch edge case of incompat with bfloat16 and major version < 8
                if input_dtype == torch.bfloat16 and not PLATFORM_SUPPORTS_BF16:
                    if output_dtype == torch.bfloat16:
                        continue

                    if batch_size:
                        with self.assertRaises(RuntimeError):
                            torch.bmm(a, b, out_dtype=output_dtype)
                    else:
                        with self.assertRaises(RuntimeError):
                            torch.mm(a, b, out_dtype=output_dtype)
                else:
                    if batch_size:
                        out = torch.bmm(a, b, out_dtype=output_dtype)
                        baseline = torch.bmm(a_fp32, b_fp32) if output_dtype == torch.float32 else torch.bmm(a, b)
                    else:
                        out = torch.mm(a, b, out_dtype=output_dtype)
                        baseline = torch.mm(a_fp32, b_fp32) if output_dtype == torch.float32 else torch.mm(a, b)

                    self.assertEqual(out.dtype, output_dtype)

                    torch.testing.assert_close(out, baseline, atol=1e-3, rtol=1e-3)


    @onlyCUDA
    @parametrize("input_dtype", [torch.float32, torch.float16, torch.bfloat16])
    @parametrize("M", [1, 32, 64])
    @parametrize("N", [1, 32, 64])
    @parametrize("K", [1, 32, 64])
    @parametrize("batch_size", [None, 1, 32])
    @parametrize("backend", ["cublas", "cublaslt"])
    def test_addmm_baddmm_dtype_overload(self, input_dtype, M, N, K, batch_size, backend):
        device = "cuda"
        dtype = input_dtype
        with blas_library_context(backend):
            def create_inputs(B=None):
                if B is None:
                    a = torch.randn(M, K, device=device, dtype=dtype)
                    b = torch.randn(K, N, device=device, dtype=dtype)
                    c = torch.randn(M, N, device=device, dtype=dtype)
                else:
                    a = torch.randn(B, M, K, device=device, dtype=dtype)
                    b = torch.randn(B, K, N, device=device, dtype=dtype)
                    c = torch.randn(B, M, N, device=device, dtype=dtype)

                return a, b, c

            a, b, c = create_inputs(batch_size)

            a_fp32, b_fp32, c_fp32 = a.to(torch.float32), b.to(torch.float32), c.to(torch.float32)

            output_dtypes = [torch.float32]

            if input_dtype != torch.float32:
                output_dtypes.append(input_dtype)

            for output_dtype in output_dtypes:
                # Catch edge case of incompat with bfloat16 and major version < 8
                if input_dtype == torch.bfloat16 and not PLATFORM_SUPPORTS_BF16:
                    if output_dtype == torch.bfloat16:
                        continue

                    if batch_size:
                        with self.assertRaises(RuntimeError):
                            torch.baddbmm(c, a, b, out_dtype=output_dtype)
                    else:
                        with self.assertRaises(RuntimeError):
                            torch.addmm(c, a, b, out_dtype=output_dtype)
                else:
                    if batch_size:
                        out = torch.baddbmm(c, a, b, out_dtype=output_dtype)
                        if output_dtype == torch.float32:
                            baseline = torch.baddbmm(c_fp32, a_fp32, b_fp32)
                        else:
                            baseline = torch.baddbmm(c, a, b)
                    else:
                        out = torch.addmm(c, a, b, out_dtype=output_dtype)
                        if output_dtype == torch.float32:
                            baseline = torch.addmm(c_fp32, a_fp32, b_fp32)
                        else:
                            baseline = torch.addmm(c, a, b)

                    self.assertEqual(out.dtype, output_dtype)
                    torch.testing.assert_close(out, baseline, atol=1e-3, rtol=1e-3)


    @onlyCUDA
    @parametrize("batch_size", [1, 32])
    @parametrize("backend", ["cublas", "cublaslt"])
    def test_fp16_accum_and_fp32_out_failure(self, batch_size, backend):
        M, N, K = 32, 32, 32
        device = "cuda"
        dtype = torch.float16
        with blas_library_context(backend):
            torch.backends.cuda.preferred_blas_library(backend)

            orig_fp16_accum = torch.backends.cuda.matmul.allow_fp16_accumulation
            torch.backends.cuda.matmul.allow_fp16_accumulation = True

            def create_inputs():
                a = torch.randn(M, K, device=device, dtype=dtype)
                b = torch.randn(K, N, device=device, dtype=dtype)
                c = torch.randn(M, N, device=device, dtype=dtype)
                return a, b, c

            def expand(tensor):
                return tensor.unsqueeze(0).expand(batch_size, *tensor.shape)

            a, b, c = create_inputs()

            with self.assertRaises(Exception):
                torch.baddbmm(expand(c), expand(a), expand(b), out_dtype=torch.float32)

            with self.assertRaises(Exception):
                torch.addmm(c, a, b, out_dtype=torch.float32)

            with self.assertRaises(Exception):
                torch.bmm(expand(a,), expand(b), out_dtype=torch.float32)

            with self.assertRaises(Exception):
                torch.mm(a, b, out_dtype=torch.float32)

            torch.backends.cuda.matmul.allow_fp16_accumulation = orig_fp16_accum

<<<<<<< HEAD
=======
f8_msg = "FP8 is only supported on H100+, SM 8.9 and MI300+ devices"
f8_grouped_msg = "FP8 grouped is only supported on SM90 and MI300+ devices"
mx_skip_msg = "MX gemm is only supported on CUDA capability 10.0+"
mxfp8_grouped_mm_skip_msg = "MXFP8 grouped GEMM is only supported when PyTorch is built with USE_FBGEMM_GENAI=1 on SM100+"

# avoid division by zero when calculating scale
EPS = 1e-12

def amax_to_scale(
    amax: torch.Tensor, float8_dtype: torch.dtype, orig_dtype: torch.dtype
):
    """ Converts the amax value of a tensor to the fp8 scale.
    Args:
        amax: The amax value of the tensor.
        float8_dtype: the float8 dtype.
        orig_dtype: The original dtype of the tensor.
    """
    scale = torch.empty_like(amax, dtype=torch.float32)
    if float8_dtype == e4m3_type:
        res = E4M3_MAX_POS / torch.clamp(amax, min=EPS)
    elif float8_dtype == e5m2_type:
        res = E5M2_MAX_POS / torch.clamp(amax, min=EPS)
    else:
        raise ValueError(f"Unsupported float8_dtype: {float8_dtype}")

    # Ensure the scale is representable in float16,
    # this helps when amax is small. We are assuming that we don't need
    # to care about this for float32/bfloat16
    if orig_dtype is torch.float16:
        res = torch.clamp(res, max=torch.finfo(torch.float16).max)

    scale.copy_(res)
    return scale

def tensor_to_scale(x: torch.Tensor, float8_dtype: torch.dtype, dim=None):
    if dim is None:
        amax = torch.max(torch.abs(x))
    else:
        amax = torch.max(torch.abs(x), dim=dim, keepdim=True).values

    return amax_to_scale(amax, float8_dtype, x.dtype)

def tensor_to_scale_block(
    x: torch.Tensor,
    float8_dtype: torch.dtype,
    block_outer: int,
    block_inner: int,
) -> tuple[torch.Tensor, torch.Tensor]:
    x = x.unflatten(1, (-1, block_inner)).unflatten(0, (-1, block_outer))
    amax = x.abs().amax(dim=[1, 3], keepdim=True).float()
    scale = torch.finfo(float8_dtype).max / amax
    x = x.mul(scale).to(float8_dtype)
    x = x.flatten(2, 3).flatten(0, 1)
    scale = scale.flatten(2, 3).flatten(0, 1)
    return x, scale

def mm_float8_emulated(x, x_scale, y, y_scale, out_dtype) -> torch.Tensor:
    # naive implementation: dq -> op -> q
    x_fp32 = x.to(torch.float) / x_scale
    y_fp32 = y.to(torch.float) / y_scale
    out_fp32 = torch.mm(x_fp32, y_fp32)

    return out_fp32.to(out_dtype)

def mm_float8_emulated_block(x, x_scale, y, y_scale, out_dtype) -> torch.Tensor:
    x = x.unflatten(1, (x_scale.shape[1], -1)).unflatten(0, (x_scale.shape[0], -1))
    y = y.unflatten(1, (y_scale.shape[1], -1)).unflatten(0, (y_scale.shape[0], -1))
    x_fp32 = x.to(torch.float) / x_scale[:, None, :, None]
    y_fp32 = y.to(torch.float) / y_scale[:, None, :, None]
    x_fp32 = x_fp32.flatten(2, 3).flatten(0, 1)
    y_fp32 = y_fp32.flatten(2, 3).flatten(0, 1)
    out_fp32 = torch.mm(x_fp32, y_fp32)

    return out_fp32.to(out_dtype)

def addmm_float8_unwrapped(
    a_data: torch.Tensor,
    a_scale: torch.Tensor,
    b_data: torch.Tensor,
    b_scale: torch.tensor,
    output_dtype: torch.dtype,
    output_scale: Optional[torch.Tensor],
    bias: Optional[torch.Tensor] = None,
) -> torch.Tensor:
    a_inverse_scale = a_scale.reciprocal()
    b_inverse_scale = b_scale.reciprocal()
    if output_dtype == torch.float32 and bias is not None:
        # Bias is not supported by _scaled_mm when output is fp32
        output = torch._scaled_mm(
            a_data,
            b_data,
            scale_a=a_inverse_scale,
            scale_b=b_inverse_scale,
            scale_result=output_scale,
            out_dtype=output_dtype,
        )
        output += bias
        return output
    output = torch._scaled_mm(
        a_data,
        b_data,
        bias=bias,
        scale_a=a_inverse_scale,
        scale_b=b_inverse_scale,
        scale_result=output_scale,
        out_dtype=output_dtype,
    )
    return output

def mm_float8(
    a: torch.Tensor,
    b: torch.Tensor,
    a_scale: torch.Tensor,
    b_scale: torch.Tensor,
    output_dtype: torch.dtype,  # output dtype
    output_scale: Optional[torch.Tensor] = None,  # output scale, precomputed
) -> torch.Tensor:
    return addmm_float8_unwrapped(
        a, a_scale, b, b_scale, output_dtype, output_scale
    )

def to_fp8_saturated(
    x: torch.Tensor,
    fp8_dtype: torch.dtype
):
    if fp8_dtype == e4m3_type:
        x = x.clamp(min=-1 * E4M3_MAX_POS, max=E4M3_MAX_POS)
    elif fp8_dtype == e5m2_type:
        x = x.clamp(min=-1 * E5M2_MAX_POS, max=E5M2_MAX_POS)
    else:
        raise ValueError(f"to_fp8_saturated(): Unsupported fp8_dtype: {fp8_dtype}")

    return x.to(fp8_dtype)



def compute_error(x: torch.Tensor, y: torch.Tensor) -> torch.Tensor:
    """Computes the error between two tensors in dB.

    For more details see:
        https://en.wikipedia.org/wiki/Signal-to-noise_ratio

    Args:
        x: The original tensor.
        y: The tensor to compare to the original tensor.
    """
    Ps = torch.norm(x)
    Pn = torch.norm(x - y)
    return 20 * torch.log10(Ps / Pn)


# largest power of 2 representable in `torch.float8_e4m3fn`
F8E4M3_LARGEST_POW2 = 8
# largest power of 2 representable in `torch.float4_e2m1fn_x2`
FP4E2M1FN_LARGEST_POW2 = 2.0
# max value of `torch.float8_e4m3fn` (448)
F8E4M3_MAX_VAL = torch.finfo(torch.float8_e4m3fn).max
# exponent bias of `torch.float8_e8m0fnu`
F8E8M0_EXP_BIAS = 127
# exponent and mantissa bits of `torch.float4_e2m1fn_x2`
FP4_EBITS, FP4_MBITS = 2, 1
FP4_MAX_VAL = 6.0

def data_to_mx_scale(x, block_size, recipe):
    # simple implementation of https://www.opencompute.org/documents/ocp-microscaling-formats-mx-v1-0-spec-final-pdf
    # section 6.3, not all edge cases (such as NaN) are handled/tested
    if recipe == "mxfp8":
        largest_pow2 = F8E4M3_LARGEST_POW2
    elif recipe == "mxfp4":
        largest_pow2 = FP4E2M1FN_LARGEST_POW2
    else:
        raise ValueError(f"data_to_mx_scale(): Unsupported mx recipe: {recipe}")
    orig_shape = x.shape
    x = x.reshape(-1, block_size)
    max_abs = torch.amax(torch.abs(x), 1)
    largest_p2_lt_max_abs = torch.floor(torch.log2(max_abs))
    scale_e8m0_unbiased = largest_p2_lt_max_abs - largest_pow2
    scale_e8m0_unbiased = torch.clamp(scale_e8m0_unbiased, -1 * F8E8M0_EXP_BIAS, F8E8M0_EXP_BIAS)
    scale_e8m0_biased = scale_e8m0_unbiased + F8E8M0_EXP_BIAS
    scale_e8m0_biased = scale_e8m0_biased.to(torch.uint8)
    scale_e8m0_biased = scale_e8m0_biased.view(torch.float8_e8m0fnu)
    return scale_e8m0_biased.reshape(orig_shape[0], -1)


def data_to_nvfp4_scale(x, block_size):
    orig_shape = x.shape
    x = x.reshape(-1, block_size)
    max_abs = torch.amax(torch.abs(x), 1) + 1e-12

    # x_orig_max / scale = x_in_fp4_domain_max
    # x_orig_max / x_in_fp4_domain_max = scale
    scale = max_abs / FP4_MAX_VAL

    # for the purposes of this function, just clamp to representable range of
    # `torch.float8_e4m3fn`. In real code, we would expect the modeling code to
    # handle this before the input data hits this function.
    scale = scale.clamp(max=F8E4M3_MAX_VAL)

    # cast to target dtype
    scale = scale.to(torch.float8_e4m3fn)
    scale = scale.reshape(orig_shape[0], -1)
    return scale


def down_size(size):
    assert size[-1] % 2 == 0, f"{size} last dim not divisible by two"
    return (*size[:-1], size[-1] // 2)


def pack_uint4(uint8_data) -> torch.Tensor:
    # converting to uint8 for operations
    shape = uint8_data.shape
    assert shape[-1] % 2 == 0
    uint8_data = uint8_data.contiguous().view(-1)
    return (uint8_data[1::2] << 4 | uint8_data[::2]).view(down_size(shape))


def _bfloat16_to_float4_e2m1fn_x2(x):
    assert x.dtype == torch.bfloat16
    x = _f32_to_floatx_unpacked(x.float(), FP4_EBITS, FP4_MBITS)
    x = pack_uint4(x)
    x = x.view(torch.float4_e2m1fn_x2)
    return x


class TestFP8Matmul(TestCase):

    def _test_tautological_mm(self, device: str = "cuda",
                              x_dtype: torch.dtype = e4m3_type,
                              y_dtype: torch.dtype = e4m3_type,
                              out_dtype: Optional[torch.dtype] = None,
                              size: int = 16) -> None:
        if device != "cpu" and torch.cuda.is_available() and not PLATFORM_SUPPORTS_FP8:
            raise unittest.SkipTest(f8_msg)
        x_fp8 = torch.rand(size, size, device=device).to(x_dtype)
        y_fp8 = torch.eye(size, device=device, dtype=y_dtype).t()
        out_fp32 = torch.mm(x_fp8.to(torch.float), y_fp8.to(torch.float))
        scale_a = torch.tensor(1.0, device=device)
        scale_b = torch.tensor(1.0, device=device)
        out_fp8 = torch._scaled_mm(x_fp8, y_fp8, scale_a, scale_b, out_dtype=out_dtype)
        if out_dtype is not None:
            self.assertEqual(out_dtype, out_fp8.dtype)
        self.assertEqual(out_fp32, out_fp8.to(torch.float))

    def test_float8_basics(self, device) -> None:
        if device != "cpu" and torch.cuda.is_available() and not PLATFORM_SUPPORTS_FP8:
            raise unittest.SkipTest(f8_msg)
        self._test_tautological_mm(device, e4m3_type, e4m3_type, size=16)
        # According to https://docs.nvidia.com/cuda/cublas/#id99 8F_E5M2 MM is unsupported
        # supported on ROCm but fails on CUDA
        ctx = self.assertRaises(RuntimeError) if torch.version.hip is None and device != "cpu" else contextlib.nullcontext()
        with ctx:
            self._test_tautological_mm(device, e5m2_type, e5m2_type)

        self._test_tautological_mm(device, e4m3_type, e5m2_type, size=32)
        self._test_tautological_mm(device, e5m2_type, e4m3_type, size=48)

        self._test_tautological_mm(device, size=64, out_dtype=torch.float16)
        self._test_tautological_mm(device, size=96, out_dtype=torch.float32)
        self._test_tautological_mm(device, size=80, out_dtype=torch.bfloat16)

        with self.assertRaises(AssertionError if torch.version.hip or device == "cpu" else RuntimeError):
            self._test_tautological_mm(device, out_dtype=e5m2_type)

    def test_float8_scale(self, device) -> None:
        if device != "cpu" and torch.cuda.is_available() and not PLATFORM_SUPPORTS_FP8:
            raise unittest.SkipTest(f8_msg)
        size = (16, 16)
        x = torch.full(size, .5, device=device, dtype=e4m3_type)
        # hipblaslt does not yet support mixed e4m3_type input
        y_type = e4m3_type if torch.version.hip else e5m2_type
        y = torch.full(size, .5, device=device, dtype=y_type).t()
        scale_one = torch.tensor(1.0, device=device)
        scale_a = torch.tensor(1.5, device=device)
        scale_b = torch.tensor(0.66, device=device)
        out_fp8 = torch._scaled_mm(x, y, scale_a=scale_one, scale_b=scale_one)
        self.assertEqual(out_fp8.to(torch.float), torch.full(size, 4., device=device))
        out_fp8_s = torch._scaled_mm(x, y, scale_a=scale_a, scale_b=scale_b)
        self.assertEqual(out_fp8, out_fp8_s)

    @unittest.skipIf(not PLATFORM_SUPPORTS_MXFP8_GROUPED_GEMM, mxfp8_grouped_mm_skip_msg)
    @parametrize("G", [1, 4, 16])
    @parametrize("M", [2048, 2049])
    @parametrize("N", [8192])
    @parametrize("K", [16640])
    def test_mxfp8_scaled_grouped_mm_2d_2d(self, G, M, N, K):
        torch.manual_seed(42)
        total_K = K  # Alias for clarity, communicating this consists of several groups along this dim
        input_group_end_offsets = generate_jagged_offs(
            G, total_K, multiple_of=32, device="cuda"
        )
        X = torch.randn((M, total_K), dtype=torch.bfloat16, device="cuda") * 0.1
        W = torch.randn((N, total_K), dtype=torch.bfloat16, device="cuda") * 0.01

        # Convert scales to blocked format.
        x_list = []
        w_list = []
        x_blocked_scale_list = []
        w_blocked_scale_list = []

        def round_up(x: int, y: int) -> int:
            return ((x + y - 1) // y) * y

        for group_idx in range(G):
            # to_mxfp8 per group
            prev_group_end_offset = (
                0 if group_idx == 0 else input_group_end_offsets[group_idx - 1]
            )
            curr_group_end_offset = input_group_end_offsets[group_idx]
            group_size = curr_group_end_offset - prev_group_end_offset
            if group_size > 0:
                x_slice = X[
                    :, prev_group_end_offset:curr_group_end_offset
                ].contiguous()  # (M, K_group)
                w_slice = W[
                    :, prev_group_end_offset:curr_group_end_offset
                ].contiguous()  # (N, K_group)
                x_scale_slice, xq_slice = to_mxfp8(
                    x_slice
                )  # scale shape -> (M, K_group // 32)
                w_scale_slice, wq_slice = to_mxfp8(
                    w_slice
                )  # scale shape -> (N, K_group // 32)
                x_list.append(xq_slice)
                w_list.append(wq_slice)

                # Convert scales to blocked format.
                x_scale_slice_blocked = to_blocked(
                    x_scale_slice
                )  # (round_up(M, 128), round_up(K_group//32, 4))
                w_scale_slice_blocked = to_blocked(
                    w_scale_slice
                )  # (round_up(N, 128), round_up(K_group//32, 4))
                x_blocked_scale_list.append(x_scale_slice_blocked)
                w_blocked_scale_list.append(w_scale_slice_blocked)

        # Assemble the full XQ and WQ
        xq = torch.cat(x_list, dim=1).contiguous()
        wq = torch.cat(w_list, dim=1).contiguous()

        # Combine all XQ groups blocked scales into one tensor.
        x_blocked_scales = torch.cat(x_blocked_scale_list, dim=0)
        M_rounded = round_up(M, 128)
        x_blocked_scales = x_blocked_scales.reshape(M_rounded, -1)

        # Combine all WQ groups blocked scales into one tensor.
        w_blocked_scales = torch.cat(w_blocked_scale_list, dim=0)
        N_rounded = round_up(N, 128)
        w_blocked_scales = w_blocked_scales.reshape(N_rounded, -1)

        # Compute mxfp8 grouped mm output
        y_mxfp8 = torch._scaled_grouped_mm(
            xq,  # (M, total_K)
            wq.transpose(-2, -1),  # (total_K, N)
            x_blocked_scales,  # to_blocked_per_group(M, total_K//32)
            w_blocked_scales,  # to_blocked_per_group(N, total_K//32)
            offs=input_group_end_offsets,  # (G,)
            out_dtype=torch.bfloat16,
        )

        # bf16 reference output
        y_bf16 = torch._grouped_mm(
            X, W.t(), offs=input_group_end_offsets, out_dtype=torch.bfloat16
        )

        # Assert no NaNs
        assert not y_mxfp8.isnan().any(), "mxfp8 output contains NaN"

        # Assert outputs are close
        torch.testing.assert_close(y_mxfp8, y_bf16, atol=8.0e-2, rtol=8.0e-2)

    @unittest.skipIf(not PLATFORM_SUPPORTS_MXFP8_GROUPED_GEMM, mxfp8_grouped_mm_skip_msg)
    @parametrize("G", [1, 4, 16])
    @parametrize("M", [16640])
    @parametrize("N", [8192])
    @parametrize("K", [4096])
    def test_mxfp8_scaled_grouped_mm_2d_3d(self, G, M, N, K):
        torch.manual_seed(42)
        # Simulate 2d-3d grouped gemm `out = input @ weight.t()`
        # 2D inputs with groups along M, 3D weights.
        block_size = 32
        total_M = M  # Alias for clarity that M dim contains groups.
        X = torch.randn((total_M, K), dtype=torch.bfloat16, device="cuda") * 0.1
        W = torch.randn((G, N, K), dtype=torch.bfloat16, device="cuda") * 0.01
        input_group_end_offsets = generate_jagged_offs(
            G, total_M, multiple_of=32, device="cuda"
        )

        # For each constituent 2d subtensor in the 3d weights, quantize and convert scale to blocked format separately,
        # as they each used for independent gemm in the grouped gemm.
        wq_list = []
        w_scale_list = []
        for i in range(G):
            w_scale, wq = to_mxfp8(W[i])
            w_scale = to_blocked(w_scale)
            wq_list.append(wq)
            w_scale_list.append(w_scale)
        wq = torch.stack(wq_list, dim=0).contiguous()
        w_scale = torch.stack(w_scale_list, dim=0).contiguous()

        # For each group along `total_M` in the 2D tensor, quantize and convert scale to blocked format separately,
        # as they each used for independent gemm in the grouped gemm.
        xq_list = []
        x_scale_list = []
        for i in range(G):
            prev_group_end = 0 if i == 0 else input_group_end_offsets[i - 1]
            curr_group_end = input_group_end_offsets[i]
            group_size = curr_group_end - prev_group_end
            if group_size > 0:
                x_slice = X[prev_group_end:curr_group_end, :]
                x_scale, xq = to_mxfp8(x_slice)
                x_scale = to_blocked(x_scale)
                xq_list.append(xq)
                x_scale_list.append(x_scale)
        xq = torch.cat(xq_list, dim=0).contiguous()
        x_scale = torch.cat(x_scale_list, dim=0).contiguous()
        x_scale = x_scale.reshape(-1, K // block_size)
        xq = xq.view(-1, xq.shape[-1])

        # Compute mxfp8 grouped gemm.
        y_mxfp8 = torch._scaled_grouped_mm(
            xq,
            wq.transpose(-2, -1),
            x_scale,
            w_scale,
            offs=input_group_end_offsets,
            out_dtype=torch.bfloat16,
        )

        # Compute reference bf16 grouped gemm.
        y_bf16 = torch._grouped_mm(
            X,
            W.transpose(-2, -1),
            offs=input_group_end_offsets,
            out_dtype=torch.bfloat16,
        )

        # Assert outputs are close.
        torch.testing.assert_close(y_mxfp8, y_bf16, atol=8.0e-2, rtol=8.0e-2)


    @unittest.skipIf(not PLATFORM_SUPPORTS_FP8, f8_msg)
    @parametrize("base_dtype", [torch.float16, torch.bfloat16, torch.float32])
    def test_scaled_mm_vs_emulated(self, base_dtype):
        torch.manual_seed(42)
        input_dtype = e4m3_type
        output_dtype = base_dtype
        compare_type = torch.float32

        x = torch.randn(16, 16, device="cuda", dtype=base_dtype)
        y = torch.randn(32, 16, device="cuda", dtype=base_dtype).t()

        x_scale = tensor_to_scale(x, input_dtype).float()
        y_scale = tensor_to_scale(y, input_dtype).float()

        x_fp8 = to_fp8_saturated(x * x_scale, input_dtype)
        y_fp8 = to_fp8_saturated(y * y_scale, input_dtype)

        # Calculate actual F8 mm
        out_scaled_mm = mm_float8(
            x_fp8,
            y_fp8,
            a_scale=x_scale,
            b_scale=y_scale,
            output_dtype=output_dtype
        )

        # Calculate emulated F8 mm
        out_emulated = mm_float8_emulated(
            x_fp8,
            x_scale,
            y_fp8,
            y_scale,
            output_dtype
        )

        if output_dtype != base_dtype:
            out_scaled_mm = out_scaled_mm.to(compare_type)
            out_scaled_mm = out_scaled_mm / tensor_to_scale(out_scaled_mm, input_dtype)

            out_emulated = out_emulated.to(compare_type)
            out_emulated = out_emulated / tensor_to_scale(out_emulated, input_dtype)

        if base_dtype in {torch.bfloat16, torch.float16}:
            atol, rtol = 7e-2, 7e-2
        else:
            atol, rtol = 3e-3, 3e-3

        torch.testing.assert_close(out_scaled_mm, out_emulated, atol=atol, rtol=rtol)

    @unittest.skipIf(not PLATFORM_SUPPORTS_FP8, f8_msg)
    @parametrize("base_dtype", [torch.float16, torch.bfloat16, torch.float32])
    def test_scaled_mm_change_stride(self, base_dtype):
        torch.manual_seed(42)
        input_dtype = e4m3_type
        output_dtype = base_dtype
        compare_type = torch.float32

        x = torch.empty_strided((16, 16), (16, 1), device="cuda", dtype=base_dtype)
        y = torch.empty_strided((16, 32), (1, 64), device="cuda", dtype=base_dtype)

        x.normal_()
        y.normal_()

        x_scale = tensor_to_scale(x, input_dtype).float()
        y_scale = tensor_to_scale(y, input_dtype).float()

        x_fp8 = to_fp8_saturated(x * x_scale, input_dtype)
        y_fp8 = to_fp8_saturated(y * y_scale, input_dtype)

        # Calculate actual F8 mm
        out_scaled_mm = mm_float8(
            x_fp8,
            y_fp8,
            a_scale=x_scale,
            b_scale=y_scale,
            output_dtype=output_dtype
        )

        # Calculate emulated F8 mm
        out_emulated = mm_float8_emulated(
            x_fp8,
            x_scale,
            y_fp8,
            y_scale,
            output_dtype
        )

        if output_dtype != base_dtype:
            out_scaled_mm = out_scaled_mm.to(compare_type)
            out_scaled_mm = out_scaled_mm / tensor_to_scale(out_scaled_mm, input_dtype)

            out_emulated = out_emulated.to(compare_type)
            out_emulated = out_emulated / tensor_to_scale(out_emulated, input_dtype)

        if base_dtype in {torch.bfloat16, torch.float16}:
            atol, rtol = 7e-2, 7e-2
        else:
            atol, rtol = 3e-3, 3e-3

        torch.testing.assert_close(out_scaled_mm, out_emulated, atol=atol, rtol=rtol)

    @onlyCUDA
    def test_float8_bias(self, device) -> None:
        if device != "cpu" and torch.cuda.is_available() and not PLATFORM_SUPPORTS_FP8:
            raise unittest.SkipTest(f8_msg)
        (k, l, m) = (16, 48, 32)
        x = torch.ones((k, l), device=device).to(e4m3_type)
        y = torch.full((m, l), .25, device=device, dtype=e4m3_type).t()
        bias = torch.full((m,), 4.0, device=device, dtype=torch.half)
        scale_a = torch.tensor(1.0, device=device)
        scale_b = torch.tensor(1.0, device=device)
        out_fp8 = torch._scaled_mm(x, y, scale_a=scale_a, scale_b=scale_b)
        outb_fp8 = torch._scaled_mm(x, y, scale_a=scale_a, scale_b=scale_b, bias=bias)
        # this fails on ROCm currently because hipblaslt doesn't have amax op
        out_fp32 = out_fp8.to(torch.float32)
        outb_fp32 = outb_fp8.to(torch.float32)
        difference = torch.abs(out_fp32 - outb_fp32)
        self.assertEqual(difference, torch.tensor(4.0, device=device).expand_as(out_fp32))

    @onlyCUDA
    @unittest.skipIf(not PLATFORM_SUPPORTS_FP8, f8_msg)
    @parametrize("bias", [True, False])
    def test_non_divisible_leading_dim(self, device, bias: bool) -> None:
        x = torch.rand((17, 16), device=device).to(e4m3_type)
        y = torch.rand((16, 16), device=device).to(e4m3_type).t()
        scale_a = torch.tensor(1.0, device=device)
        scale_b = torch.tensor(1.0, device=device)
        input_bias = None
        if bias:
            input_bias = torch.rand((16,), device=device).to(torch.half)
        _ = torch._scaled_mm(x, y, scale_a, scale_b, bias=input_bias)

    @onlyCUDA
    @unittest.skipIf(not PLATFORM_SUPPORTS_FP8, f8_msg)
    def test_float8_bias_relu_edgecase(self, device) -> None:
        (k, l, m) = (16, 48, 32)
        x = torch.full((k, l), 0.0, device=device).to(e4m3_type)
        y = torch.full((m, l), 1.0, device=device, dtype=e4m3_type).t()
        bias = torch.full((m,), -3.0, device=device, dtype=torch.half)
        scale_a = torch.tensor(1.0, device=device)
        scale_b = torch.tensor(1.0, device=device)
        outb_fp8 = torch._scaled_mm(x, y, scale_a, scale_b, bias=bias)
        outb_fp32 = outb_fp8.to(torch.float32)
        self.assertEqual(outb_fp32, torch.tensor(-3.0, device=device).expand_as(outb_fp32))

    @onlyCUDA
    @unittest.skipIf(not PLATFORM_SUPPORTS_FP8, f8_msg)
    def test_float32_output_errors_with_bias(self, device) -> None:
        (k, l, m) = (16, 48, 32)
        x = torch.rand((k, l), device=device).to(e4m3_type)
        y = torch.full((m, l), .25, device=device, dtype=e4m3_type).t()
        scale_a = torch.tensor(1.0, device=device)
        scale_b = torch.tensor(1.0, device=device)
        bias = torch.full((m,), 4.0, device=device, dtype=torch.bfloat16)
        self.assertRaisesRegex(
            RuntimeError,
            "Bias is not supported when out_dtype is set to Float32",
            lambda: torch._scaled_mm(x, y, scale_a, scale_b, bias=bias, out_dtype=torch.float32),
        )

    @onlyCUDA
    @unittest.skipIf(PLATFORM_SUPPORTS_FP8 or not torch.cuda.is_available(), f8_msg)
    def test_error_message_fp8_pre_sm89(self, device) -> None:
        (k, l, m) = (16, 48, 32)
        x = torch.rand((k, l), device=device).to(e4m3_type)
        y = torch.rand((m, l), device=device).to(e4m3_type).t()
        scale_a = torch.tensor(1.0, device=device)
        scale_b = torch.tensor(1.0, device=device)
        self.assertRaisesRegex(
            RuntimeError,
            r"torch\.\_scaled\_mm is only supported on CUDA devices with compute capability \>\= 9\.0 or 8\.9, or ROCm MI300\+",
            lambda: torch._scaled_mm(x, y, scale_a, scale_b, out_dtype=torch.float32),
        )

    @unittest.skipIf(not PLATFORM_SUPPORTS_FP8, f8_msg)
    def test_float8_scale_fast_accum(self, device) -> None:
        size = (16, 16)
        x = torch.full(size, .5, device=device, dtype=e4m3_type)
        # hipblaslt does not yet support mixed e4m3_type input
        y_type = e4m3_type if torch.version.hip else e5m2_type
        y = torch.full(size, .5, device=device, dtype=y_type).t()
        scale_a = torch.tensor(1.5, device=device)
        scale_b = torch.tensor(0.66, device=device)
        out_fp8 = torch._scaled_mm(x, y, scale_a, scale_b, use_fast_accum=True)
        self.assertEqual(out_fp8.to(torch.float), torch.full(size, 4., device=device))
        out_fp8_s = torch._scaled_mm(x, y, scale_a=scale_a, scale_b=scale_b, use_fast_accum=True)
        self.assertEqual(out_fp8, out_fp8_s)

    @onlyCUDA
    @unittest.skipIf(not PLATFORM_SUPPORTS_FP8 or IS_WINDOWS, f8_msg)
    @unittest.skipIf(not SM89OrLater, "rowwise implementation is currently sm89-sm100 specific")
    @parametrize("use_fast_accum", [True, False])
    def test_float8_rowwise_scaling_sanity(self, device, use_fast_accum: bool) -> None:
        M, K, N = (1024, 512, 2048)
        fill_value = 0.5
        x = torch.full((M, K), fill_value, device=device)
        y = torch.full((N, K), fill_value, device=device)

        x_scales = torch.ones((x.shape[0], 1), device=device, dtype=torch.float32)
        y_scales = torch.ones((1, y.shape[0]), device=device, dtype=torch.float32)

        x_fp8 = x.to(e4m3_type)
        y_fp8 = y.to(e4m3_type).t()

        out_fp8 = torch._scaled_mm(
            x_fp8,
            y_fp8,
            scale_a=x_scales,
            scale_b=y_scales,
            out_dtype=torch.bfloat16,
            use_fast_accum=use_fast_accum,
        )
        self.assertEqual(
            out_fp8.to(torch.float32), torch.full((M, N), K * (fill_value**2), device=device)
        )

    @onlyCUDA
    @unittest.skipIf(not PLATFORM_SUPPORTS_FP8 or IS_WINDOWS, f8_msg)
    def test_float8_error_messages(self, device) -> None:
        M, K, N = (1024, 512, 2048)
        fill_value = 0.5
        x = torch.full((M, K), fill_value, device=device)
        y = torch.full((N, K), fill_value, device=device)

        x_fp8 = x.to(e4m3_type)
        y_fp8 = y.to(e4m3_type).t()

        with self.assertRaisesRegex(
            RuntimeError, re.escape("Invalid scaling configuration")
        ):
            torch._scaled_mm(
                x_fp8,
                y_fp8,
                scale_a=torch.ones((1, 1), device="cuda"),
                scale_b=torch.ones((1, 2), device="cuda"),
                out_dtype=torch.bfloat16,
            )

        with self.assertRaisesRegex(
            RuntimeError, re.escape("Invalid scaling configuration")
        ):
            torch._scaled_mm(
                x_fp8,
                y_fp8,
                scale_a=torch.ones((M, 1), device="cuda"),
                scale_b=torch.ones((1, N + 1), device="cuda"),
                out_dtype=torch.bfloat16,
            )
        with self.assertRaisesRegex(
            RuntimeError, re.escape("Invalid scaling configuration")
        ):
            torch._scaled_mm(
                x_fp8,
                y_fp8,
                scale_a=torch.ones((M), device="cuda"),
                scale_b=torch.ones((N, 1), device="cuda"),
                out_dtype=torch.bfloat16,
            )

        with self.assertRaisesRegex(
            RuntimeError, re.escape("Invalid scaling configuration")
        ):
            torch._scaled_mm(
                x_fp8,
                y_fp8,
                scale_a=torch.ones((M, 1), device="cuda"),
                scale_b=torch.ones((1, N * 2), device="cuda")[:, ::2],
                out_dtype=torch.bfloat16,
            )

        def e5m2():
            out = torch._scaled_mm(
                x_fp8,
                y_fp8.to(e5m2_type),
                scale_a=torch.ones((M, 1), device="cuda"),
                scale_b=torch.ones((1, N), device="cuda"),
                out_dtype=torch.bfloat16,
            )
            return out

        if torch.cuda.get_device_capability() == (9, 0) and torch.version.cuda and torch.version.cuda >= "12.9":
            out = e5m2()
            self.assertEqual(out, torch.ones_like(out) * 128.)
        else:
            # Note re.compile is used, not re.escape. This is to accommodate fn vs fnuz type message.
            with self.assertRaisesRegex(
                RuntimeError,
                r"Expected b\.dtype\(\) == at::kFloat8_e4m3fnu?z? to be true, but got false\.",
            ):
                e5m2()

    @unittest.skipIf(not PLATFORM_SUPPORTS_FP8 or IS_WINDOWS, f8_msg)
    @unittest.skipIf(not SM89OrLater, "rowwise implementation is currently sm89-sm100 specific")
    @parametrize("base_dtype", [torch.bfloat16, torch.float32])
    @with_tf32_off
    def test_scaled_mm_vs_emulated_row_wise(self, base_dtype):
        # Fp32 out_dtype is only supported by cuBLAS, which however only started
        # shipping row-wise kernels in CUDA 12.9, and only for sm90+.
        if base_dtype is torch.float32:
            if _get_torch_cuda_version() < (12, 9):
                raise unittest.SkipTest("Need CUDA 12.9+ for row-wise fp8 w/ cuBLAS")
            if torch.cuda.get_device_capability() < (9, 0):
                raise unittest.SkipTest("Need sm90+ for row-wise fp8 w/ cuBLAS")

        torch.manual_seed(42)
        input_dtype = e4m3_type
        output_dtype = base_dtype

        x = torch.randn(16, 16, device="cuda", dtype=base_dtype)
        y = torch.randn(32, 16, device="cuda", dtype=base_dtype).t()

        x_scales = tensor_to_scale(x, input_dtype, dim=1).float()
        y_scales = tensor_to_scale(y, input_dtype, dim=0).float()

        x_fp8 = to_fp8_saturated(x * x_scales, e4m3_type)
        y_fp8 = to_fp8_saturated(y * y_scales, e4m3_type)

        def test():
            # Calculate actual F8 mm
            out_scaled_mm = mm_float8(
                x_fp8, y_fp8, a_scale=x_scales, b_scale=y_scales, output_dtype=output_dtype
            )

            # Calculate emulated F8 mm
            out_emulated = mm_float8_emulated(
                x_fp8, x_scales, y_fp8, y_scales, output_dtype
            )

            if base_dtype in {torch.bfloat16, torch.float16}:
                atol, rtol = 7e-2, 7e-2
            else:
                atol, rtol = 2e-3, 2e-3

            self.assertEqual(out_scaled_mm, out_emulated, atol=atol, rtol=rtol)

        # only cuBLAS supports rowwise with fp32 output and cuBLAS only supports
        # rowwise on SM 9.0
        if torch.cuda.get_device_capability() != (9, 0) and output_dtype == torch.float:
            with self.assertRaisesRegex(
                RuntimeError,
                "Only bf16 high precision output types are supported for row-wise scaling."
            ):
                test()
        else:
            test()

    @unittest.skipIf(not PLATFORM_SUPPORTS_FP8 or IS_WINDOWS, f8_msg)
    @unittest.skipIf(not IS_SM90, "cuBLAS blockwise scaling requires sm90+")
    @unittest.skipIf(
        _get_torch_cuda_version() < (12, 9),
        "cuBLAS blockwise scaling added in CUDA 12.9",
    )
    @parametrize("output_dtype", [torch.bfloat16, torch.float32])
    @parametrize("lhs_block,rhs_block", [(1, 1), (128, 1), (1, 128)])
    @parametrize("M,N,K", [(256, 768, 512), (256, 128, 256), (256, 256, 128)])
    def test_scaled_mm_vs_emulated_block_wise(self, output_dtype, lhs_block, rhs_block, M, N, K):
        torch.manual_seed(42)

        x = torch.randn(M, K, device="cuda", dtype=output_dtype).pow(3)
        y = torch.randn(N, K, device="cuda", dtype=output_dtype).pow(3)

        x_fp8, x_scales = tensor_to_scale_block(x, e4m3_type, lhs_block, 128)
        y_fp8, y_scales = tensor_to_scale_block(y, e4m3_type, rhs_block, 128)

        # 1x128 blocks need scales to be outer-dim-major
        if lhs_block == 1:
            x_scales = x_scales.t().contiguous().t()
        if rhs_block == 1:
            y_scales = y_scales.t().contiguous().t()

        # Calculate actual F8 mm
        out_scaled_mm = mm_float8(
            x_fp8, y_fp8.t(), a_scale=x_scales, b_scale=y_scales.t(), output_dtype=output_dtype
        )

        # Calculate emulated F8 mm
        out_emulated = mm_float8_emulated_block(
            x_fp8, x_scales, y_fp8.t(), y_scales.t(), output_dtype
        )

        cosine_sim = torch.nn.functional.cosine_similarity(
            out_scaled_mm.flatten().float(), out_emulated.flatten().float(), dim=0
        )
        self.assertGreaterEqual(float(cosine_sim), 0.999)

        if output_dtype in {torch.bfloat16, torch.float16}:
            atol, rtol = 6e-1, 7e-2
        else:
            atol, rtol = 7e-1, 2e-3

        self.assertEqual(out_scaled_mm, out_emulated, atol=atol, rtol=rtol)

        # One last check against the full-precision reference, to ensure we
        # didn't mess up the scaling itself and made the test trivial.
        cosine_sim = torch.nn.functional.cosine_similarity(
            out_scaled_mm.flatten().float(), (x @ y.t()).flatten().float(), dim=0
        )
        self.assertGreaterEqual(float(cosine_sim), 0.999)

    @unittest.skipIf(not PLATFORM_SUPPORTS_FP8, f8_msg)
    @unittest.skipIf(torch.version.hip is not None, "Float8_e4m3fn not supported on current ROCm CI setup (MI325X)")
    @parametrize("which_dim_zero", [0, 1, 2])
    @parametrize("use_torch_compile", [False, True])
    def test_zero_dim_tensorwise(self, which_dim_zero, use_torch_compile) -> None:
        device = "cuda"
        x_dtype, y_dtype = torch.float8_e4m3fn, torch.float8_e4m3fn
        out_dtype = torch.bfloat16
        M, K, N = 32, 32, 32
        if which_dim_zero == 0:
            M = 0
        elif which_dim_zero == 1:
            K = 0
        elif which_dim_zero == 2:
            N = 0

        x_fp8 = torch.zeros(M, K, device=device).to(x_dtype)
        y_fp8 = torch.zeros(N, K, device=device, dtype=y_dtype).t()
        out_fp32 = torch.mm(x_fp8.to(torch.float), y_fp8.to(torch.float))
        scale_a = torch.tensor(float('-inf'), device=device)
        scale_b = torch.tensor(float('-inf'), device=device)
        f = torch._scaled_mm
        if use_torch_compile:
            f = torch.compile(torch._scaled_mm)
        out_fp8 = f(x_fp8, y_fp8, scale_a, scale_b, out_dtype=out_dtype)
        self.assertEqual(out_dtype, out_fp8.dtype)
        self.assertEqual(out_fp32, out_fp8.to(torch.float))

    @unittest.skipIf(IS_WINDOWS, "Windows doesn't support row-wise scaling")
    @unittest.skipIf(not PLATFORM_SUPPORTS_FP8, f8_msg)
    @unittest.skipIf(not SM90OrLater, "sm89 kernel isn't opted into carveout yet")
    def test_honor_sm_carveout(self) -> None:
        torch.manual_seed(42)

        x = torch.randn(8192, 2048, device="cuda", dtype=torch.float32)
        y = torch.randn(8192, 2048, device="cuda", dtype=torch.float32).t()
        x_scales = tensor_to_scale(x, e4m3_type, dim=1).reciprocal()
        y_scales = tensor_to_scale(y, e4m3_type, dim=0).reciprocal()
        x_fp8 = to_fp8_saturated(x / x_scales, e4m3_type)
        y_fp8 = to_fp8_saturated(y / y_scales, e4m3_type)

        with tempfile.NamedTemporaryFile() as f:
            with torch.profiler.profile(activities=[torch.profiler.ProfilerActivity.CUDA]) as prof:
                self.assertIsNone(torch._C._get_sm_carveout_experimental())
                torch._scaled_mm(x_fp8, y_fp8, scale_a=x_scales, scale_b=y_scales, out_dtype=torch.bfloat16)
                torch._C._set_sm_carveout_experimental(0)
                self.assertEqual(torch._C._get_sm_carveout_experimental(), 0)
                torch._scaled_mm(x_fp8, y_fp8, scale_a=x_scales, scale_b=y_scales, out_dtype=torch.bfloat16)
                torch._C._set_sm_carveout_experimental(66)
                self.assertEqual(torch._C._get_sm_carveout_experimental(), 66)
                torch._scaled_mm(x_fp8, y_fp8, scale_a=x_scales, scale_b=y_scales, out_dtype=torch.bfloat16)
                torch._C._set_sm_carveout_experimental(None)
                self.assertIsNone(torch._C._get_sm_carveout_experimental())
                torch._scaled_mm(x_fp8, y_fp8, scale_a=x_scales, scale_b=y_scales, out_dtype=torch.bfloat16)

            prof.export_chrome_trace(f.name)
            if torch.version.hip:
                events = [evt for evt in json.load(open(f.name))["traceEvents"] if evt.get("cat", "") == "kernel"]
                # events were returned out of order; need to be sorted on "ts" timestamp
                events = sorted(events, key=lambda x: x['ts'])
                # ROCm carveout is invisible except for kernels running slower on fewer CUs
                no_carveout, carveout_0, carveout_66, no_carveout_again = [float(evt.get("dur", "0.0")) for evt in events]
                self.assertTrue(no_carveout < carveout_66)
                self.assertTrue(carveout_0 < carveout_66)
                self.assertTrue(no_carveout_again < carveout_66)
                # ROCm carveout will create new streams when enabled, and go back to the original stream when disabled
                no_carveout, carveout_0, carveout_66, no_carveout_again = [int(evt.get("tid", "0")) for evt in events]
                self.assertTrue(no_carveout == no_carveout_again)
                self.assertTrue(no_carveout != carveout_0)
                self.assertTrue(no_carveout != carveout_66)
                self.assertTrue(carveout_0 != carveout_66)
            else:
                no_carveout, carveout_0, carveout_66, no_carveout_again = [
                    math.prod(evt.get("args", {}).get("grid", []))
                    for evt in json.load(open(f.name))["traceEvents"]
                    if evt.get("cat", "") == "kernel"
                ]

                self.assertEqual(no_carveout, no_carveout_again)
                capability = torch.cuda.get_device_capability()
                if capability == (10, 0):
                    # expected failure
                    # CUTLASS only supports SM carveout via green contexts on SM100
                    self.assertEqual(no_carveout, carveout_66)
                    self.assertEqual(carveout_66, carveout_0)
                else:
                    # correct behavior
                    self.assertNotEqual(no_carveout, carveout_66)
                    self.assertNotEqual(carveout_66, carveout_0)

    def test_pack_uint4(self):
        """
        Verify that given a tensor with high precision values [val0, val1],
        the x2 packed representation is val1:val0 (from MSB to LSB), and
        not val0:val1.

        Note that the packing function is private to this file, but it's still
        good to test that we are packing in the expected way.
        """
        hp_data = torch.tensor([0b00000010, 0b00001011], dtype=torch.uint8)
        lp_data_actual = pack_uint4(hp_data)
        lp_data_expected = torch.tensor([0b10110010], dtype=torch.uint8)
        torch.testing.assert_close(lp_data_actual, lp_data_expected, atol=0, rtol=0)

    @unittest.skipIf(not PLATFORM_SUPPORTS_MX_GEMM, mx_skip_msg)
    @parametrize("test_case_name", [
        "a_eye_b_eye",
        "a_ones_b_ones",
        "a_ones_modified_b_ones",
        "a_ones_b_ones_modified",
        "a_scale_modified_b_ones",
        "a_ones_b_scale_modified",
        "data_random_scales_one",
        "data_random_scales_from_data",
    ])
    @parametrize("fast_accum", [False, True])
    @parametrize("mkn", [
        # Nice shapes
        (128, 128, 128),
        (256, 256, 256),
        (128, 256, 512),
        (256, 512, 128),
        (512, 128, 256),

        # Non block multiples
        (65, 96, 112),
        (197, 224, 272),
        # K not multiple of 32 (skipped for fp4)
        (197, 240, 272),

        # Very unbalanced
        (1023, 64, 48),
        (31, 1024, 64),
        (45, 96, 1024),

        # Mixed large and small
        (2, 1024, 128),
        (127, 96, 1024),
        (1025, 128, 96)
    ], name_fn=lambda mkn: f"{mkn[0]}_{mkn[1]}_{mkn[2]}")
    @parametrize("recipe", ["mxfp8", "mxfp4" if torch.version.hip else "nvfp4"])
    def test_blockwise_mxfp8_nvfp4_mxfp4_numerics(self, test_case_name, fast_accum, mkn, recipe) -> None:
        if (recipe == "nvfp4" or recipe == "mxfp4") and fast_accum:
            raise unittest.SkipTest("fast_accum not supported in nvfp4/mxfp4 cublas gemm, skipping")

        device = "cuda"
        M, K, N = mkn
        if recipe == "nvfp4" and K % 32 != 0:
            raise unittest.SkipTest("K must be divisible by 32 for nvfp4 cublas gemm, skipping")

        if torch.version.hip:
            if not (M % 16 == 0 and K % 128 == 0 and N % 16 == 0):
                raise unittest.SkipTest("M and N must be multiples of 16 and K must be multiple of 128 on ROCm, skipping")

        fp4_scaling_dtype = torch.float8_e8m0fnu if torch.version.hip else torch.float8_e4m3fn
        BLOCK_SIZE = 32 if torch.version.hip else (16 if recipe == "nvfp4" else 32)
        require_exact_match = True
        approx_match_sqnr_target = 22.0

        if test_case_name == "a_eye_b_eye":
            if not ((M == K) and (M == N)):
                raise unittest.SkipTest("this test is only defined for M == K == N, skipping")
            A_ref = torch.eye(M, device=device, dtype=torch.bfloat16)
            B_ref = torch.eye(M, device=device, dtype=torch.bfloat16)

            if recipe == "mxfp8":
                A = A_ref.to(torch.float8_e4m3fn)
                B = B_ref.to(torch.float8_e4m3fn)
                A_scale = torch.full((M, ceil_div(K, BLOCK_SIZE)), 1.0, device=device, dtype=torch.float8_e8m0fnu)
                B_scale = torch.full((N, ceil_div(K, BLOCK_SIZE)), 1.0, device=device, dtype=torch.float8_e8m0fnu)
            else:  # nvfp4 # mxfp4
                A = _bfloat16_to_float4_e2m1fn_x2(A_ref)
                B = _bfloat16_to_float4_e2m1fn_x2(B_ref)
                A_scale = torch.full((M, ceil_div(K, BLOCK_SIZE)), 1.0, device=device, dtype=fp4_scaling_dtype)
                B_scale = torch.full((N, ceil_div(K, BLOCK_SIZE)), 1.0, device=device, dtype=fp4_scaling_dtype)

        elif test_case_name == "a_ones_b_ones":
            A_ref = torch.ones(M, K, device=device, dtype=torch.bfloat16)
            B_ref = torch.ones(N, K, device=device, dtype=torch.bfloat16)

            if recipe == "mxfp8":
                A = A_ref.to(torch.float8_e4m3fn)
                B = B_ref.to(torch.float8_e4m3fn)
                A_scale = torch.full((M, ceil_div(K, BLOCK_SIZE)), 1.0, device=device, dtype=torch.float8_e8m0fnu)
                B_scale = torch.full((N, ceil_div(K, BLOCK_SIZE)), 1.0, device=device, dtype=torch.float8_e8m0fnu)
            else:  # nvfp4 # mxfp4
                A = _bfloat16_to_float4_e2m1fn_x2(A_ref)
                B = _bfloat16_to_float4_e2m1fn_x2(B_ref)
                A_scale = torch.full((M, ceil_div(K, BLOCK_SIZE)), 1.0, device=device, dtype=fp4_scaling_dtype)
                B_scale = torch.full((N, ceil_div(K, BLOCK_SIZE)), 1.0, device=device, dtype=fp4_scaling_dtype)

        elif test_case_name == "a_ones_modified_b_ones":
            A_ref = torch.ones(M, K, device=device, dtype=torch.bfloat16)
            B_ref = torch.ones(N, K, device=device, dtype=torch.bfloat16)
            A_ref[1][0:BLOCK_SIZE] = 2

            if recipe == "mxfp8":
                A = A_ref.to(torch.float8_e4m3fn)
                B = B_ref.to(torch.float8_e4m3fn)
                A_scale = torch.full((M, ceil_div(K, BLOCK_SIZE)), 1.0, device=device, dtype=torch.float8_e8m0fnu)
                B_scale = torch.full((N, ceil_div(K, BLOCK_SIZE)), 1.0, device=device, dtype=torch.float8_e8m0fnu)
            else:  # nvfp4 # mxfp4
                A = _bfloat16_to_float4_e2m1fn_x2(A_ref)
                B = _bfloat16_to_float4_e2m1fn_x2(B_ref)
                A_scale = torch.full((M, ceil_div(K, BLOCK_SIZE)), 1.0, device=device, dtype=fp4_scaling_dtype)
                B_scale = torch.full((N, ceil_div(K, BLOCK_SIZE)), 1.0, device=device, dtype=fp4_scaling_dtype)

        elif test_case_name == "a_ones_b_ones_modified":
            A_ref = torch.ones(M, K, device=device, dtype=torch.bfloat16)
            B_ref = torch.ones(N, K, device=device, dtype=torch.bfloat16)
            B_ref[1][0:BLOCK_SIZE] = 2

            if recipe == "mxfp8":
                A = A_ref.to(torch.float8_e4m3fn)
                B = B_ref.to(torch.float8_e4m3fn)
                A_scale = torch.full((M, ceil_div(K, BLOCK_SIZE)), 1.0, device=device, dtype=torch.float8_e8m0fnu)
                B_scale = torch.full((N, ceil_div(K, BLOCK_SIZE)), 1.0, device=device, dtype=torch.float8_e8m0fnu)
            else:  # nvfp4 # mxfp4
                A = _bfloat16_to_float4_e2m1fn_x2(A_ref)
                B = _bfloat16_to_float4_e2m1fn_x2(B_ref)
                A_scale = torch.full((M, ceil_div(K, BLOCK_SIZE)), 1.0, device=device, dtype=fp4_scaling_dtype)
                B_scale = torch.full((N, ceil_div(K, BLOCK_SIZE)), 1.0, device=device, dtype=fp4_scaling_dtype)

        elif test_case_name == "a_scale_modified_b_ones":
            A_ref = torch.ones(M, K, device=device, dtype=torch.bfloat16)
            B_ref = torch.ones(N, K, device=device, dtype=torch.bfloat16)

            if recipe == "mxfp8":
                A = A_ref.to(torch.float8_e4m3fn)
                B = B_ref.to(torch.float8_e4m3fn)
                A_scale = torch.full((M, ceil_div(K, BLOCK_SIZE)), 1.0, device=device, dtype=torch.float8_e8m0fnu)
                B_scale = torch.full((N, ceil_div(K, BLOCK_SIZE)), 1.0, device=device, dtype=torch.float8_e8m0fnu)
                A_ref[1][0:BLOCK_SIZE] = 4
                A[1][0:BLOCK_SIZE] = 2
                A_scale[1][0] = 2
            else:  # nvfp4 # mxfp4
                A = _bfloat16_to_float4_e2m1fn_x2(A_ref)
                B = _bfloat16_to_float4_e2m1fn_x2(B_ref)
                A_scale = torch.full((M, ceil_div(K, BLOCK_SIZE)), 1.0, device=device, dtype=fp4_scaling_dtype)
                B_scale = torch.full((N, ceil_div(K, BLOCK_SIZE)), 1.0, device=device, dtype=fp4_scaling_dtype)
                A_ref[1][0:BLOCK_SIZE] = 4
                A.view(torch.uint8)[1][0:(BLOCK_SIZE // 2)] = 0b01000100
                A_scale[1][0] = 2

        elif test_case_name == "a_ones_b_scale_modified":
            A_ref = torch.ones(M, K, device=device, dtype=torch.bfloat16)
            B_ref = torch.ones(N, K, device=device, dtype=torch.bfloat16)

            if recipe == "mxfp8":
                A = A_ref.to(torch.float8_e4m3fn)
                B = B_ref.to(torch.float8_e4m3fn)
                A_scale = torch.full((M, ceil_div(K, BLOCK_SIZE)), 1.0, device=device, dtype=torch.float8_e8m0fnu)
                B_scale = torch.full((N, ceil_div(K, BLOCK_SIZE)), 1.0, device=device, dtype=torch.float8_e8m0fnu)
                B_ref[1][0:BLOCK_SIZE] = 4
                B[1][0:BLOCK_SIZE] = 2
                B_scale[1][0] = 2
            else:  # nvfp4 # mxfp4
                A = _bfloat16_to_float4_e2m1fn_x2(A_ref)
                B = _bfloat16_to_float4_e2m1fn_x2(B_ref)
                A_scale = torch.full((M, ceil_div(K, BLOCK_SIZE)), 1.0, device=device, dtype=fp4_scaling_dtype)
                B_scale = torch.full((N, ceil_div(K, BLOCK_SIZE)), 1.0, device=device, dtype=fp4_scaling_dtype)
                B_ref[1][0:BLOCK_SIZE] = 4
                B.view(torch.uint8)[1][0:(BLOCK_SIZE // 2)] = 0b01000100
                B_scale[1][0] = 2

        elif test_case_name == "data_random_scales_one":
            require_exact_match = False

            if recipe == "mxfp8":
                # scales all-ones, element data random while being exactly representable in float8_e4m3fn
                # generate integers in [0, 255] and interpret as float8_e4m3fn
                A_ref = torch.randint(0, 255, (M, K), device=device, dtype=torch.uint8).view(torch.float8_e4m3fn).to(torch.bfloat16)
                B_ref = torch.randint(0, 255, (N, K), device=device, dtype=torch.uint8).view(torch.float8_e4m3fn).to(torch.bfloat16)
                # modification: don't allow NaN values
                A_ref[torch.isnan(A_ref)] = 0
                B_ref[torch.isnan(B_ref)] = 0
                A = A_ref.to(torch.float8_e4m3fn)
                B = B_ref.to(torch.float8_e4m3fn)
                A_scale = torch.full((M, ceil_div(K, BLOCK_SIZE)), 1.0, device=device, dtype=torch.float8_e8m0fnu)
                B_scale = torch.full((N, ceil_div(K, BLOCK_SIZE)), 1.0, device=device, dtype=torch.float8_e8m0fnu)
            else:  # nvfp4 # mxfp4
                # scales all-ones, element data random while being exactly representable in float4_e2m1fn_x2
                # generate integers in [0, 16] and cast to bfloat16
                A_ref = _floatx_unpacked_to_f32(
                    torch.randint(0, 16, (M, K), device=device, dtype=torch.uint8),
                    FP4_EBITS,
                    FP4_MBITS
                ).bfloat16()
                B_ref = _floatx_unpacked_to_f32(
                    torch.randint(0, 16, (N, K), device=device, dtype=torch.uint8),
                    FP4_EBITS,
                    FP4_MBITS
                ).bfloat16()
                A = _bfloat16_to_float4_e2m1fn_x2(A_ref)
                B = _bfloat16_to_float4_e2m1fn_x2(B_ref)
                A_scale = torch.full((M, ceil_div(K, BLOCK_SIZE)), 1.0, device=device, dtype=fp4_scaling_dtype)
                B_scale = torch.full((N, ceil_div(K, BLOCK_SIZE)), 1.0, device=device, dtype=fp4_scaling_dtype)

        elif test_case_name == "data_random_scales_from_data":
            if not K % BLOCK_SIZE == 0:
                raise unittest.SkipTest(f"this test is only defined for K a multiple of {BLOCK_SIZE}, skipping")
            require_exact_match = False
            # random data, scales from data
            A_ref = torch.randn((M, K), device=device, dtype=torch.bfloat16) * 1000
            B_ref = torch.randn((N, K), device=device, dtype=torch.bfloat16) * 1000

            if recipe == "mxfp8":
                # Calculate scales based on the inputs
                A_scale = data_to_mx_scale(A_ref, BLOCK_SIZE, recipe)
                B_scale = data_to_mx_scale(B_ref, BLOCK_SIZE, recipe)
                max_val = F8E4M3_MAX_VAL
                min_val = -1 * max_val
                A = (A_ref.reshape(-1, BLOCK_SIZE) / A_scale.reshape(M * ceil_div(K, BLOCK_SIZE), 1).float()).reshape(M, K)
                A = A.clamp(min=min_val, max=max_val).to(torch.float8_e4m3fn)
                B = (B_ref.reshape(-1, BLOCK_SIZE) / B_scale.reshape(N * ceil_div(K, BLOCK_SIZE), 1).float()).reshape(N, K)
                B = B.clamp(min=min_val, max=max_val).to(torch.float8_e4m3fn)
            else:  # nvfp4 # mxfp4
                if recipe == "mxfp4":
                    A_scale = data_to_mx_scale(A_ref, BLOCK_SIZE, recipe)
                    B_scale = data_to_mx_scale(B_ref, BLOCK_SIZE, recipe)
                else:
                    A_scale = data_to_nvfp4_scale(A_ref, BLOCK_SIZE)
                    B_scale = data_to_nvfp4_scale(B_ref, BLOCK_SIZE)
                max_val = FP4_MAX_VAL
                min_val = -1 * max_val

                A = (A_ref.reshape(-1, BLOCK_SIZE) / A_scale.reshape(M * ceil_div(K, BLOCK_SIZE), 1).bfloat16()).reshape(M, K)
                A = A.clamp(min=min_val, max=max_val)
                A = _bfloat16_to_float4_e2m1fn_x2(A)
                B = (B_ref.reshape(-1, BLOCK_SIZE) / B_scale.reshape(N * ceil_div(K, BLOCK_SIZE), 1).bfloat16()).reshape(N, K)
                B = B.clamp(min=min_val, max=max_val)
                B = _bfloat16_to_float4_e2m1fn_x2(B)

                approx_match_sqnr_target = 15 if torch.version.hip else 15.8

        C_ref = A_ref @ B_ref.t()

        # convert to swizzled format
        if not torch.version.hip:
            A_scale = to_blocked(A_scale)
            B_scale = to_blocked(B_scale)

        C = torch._scaled_mm(
            A,
            B.t(),
            A_scale,
            B_scale,
            out_dtype=torch.bfloat16,
            use_fast_accum=fast_accum,
        )

        if require_exact_match:
            torch.testing.assert_close(C, C_ref, atol=0, rtol=0)
        else:
            sqnr = compute_error(C_ref, C)
            assert sqnr.item() > approx_match_sqnr_target

    @unittest.skipIf(not PLATFORM_SUPPORTS_MX_GEMM or IS_WINDOWS, mx_skip_msg)
    @parametrize("recipe", ["mxfp8", "nvfp4"])
    def test_blockwise_mxfp8_nvfp4_error_messages(self, device, recipe) -> None:
        M, K, N = (1024, 512, 2048)
        BLOCK_SIZE_K = 16 if recipe == "nvfp4" else 32
        BLOCK_SIZE_MN = 128
        fill_value = 0.5
        scale_dtype = torch.float8_e4m3fn if recipe == "nvfp4" else torch.float8_e8m0fnu

        x = torch.full((M, K), fill_value, device=device)
        y = torch.full((N, K), fill_value, device=device)

        if recipe == "mxfp8":
            x_lowp = x.to(e4m3_type)
            y_lowp = y.to(e4m3_type).t()
        else:  # nvfp4
            x_lowp = _bfloat16_to_float4_e2m1fn_x2(x.bfloat16())
            y_lowp = _bfloat16_to_float4_e2m1fn_x2(y.bfloat16()).t()

        num_k_blocks = ceil_div(K, BLOCK_SIZE_K)
        padded_num_k_blocks = ceil_div(num_k_blocks, 4) * 4
        expected_a_size = BLOCK_SIZE_MN * ceil_div(M, BLOCK_SIZE_MN) * padded_num_k_blocks
        expected_b_size = BLOCK_SIZE_MN * ceil_div(N, BLOCK_SIZE_MN) * padded_num_k_blocks

        # Test wrong scale tensor size for scale_a with correct dtype
        with self.assertRaisesRegex(
            RuntimeError,
            f".*For Block[W,w]ise.*scaling.*scale_a should have {expected_a_size} "
            f"elements.*"
            ,
        ):
            incorrect_size_a = torch.ones(expected_a_size - 1, device=device, dtype=scale_dtype)
            correct_size_b = torch.ones(expected_b_size, device=device, dtype=scale_dtype)
            torch._scaled_mm(
                x_lowp,
                y_lowp,
                scale_a=incorrect_size_a,
                scale_b=correct_size_b,
                out_dtype=torch.bfloat16,
            )

        # Test wrong scale tensor size for scale_b with correct dtype
        with self.assertRaisesRegex(
            RuntimeError,
            f"For Block[W,w]ise.*scaling.*scale_b should have {expected_b_size} "
            f"elements.*"
            ,
        ):
            correct_size_a = torch.ones(expected_a_size, device=device, dtype=scale_dtype)
            incorrect_size_b = torch.ones(expected_b_size + 1, device=device, dtype=scale_dtype)
            torch._scaled_mm(
                x_lowp,
                y_lowp,
                scale_a=correct_size_a,
                scale_b=incorrect_size_b,
                out_dtype=torch.bfloat16,
            )

        # Test non-contiguous scale tensors with correct dtype
        with self.assertRaisesRegex(
            RuntimeError,
            "For Block[W,w]ise.*scaling.*both should be contiguous"
            ,
        ):
            non_contiguous_a = torch.ones(expected_a_size * 2, device=device, dtype=scale_dtype)[::2]
            contiguous_b = torch.ones(expected_b_size, device=device, dtype=scale_dtype)
            torch._scaled_mm(
                x_lowp,
                y_lowp,
                scale_a=non_contiguous_a,
                scale_b=contiguous_b,
                out_dtype=torch.bfloat16,
            )

    def scaled_grouped_mm_helper(self, alist, blist, ascalelist, bscalelist, outlist, use_fast_accum):
        for a, b, ascale, bscale, out in zip(alist, blist, ascalelist, bscalelist, outlist):
            out_ref = torch._scaled_mm(a, b.t(), ascale.view(-1, 1), bscale.view(1, -1),
                                       out_dtype=torch.bfloat16, use_fast_accum=use_fast_accum)
            self.assertEqual(out, out_ref, atol=5e-2, rtol=5e-4)

    # Testing only _scaled_grouped_mm() with multiple shapes, as
    # _scaled_mm() already has more combinations of parameters than
    # _scaled_grouped_mm(), for supporting more than one inputs layout
    # combinations.
    @unittest.skipIf(not PLATFORM_SUPPORTS_FP8_GROUPED_GEMM, f8_grouped_msg)
    @parametrize("fast_accum", [False, True])
    # AMD does not support non-contiguous inputs yet
    @parametrize("strided", [False] + ([True] if torch.version.cuda else []))
    def test_scaled_grouped_gemm_2d_2d(self, fast_accum, strided):
        device = "cuda"
        fp8_dtype = torch.float8_e4m3fnuz if torch.version.hip else torch.float8_e4m3fn
        m, n, k, n_groups = 16, 32, 64, 4
        a = torch.randn(m, k * n_groups + k * int(strided), device=device).to(fp8_dtype)[:, :k * n_groups]
        b = torch.randn(n, k * n_groups + k * int(strided), device=device).to(fp8_dtype)[:, :k * n_groups]
        scale_a = torch.rand(m * n_groups, device=device, dtype=torch.float32)
        scale_b = torch.rand(n * n_groups, device=device, dtype=torch.float32)
        offs = torch.arange(k, n_groups * k + 1, k, device=device, dtype=torch.int32)
        f = torch._scaled_grouped_mm
        out = f(a, b.t(), scale_a, scale_b, offs=offs,
                out_dtype=torch.bfloat16, use_fast_accum=fast_accum)
        offs_cpu = offs.cpu()
        alist, blist, ascalelist, bscalelist = [], [], [], []
        start = 0
        for i in range(n_groups):
            alist.append(a[:, start:offs_cpu[i]])
            blist.append(b[:, start:offs_cpu[i]])
            ascalelist.append(scale_a[i * m : (i + 1) * m])
            bscalelist.append(scale_b[i * n : (i + 1) * n])
            start = offs_cpu[i]
        self.scaled_grouped_mm_helper(alist, blist, ascalelist, bscalelist, out, fast_accum)


    @unittest.skipIf(not PLATFORM_SUPPORTS_FP8_GROUPED_GEMM, f8_grouped_msg)
    @parametrize("fast_accum", [False, True])
    # AMD does not support non-contiguous inputs yet
    @parametrize("strided", [False] + ([True] if torch.version.cuda else []))
    def test_scaled_grouped_gemm_2d_3d(self, fast_accum, strided):
        device = "cuda"
        fp8_dtype = torch.float8_e4m3fnuz if torch.version.hip else torch.float8_e4m3fn
        m, n, k, n_groups = 16, 32, 64, 4
        s_int = int(strided)
        a = torch.randn(m * n_groups, k * (1 + s_int), device=device).to(fp8_dtype)[:, :k]
        b = torch.randn(n_groups * (1 + s_int), n, k * (1 + s_int), device=device).to(fp8_dtype)[::(1 + s_int), :, :k]
        self.assertTrue(a.is_contiguous() is not strided)
        self.assertTrue(b.is_contiguous() is not strided)
        for check_zero_size in (True, False):
            if check_zero_size and n_groups <= 1:
                continue

            offs = torch.arange(m, n_groups * m + 1, m, device="cuda", dtype=torch.int32)
            if check_zero_size:
                offs[0] = offs[1]
            scale_a = torch.rand(n_groups * m, device="cuda", dtype=torch.float32)
            scale_b = torch.rand(n_groups * n, device="cuda", dtype=torch.float32).view(n_groups, n)
            f = torch._scaled_grouped_mm
            out = f(a, b.transpose(-2, -1), scale_a, scale_b, offs=offs,
                    out_dtype=torch.bfloat16, use_fast_accum=fast_accum)

            offs_cpu = offs.cpu()
            alist, ascalelist, outlist = [], [], []
            start = 0
            for i in range(n_groups):
                alist.append(a[start:offs_cpu[i]])
                ascalelist.append(scale_a[start:offs_cpu[i]])
                outlist.append(out[start:offs_cpu[i]])
                start = offs_cpu[i]
                self.scaled_grouped_mm_helper(alist, b, ascalelist, scale_b, outlist, fast_accum)


    @unittest.skipIf(not PLATFORM_SUPPORTS_FP8_GROUPED_GEMM, f8_grouped_msg)
    @parametrize("fast_accum", [False, True])
    # AMD does not support non-contiguous inputs yet
    @parametrize("strided", [False] + ([True] if torch.version.cuda else []))
    def test_scaled_grouped_gemm_3d_3d(self, fast_accum, strided):
        device = "cuda"
        fp8_dtype = torch.float8_e4m3fnuz if torch.version.hip else torch.float8_e4m3fn
        m, n, k, n_groups = 16, 32, 64, 4
        s_int = int(strided)
        a = torch.randn(n_groups * (1 + s_int), m, k * (1 + s_int), device=device).to(fp8_dtype)[::(1 + s_int), :, :k]
        b = torch.randn(n_groups * (1 + s_int), n, k * (1 + s_int), device=device).to(fp8_dtype)[::(1 + s_int), :, :k]
        self.assertTrue(a.is_contiguous() is not strided)
        self.assertTrue(b.is_contiguous() is not strided)
        scale_a = torch.rand(n_groups * m, device="cuda", dtype=torch.float32).view(n_groups, m)
        scale_b = torch.rand(n_groups * n, device="cuda", dtype=torch.float32).view(n_groups, n)

        f = torch._scaled_grouped_mm
        out = f(a, b.transpose(-2, -1), scale_a, scale_b,
                out_dtype=torch.bfloat16, use_fast_accum=fast_accum)

        self.scaled_grouped_mm_helper(a, b, scale_a, scale_b, out, fast_accum)


    @unittest.skipIf(not PLATFORM_SUPPORTS_FP8_GROUPED_GEMM, f8_grouped_msg)
    @parametrize("fast_accum", [False, True])
    # AMD does not support non-contiguous inputs yet
    @parametrize("strided", [False] + ([True] if torch.version.cuda else []))
    def test_scaled_grouped_gemm_3d_2d(self, fast_accum, strided):
        device = "cuda"
        fp8_dtype = torch.float8_e4m3fnuz if torch.version.hip else torch.float8_e4m3fn
        m, n, k, n_groups = 16, 32, 64, 4
        s_int = int(strided)
        a = torch.randn(n_groups * (1 + s_int), m, k * (1 + s_int), device=device).to(fp8_dtype)[::(1 + s_int), :, :k]
        b = torch.randn(n * n_groups, k * (1 + s_int), device=device).to(fp8_dtype)[:, :k]
        self.assertTrue(a.is_contiguous() is not strided)
        self.assertTrue(b.is_contiguous() is not strided)
        scale_a = torch.rand(n_groups * m, device="cuda", dtype=torch.float32).view(n_groups, m)
        scale_b = torch.rand(n_groups * n, device="cuda", dtype=torch.float32)
        for check_zero_size in (True, False):
            if check_zero_size and n_groups <= 1:
                continue

            offs = torch.arange(n, n_groups * n + 1, n, device="cuda", dtype=torch.int32)
            if check_zero_size:
                offs[0] = offs[1]

            f = torch._scaled_grouped_mm
            out = f(a, b.transpose(-2, -1), scale_a, scale_b, offs=offs,
                    out_dtype=torch.bfloat16, use_fast_accum=fast_accum)
            offs_cpu = offs.cpu()
            blist, bscalelist, outlist = [], [], []
            start = 0
            for i in range(n_groups):
                blist.append(b[start:offs_cpu[i]])
                bscalelist.append(scale_b[start:offs_cpu[i]])
                outlist.append(out[:, start:offs_cpu[i]])
                start = offs_cpu[i]
                self.scaled_grouped_mm_helper(a, blist, scale_a, bscalelist, outlist, fast_accum)


    @unittest.skipIf(not PLATFORM_SUPPORTS_MX_GEMM, mx_skip_msg)
    def test_blockwise_mxfp8_compile(self) -> None:

        device = "cuda"
        M, K, N = 128, 128, 128
        BLOCK_SIZE = 32

        A_ref = torch.eye(M, device=device, dtype=torch.bfloat16)
        B_ref = torch.eye(M, device=device, dtype=torch.bfloat16)

        A = A_ref.to(torch.float8_e4m3fn)
        B = B_ref.to(torch.float8_e4m3fn)

        A_scale = torch.full((M, ceil_div(K, BLOCK_SIZE)), 1.0, device=device, dtype=torch.float8_e8m0fnu)
        B_scale = torch.full((N, ceil_div(K, BLOCK_SIZE)), 1.0, device=device, dtype=torch.float8_e8m0fnu)
        C_ref = A_ref @ B_ref.t()

        compiled_scaled_mm = torch.compile(torch._scaled_mm, backend="inductor")
        C = compiled_scaled_mm(
            A,
            B.t(),
            A_scale,
            B_scale,
            out_dtype=torch.bfloat16,
            use_fast_accum=False,
        )
        torch.testing.assert_close(C, C_ref, atol=0, rtol=0)

    @unittest.skipIf(not PLATFORM_SUPPORTS_MX_GEMM, mx_skip_msg)
    def test_blockwise_nvfp4_compile(self) -> None:

        device = "cuda"
        M, K, N = 128, 128, 128
        BLOCK_SIZE = 16

        A_ref = torch.eye(M, device=device, dtype=torch.bfloat16)
        B_ref = torch.eye(M, device=device, dtype=torch.bfloat16)

        A = _bfloat16_to_float4_e2m1fn_x2(A_ref)
        B = _bfloat16_to_float4_e2m1fn_x2(B_ref)

        A_scale = torch.full((M, ceil_div(K, BLOCK_SIZE)), 1.0, device=device, dtype=torch.float8_e4m3fn)
        B_scale = torch.full((N, ceil_div(K, BLOCK_SIZE)), 1.0, device=device, dtype=torch.float8_e4m3fn)
        C_ref = A_ref @ B_ref.t()

        compiled_scaled_mm = torch.compile(torch._scaled_mm, backend="inductor")
        # C = torch._scaled_mm(
        C = compiled_scaled_mm(
            A,
            B.t(),
            A_scale,
            B_scale,
            out_dtype=torch.bfloat16,
            use_fast_accum=False,
        )
        torch.testing.assert_close(C, C_ref, atol=0, rtol=0)

>>>>>>> 6db1b9dd

@unittest.skipIf(TEST_WITH_ROCM, "ROCm doesn't support CUTLASS")
@unittest.skipIf(IS_WINDOWS, "Windows doesn't support CUTLASS extensions")
@unittest.skipIf(not _IS_SM8X, "mixed dtypes linear only supported on SM 8.x")
class TestMixedDtypesLinearCuda(TestCase):
    @dtypes(torch.float16, torch.bfloat16)
    def test_mixed_dtypes_linear(self, dtype: torch.dtype, device: str = "cuda"):
        version = _get_torch_cuda_version()
        if version < (11, 8):
            self.skipTest("_mixed_dtypes_linear only compiled for CUDA 11.8+")

        def run_test(
            batch_shape,
            m,
            n,
            k,
            add_bias,
            activation,
            dtype,
            dtypeq,
            device,
            rtol,
            atol,
        ):
            if not add_bias and activation != "none":
                return

            val_lo, val_hi = -1, 1
            valq_lo, valq_hi = -2, 2
            input = make_tensor(
                *batch_shape, m, k, low=val_lo, high=val_hi, dtype=dtype, device=device
            )
            weight = make_tensor(
                n, k, low=valq_lo, high=valq_hi, dtype=torch.int8, device=device
            )
            scale = make_tensor(
                (n,), low=val_lo, high=val_hi, dtype=input.dtype, device=device
            )
            bias = (
                make_tensor(
                    (n,), low=val_lo, high=val_hi, dtype=input.dtype, device=device
                )
                if add_bias
                else None
            )

            input_ref = input.reshape(-1, input.shape[-1])

            # First, test plain multiplication.
            weight_ref = weight.T.to(input.dtype) * scale.view(1, n)
            weightq = (
                pack_int4_to_int8(weight.T) if dtypeq == torch.quint4x2 else weight.T
            )
            output_ref = torch.mm(input_ref, weight_ref).reshape(*input.shape[:-1], n)
            output = torch.ops.aten._mixed_dtypes_linear(
                input,
                quantized_weight_reorder_for_mixed_dtypes_linear_cutlass(
                    weightq, dtypeq, transpose=False
                ),
                scale,
            )
            torch.testing.assert_close(output, output_ref, rtol=rtol, atol=atol)

            # Second, test the linear operator itself.
            weight_ref = weight.to(input.dtype) * scale.view(n, 1)
            weightq = pack_int4_to_int8(weight) if dtypeq == torch.quint4x2 else weight
            bias_ref = bias.view(1, n) if add_bias else None
            output_ref = torch.nn.functional.linear(
                input_ref, weight_ref, bias=bias_ref
            ).reshape(*input.shape[:-1], n)
            if activation == "relu":
                relu = torch.nn.ReLU()
                output_ref = relu(output_ref)
            elif activation == "silu":
                silu = torch.nn.SiLU()
                output_ref = silu(output_ref)
            output = torch.ops.aten._mixed_dtypes_linear(
                input,
                quantized_weight_reorder_for_mixed_dtypes_linear_cutlass(
                    weightq, dtypeq, transpose=True
                ),
                scale,
                bias=bias,
                activation=activation,
            )
            torch.testing.assert_close(output, output_ref, rtol=rtol, atol=atol)

        dtypeqs = [torch.int8, torch.quint4x2]
        batch_shapes = [[], [2], [2, 1]]
        shapes = [
            [8, 64, 64],
            [8, 64, 128],
            [8, 128, 64],
            [8, 128, 128],
            [8, 128, 192],
            [8, 128, 256],
            [8, 256, 128],
            [8, 256, 384],
            [8, 384, 256],
        ]
        activations = [None, "relu", "silu"]
        rtol, atol = 1e-3, 1e-3
        if dtype == torch.bfloat16:
            rtol, atol = 1e-2, 1e-3
        for dtypeq, batch_shape, (m, n, k), add_bias, activation in product(
            dtypeqs, batch_shapes, shapes, (False, True), activations
        ):
            run_test(
                batch_shape,
                m,
                n,
                k,
                add_bias,
                activation,
                dtype,
                dtypeq,
                device,
                rtol,
                atol,
            )

instantiate_device_type_tests(TestMatmulCuda, globals(), except_for="cpu")
instantiate_device_type_tests(TestMixedDtypesLinearCuda, globals(), except_for="cpu")

if __name__ == '__main__':
    TestCase._default_dtype_check_enabled = True
    run_tests()<|MERGE_RESOLUTION|>--- conflicted
+++ resolved
@@ -191,6 +191,7 @@
             torch.backends.cuda.matmul.allow_fp16_reduced_precision_reduction = orig_precision
 
     @onlyCUDA
+    @xfailIfSm100OrLaterAndCondition(lambda params: params.get('dtype') == torch.bfloat16 and params.get('size') == 10000)
     @skipIfRocmVersionLessThan((5, 2))
     # imported 'tol' as 'xtol' to avoid aliasing in code above
     @toleranceOverride({torch.float16: xtol(atol=7e-1, rtol=2e-1),
@@ -761,1472 +762,6 @@
 
             torch.backends.cuda.matmul.allow_fp16_accumulation = orig_fp16_accum
 
-<<<<<<< HEAD
-=======
-f8_msg = "FP8 is only supported on H100+, SM 8.9 and MI300+ devices"
-f8_grouped_msg = "FP8 grouped is only supported on SM90 and MI300+ devices"
-mx_skip_msg = "MX gemm is only supported on CUDA capability 10.0+"
-mxfp8_grouped_mm_skip_msg = "MXFP8 grouped GEMM is only supported when PyTorch is built with USE_FBGEMM_GENAI=1 on SM100+"
-
-# avoid division by zero when calculating scale
-EPS = 1e-12
-
-def amax_to_scale(
-    amax: torch.Tensor, float8_dtype: torch.dtype, orig_dtype: torch.dtype
-):
-    """ Converts the amax value of a tensor to the fp8 scale.
-    Args:
-        amax: The amax value of the tensor.
-        float8_dtype: the float8 dtype.
-        orig_dtype: The original dtype of the tensor.
-    """
-    scale = torch.empty_like(amax, dtype=torch.float32)
-    if float8_dtype == e4m3_type:
-        res = E4M3_MAX_POS / torch.clamp(amax, min=EPS)
-    elif float8_dtype == e5m2_type:
-        res = E5M2_MAX_POS / torch.clamp(amax, min=EPS)
-    else:
-        raise ValueError(f"Unsupported float8_dtype: {float8_dtype}")
-
-    # Ensure the scale is representable in float16,
-    # this helps when amax is small. We are assuming that we don't need
-    # to care about this for float32/bfloat16
-    if orig_dtype is torch.float16:
-        res = torch.clamp(res, max=torch.finfo(torch.float16).max)
-
-    scale.copy_(res)
-    return scale
-
-def tensor_to_scale(x: torch.Tensor, float8_dtype: torch.dtype, dim=None):
-    if dim is None:
-        amax = torch.max(torch.abs(x))
-    else:
-        amax = torch.max(torch.abs(x), dim=dim, keepdim=True).values
-
-    return amax_to_scale(amax, float8_dtype, x.dtype)
-
-def tensor_to_scale_block(
-    x: torch.Tensor,
-    float8_dtype: torch.dtype,
-    block_outer: int,
-    block_inner: int,
-) -> tuple[torch.Tensor, torch.Tensor]:
-    x = x.unflatten(1, (-1, block_inner)).unflatten(0, (-1, block_outer))
-    amax = x.abs().amax(dim=[1, 3], keepdim=True).float()
-    scale = torch.finfo(float8_dtype).max / amax
-    x = x.mul(scale).to(float8_dtype)
-    x = x.flatten(2, 3).flatten(0, 1)
-    scale = scale.flatten(2, 3).flatten(0, 1)
-    return x, scale
-
-def mm_float8_emulated(x, x_scale, y, y_scale, out_dtype) -> torch.Tensor:
-    # naive implementation: dq -> op -> q
-    x_fp32 = x.to(torch.float) / x_scale
-    y_fp32 = y.to(torch.float) / y_scale
-    out_fp32 = torch.mm(x_fp32, y_fp32)
-
-    return out_fp32.to(out_dtype)
-
-def mm_float8_emulated_block(x, x_scale, y, y_scale, out_dtype) -> torch.Tensor:
-    x = x.unflatten(1, (x_scale.shape[1], -1)).unflatten(0, (x_scale.shape[0], -1))
-    y = y.unflatten(1, (y_scale.shape[1], -1)).unflatten(0, (y_scale.shape[0], -1))
-    x_fp32 = x.to(torch.float) / x_scale[:, None, :, None]
-    y_fp32 = y.to(torch.float) / y_scale[:, None, :, None]
-    x_fp32 = x_fp32.flatten(2, 3).flatten(0, 1)
-    y_fp32 = y_fp32.flatten(2, 3).flatten(0, 1)
-    out_fp32 = torch.mm(x_fp32, y_fp32)
-
-    return out_fp32.to(out_dtype)
-
-def addmm_float8_unwrapped(
-    a_data: torch.Tensor,
-    a_scale: torch.Tensor,
-    b_data: torch.Tensor,
-    b_scale: torch.tensor,
-    output_dtype: torch.dtype,
-    output_scale: Optional[torch.Tensor],
-    bias: Optional[torch.Tensor] = None,
-) -> torch.Tensor:
-    a_inverse_scale = a_scale.reciprocal()
-    b_inverse_scale = b_scale.reciprocal()
-    if output_dtype == torch.float32 and bias is not None:
-        # Bias is not supported by _scaled_mm when output is fp32
-        output = torch._scaled_mm(
-            a_data,
-            b_data,
-            scale_a=a_inverse_scale,
-            scale_b=b_inverse_scale,
-            scale_result=output_scale,
-            out_dtype=output_dtype,
-        )
-        output += bias
-        return output
-    output = torch._scaled_mm(
-        a_data,
-        b_data,
-        bias=bias,
-        scale_a=a_inverse_scale,
-        scale_b=b_inverse_scale,
-        scale_result=output_scale,
-        out_dtype=output_dtype,
-    )
-    return output
-
-def mm_float8(
-    a: torch.Tensor,
-    b: torch.Tensor,
-    a_scale: torch.Tensor,
-    b_scale: torch.Tensor,
-    output_dtype: torch.dtype,  # output dtype
-    output_scale: Optional[torch.Tensor] = None,  # output scale, precomputed
-) -> torch.Tensor:
-    return addmm_float8_unwrapped(
-        a, a_scale, b, b_scale, output_dtype, output_scale
-    )
-
-def to_fp8_saturated(
-    x: torch.Tensor,
-    fp8_dtype: torch.dtype
-):
-    if fp8_dtype == e4m3_type:
-        x = x.clamp(min=-1 * E4M3_MAX_POS, max=E4M3_MAX_POS)
-    elif fp8_dtype == e5m2_type:
-        x = x.clamp(min=-1 * E5M2_MAX_POS, max=E5M2_MAX_POS)
-    else:
-        raise ValueError(f"to_fp8_saturated(): Unsupported fp8_dtype: {fp8_dtype}")
-
-    return x.to(fp8_dtype)
-
-
-
-def compute_error(x: torch.Tensor, y: torch.Tensor) -> torch.Tensor:
-    """Computes the error between two tensors in dB.
-
-    For more details see:
-        https://en.wikipedia.org/wiki/Signal-to-noise_ratio
-
-    Args:
-        x: The original tensor.
-        y: The tensor to compare to the original tensor.
-    """
-    Ps = torch.norm(x)
-    Pn = torch.norm(x - y)
-    return 20 * torch.log10(Ps / Pn)
-
-
-# largest power of 2 representable in `torch.float8_e4m3fn`
-F8E4M3_LARGEST_POW2 = 8
-# largest power of 2 representable in `torch.float4_e2m1fn_x2`
-FP4E2M1FN_LARGEST_POW2 = 2.0
-# max value of `torch.float8_e4m3fn` (448)
-F8E4M3_MAX_VAL = torch.finfo(torch.float8_e4m3fn).max
-# exponent bias of `torch.float8_e8m0fnu`
-F8E8M0_EXP_BIAS = 127
-# exponent and mantissa bits of `torch.float4_e2m1fn_x2`
-FP4_EBITS, FP4_MBITS = 2, 1
-FP4_MAX_VAL = 6.0
-
-def data_to_mx_scale(x, block_size, recipe):
-    # simple implementation of https://www.opencompute.org/documents/ocp-microscaling-formats-mx-v1-0-spec-final-pdf
-    # section 6.3, not all edge cases (such as NaN) are handled/tested
-    if recipe == "mxfp8":
-        largest_pow2 = F8E4M3_LARGEST_POW2
-    elif recipe == "mxfp4":
-        largest_pow2 = FP4E2M1FN_LARGEST_POW2
-    else:
-        raise ValueError(f"data_to_mx_scale(): Unsupported mx recipe: {recipe}")
-    orig_shape = x.shape
-    x = x.reshape(-1, block_size)
-    max_abs = torch.amax(torch.abs(x), 1)
-    largest_p2_lt_max_abs = torch.floor(torch.log2(max_abs))
-    scale_e8m0_unbiased = largest_p2_lt_max_abs - largest_pow2
-    scale_e8m0_unbiased = torch.clamp(scale_e8m0_unbiased, -1 * F8E8M0_EXP_BIAS, F8E8M0_EXP_BIAS)
-    scale_e8m0_biased = scale_e8m0_unbiased + F8E8M0_EXP_BIAS
-    scale_e8m0_biased = scale_e8m0_biased.to(torch.uint8)
-    scale_e8m0_biased = scale_e8m0_biased.view(torch.float8_e8m0fnu)
-    return scale_e8m0_biased.reshape(orig_shape[0], -1)
-
-
-def data_to_nvfp4_scale(x, block_size):
-    orig_shape = x.shape
-    x = x.reshape(-1, block_size)
-    max_abs = torch.amax(torch.abs(x), 1) + 1e-12
-
-    # x_orig_max / scale = x_in_fp4_domain_max
-    # x_orig_max / x_in_fp4_domain_max = scale
-    scale = max_abs / FP4_MAX_VAL
-
-    # for the purposes of this function, just clamp to representable range of
-    # `torch.float8_e4m3fn`. In real code, we would expect the modeling code to
-    # handle this before the input data hits this function.
-    scale = scale.clamp(max=F8E4M3_MAX_VAL)
-
-    # cast to target dtype
-    scale = scale.to(torch.float8_e4m3fn)
-    scale = scale.reshape(orig_shape[0], -1)
-    return scale
-
-
-def down_size(size):
-    assert size[-1] % 2 == 0, f"{size} last dim not divisible by two"
-    return (*size[:-1], size[-1] // 2)
-
-
-def pack_uint4(uint8_data) -> torch.Tensor:
-    # converting to uint8 for operations
-    shape = uint8_data.shape
-    assert shape[-1] % 2 == 0
-    uint8_data = uint8_data.contiguous().view(-1)
-    return (uint8_data[1::2] << 4 | uint8_data[::2]).view(down_size(shape))
-
-
-def _bfloat16_to_float4_e2m1fn_x2(x):
-    assert x.dtype == torch.bfloat16
-    x = _f32_to_floatx_unpacked(x.float(), FP4_EBITS, FP4_MBITS)
-    x = pack_uint4(x)
-    x = x.view(torch.float4_e2m1fn_x2)
-    return x
-
-
-class TestFP8Matmul(TestCase):
-
-    def _test_tautological_mm(self, device: str = "cuda",
-                              x_dtype: torch.dtype = e4m3_type,
-                              y_dtype: torch.dtype = e4m3_type,
-                              out_dtype: Optional[torch.dtype] = None,
-                              size: int = 16) -> None:
-        if device != "cpu" and torch.cuda.is_available() and not PLATFORM_SUPPORTS_FP8:
-            raise unittest.SkipTest(f8_msg)
-        x_fp8 = torch.rand(size, size, device=device).to(x_dtype)
-        y_fp8 = torch.eye(size, device=device, dtype=y_dtype).t()
-        out_fp32 = torch.mm(x_fp8.to(torch.float), y_fp8.to(torch.float))
-        scale_a = torch.tensor(1.0, device=device)
-        scale_b = torch.tensor(1.0, device=device)
-        out_fp8 = torch._scaled_mm(x_fp8, y_fp8, scale_a, scale_b, out_dtype=out_dtype)
-        if out_dtype is not None:
-            self.assertEqual(out_dtype, out_fp8.dtype)
-        self.assertEqual(out_fp32, out_fp8.to(torch.float))
-
-    def test_float8_basics(self, device) -> None:
-        if device != "cpu" and torch.cuda.is_available() and not PLATFORM_SUPPORTS_FP8:
-            raise unittest.SkipTest(f8_msg)
-        self._test_tautological_mm(device, e4m3_type, e4m3_type, size=16)
-        # According to https://docs.nvidia.com/cuda/cublas/#id99 8F_E5M2 MM is unsupported
-        # supported on ROCm but fails on CUDA
-        ctx = self.assertRaises(RuntimeError) if torch.version.hip is None and device != "cpu" else contextlib.nullcontext()
-        with ctx:
-            self._test_tautological_mm(device, e5m2_type, e5m2_type)
-
-        self._test_tautological_mm(device, e4m3_type, e5m2_type, size=32)
-        self._test_tautological_mm(device, e5m2_type, e4m3_type, size=48)
-
-        self._test_tautological_mm(device, size=64, out_dtype=torch.float16)
-        self._test_tautological_mm(device, size=96, out_dtype=torch.float32)
-        self._test_tautological_mm(device, size=80, out_dtype=torch.bfloat16)
-
-        with self.assertRaises(AssertionError if torch.version.hip or device == "cpu" else RuntimeError):
-            self._test_tautological_mm(device, out_dtype=e5m2_type)
-
-    def test_float8_scale(self, device) -> None:
-        if device != "cpu" and torch.cuda.is_available() and not PLATFORM_SUPPORTS_FP8:
-            raise unittest.SkipTest(f8_msg)
-        size = (16, 16)
-        x = torch.full(size, .5, device=device, dtype=e4m3_type)
-        # hipblaslt does not yet support mixed e4m3_type input
-        y_type = e4m3_type if torch.version.hip else e5m2_type
-        y = torch.full(size, .5, device=device, dtype=y_type).t()
-        scale_one = torch.tensor(1.0, device=device)
-        scale_a = torch.tensor(1.5, device=device)
-        scale_b = torch.tensor(0.66, device=device)
-        out_fp8 = torch._scaled_mm(x, y, scale_a=scale_one, scale_b=scale_one)
-        self.assertEqual(out_fp8.to(torch.float), torch.full(size, 4., device=device))
-        out_fp8_s = torch._scaled_mm(x, y, scale_a=scale_a, scale_b=scale_b)
-        self.assertEqual(out_fp8, out_fp8_s)
-
-    @unittest.skipIf(not PLATFORM_SUPPORTS_MXFP8_GROUPED_GEMM, mxfp8_grouped_mm_skip_msg)
-    @parametrize("G", [1, 4, 16])
-    @parametrize("M", [2048, 2049])
-    @parametrize("N", [8192])
-    @parametrize("K", [16640])
-    def test_mxfp8_scaled_grouped_mm_2d_2d(self, G, M, N, K):
-        torch.manual_seed(42)
-        total_K = K  # Alias for clarity, communicating this consists of several groups along this dim
-        input_group_end_offsets = generate_jagged_offs(
-            G, total_K, multiple_of=32, device="cuda"
-        )
-        X = torch.randn((M, total_K), dtype=torch.bfloat16, device="cuda") * 0.1
-        W = torch.randn((N, total_K), dtype=torch.bfloat16, device="cuda") * 0.01
-
-        # Convert scales to blocked format.
-        x_list = []
-        w_list = []
-        x_blocked_scale_list = []
-        w_blocked_scale_list = []
-
-        def round_up(x: int, y: int) -> int:
-            return ((x + y - 1) // y) * y
-
-        for group_idx in range(G):
-            # to_mxfp8 per group
-            prev_group_end_offset = (
-                0 if group_idx == 0 else input_group_end_offsets[group_idx - 1]
-            )
-            curr_group_end_offset = input_group_end_offsets[group_idx]
-            group_size = curr_group_end_offset - prev_group_end_offset
-            if group_size > 0:
-                x_slice = X[
-                    :, prev_group_end_offset:curr_group_end_offset
-                ].contiguous()  # (M, K_group)
-                w_slice = W[
-                    :, prev_group_end_offset:curr_group_end_offset
-                ].contiguous()  # (N, K_group)
-                x_scale_slice, xq_slice = to_mxfp8(
-                    x_slice
-                )  # scale shape -> (M, K_group // 32)
-                w_scale_slice, wq_slice = to_mxfp8(
-                    w_slice
-                )  # scale shape -> (N, K_group // 32)
-                x_list.append(xq_slice)
-                w_list.append(wq_slice)
-
-                # Convert scales to blocked format.
-                x_scale_slice_blocked = to_blocked(
-                    x_scale_slice
-                )  # (round_up(M, 128), round_up(K_group//32, 4))
-                w_scale_slice_blocked = to_blocked(
-                    w_scale_slice
-                )  # (round_up(N, 128), round_up(K_group//32, 4))
-                x_blocked_scale_list.append(x_scale_slice_blocked)
-                w_blocked_scale_list.append(w_scale_slice_blocked)
-
-        # Assemble the full XQ and WQ
-        xq = torch.cat(x_list, dim=1).contiguous()
-        wq = torch.cat(w_list, dim=1).contiguous()
-
-        # Combine all XQ groups blocked scales into one tensor.
-        x_blocked_scales = torch.cat(x_blocked_scale_list, dim=0)
-        M_rounded = round_up(M, 128)
-        x_blocked_scales = x_blocked_scales.reshape(M_rounded, -1)
-
-        # Combine all WQ groups blocked scales into one tensor.
-        w_blocked_scales = torch.cat(w_blocked_scale_list, dim=0)
-        N_rounded = round_up(N, 128)
-        w_blocked_scales = w_blocked_scales.reshape(N_rounded, -1)
-
-        # Compute mxfp8 grouped mm output
-        y_mxfp8 = torch._scaled_grouped_mm(
-            xq,  # (M, total_K)
-            wq.transpose(-2, -1),  # (total_K, N)
-            x_blocked_scales,  # to_blocked_per_group(M, total_K//32)
-            w_blocked_scales,  # to_blocked_per_group(N, total_K//32)
-            offs=input_group_end_offsets,  # (G,)
-            out_dtype=torch.bfloat16,
-        )
-
-        # bf16 reference output
-        y_bf16 = torch._grouped_mm(
-            X, W.t(), offs=input_group_end_offsets, out_dtype=torch.bfloat16
-        )
-
-        # Assert no NaNs
-        assert not y_mxfp8.isnan().any(), "mxfp8 output contains NaN"
-
-        # Assert outputs are close
-        torch.testing.assert_close(y_mxfp8, y_bf16, atol=8.0e-2, rtol=8.0e-2)
-
-    @unittest.skipIf(not PLATFORM_SUPPORTS_MXFP8_GROUPED_GEMM, mxfp8_grouped_mm_skip_msg)
-    @parametrize("G", [1, 4, 16])
-    @parametrize("M", [16640])
-    @parametrize("N", [8192])
-    @parametrize("K", [4096])
-    def test_mxfp8_scaled_grouped_mm_2d_3d(self, G, M, N, K):
-        torch.manual_seed(42)
-        # Simulate 2d-3d grouped gemm `out = input @ weight.t()`
-        # 2D inputs with groups along M, 3D weights.
-        block_size = 32
-        total_M = M  # Alias for clarity that M dim contains groups.
-        X = torch.randn((total_M, K), dtype=torch.bfloat16, device="cuda") * 0.1
-        W = torch.randn((G, N, K), dtype=torch.bfloat16, device="cuda") * 0.01
-        input_group_end_offsets = generate_jagged_offs(
-            G, total_M, multiple_of=32, device="cuda"
-        )
-
-        # For each constituent 2d subtensor in the 3d weights, quantize and convert scale to blocked format separately,
-        # as they each used for independent gemm in the grouped gemm.
-        wq_list = []
-        w_scale_list = []
-        for i in range(G):
-            w_scale, wq = to_mxfp8(W[i])
-            w_scale = to_blocked(w_scale)
-            wq_list.append(wq)
-            w_scale_list.append(w_scale)
-        wq = torch.stack(wq_list, dim=0).contiguous()
-        w_scale = torch.stack(w_scale_list, dim=0).contiguous()
-
-        # For each group along `total_M` in the 2D tensor, quantize and convert scale to blocked format separately,
-        # as they each used for independent gemm in the grouped gemm.
-        xq_list = []
-        x_scale_list = []
-        for i in range(G):
-            prev_group_end = 0 if i == 0 else input_group_end_offsets[i - 1]
-            curr_group_end = input_group_end_offsets[i]
-            group_size = curr_group_end - prev_group_end
-            if group_size > 0:
-                x_slice = X[prev_group_end:curr_group_end, :]
-                x_scale, xq = to_mxfp8(x_slice)
-                x_scale = to_blocked(x_scale)
-                xq_list.append(xq)
-                x_scale_list.append(x_scale)
-        xq = torch.cat(xq_list, dim=0).contiguous()
-        x_scale = torch.cat(x_scale_list, dim=0).contiguous()
-        x_scale = x_scale.reshape(-1, K // block_size)
-        xq = xq.view(-1, xq.shape[-1])
-
-        # Compute mxfp8 grouped gemm.
-        y_mxfp8 = torch._scaled_grouped_mm(
-            xq,
-            wq.transpose(-2, -1),
-            x_scale,
-            w_scale,
-            offs=input_group_end_offsets,
-            out_dtype=torch.bfloat16,
-        )
-
-        # Compute reference bf16 grouped gemm.
-        y_bf16 = torch._grouped_mm(
-            X,
-            W.transpose(-2, -1),
-            offs=input_group_end_offsets,
-            out_dtype=torch.bfloat16,
-        )
-
-        # Assert outputs are close.
-        torch.testing.assert_close(y_mxfp8, y_bf16, atol=8.0e-2, rtol=8.0e-2)
-
-
-    @unittest.skipIf(not PLATFORM_SUPPORTS_FP8, f8_msg)
-    @parametrize("base_dtype", [torch.float16, torch.bfloat16, torch.float32])
-    def test_scaled_mm_vs_emulated(self, base_dtype):
-        torch.manual_seed(42)
-        input_dtype = e4m3_type
-        output_dtype = base_dtype
-        compare_type = torch.float32
-
-        x = torch.randn(16, 16, device="cuda", dtype=base_dtype)
-        y = torch.randn(32, 16, device="cuda", dtype=base_dtype).t()
-
-        x_scale = tensor_to_scale(x, input_dtype).float()
-        y_scale = tensor_to_scale(y, input_dtype).float()
-
-        x_fp8 = to_fp8_saturated(x * x_scale, input_dtype)
-        y_fp8 = to_fp8_saturated(y * y_scale, input_dtype)
-
-        # Calculate actual F8 mm
-        out_scaled_mm = mm_float8(
-            x_fp8,
-            y_fp8,
-            a_scale=x_scale,
-            b_scale=y_scale,
-            output_dtype=output_dtype
-        )
-
-        # Calculate emulated F8 mm
-        out_emulated = mm_float8_emulated(
-            x_fp8,
-            x_scale,
-            y_fp8,
-            y_scale,
-            output_dtype
-        )
-
-        if output_dtype != base_dtype:
-            out_scaled_mm = out_scaled_mm.to(compare_type)
-            out_scaled_mm = out_scaled_mm / tensor_to_scale(out_scaled_mm, input_dtype)
-
-            out_emulated = out_emulated.to(compare_type)
-            out_emulated = out_emulated / tensor_to_scale(out_emulated, input_dtype)
-
-        if base_dtype in {torch.bfloat16, torch.float16}:
-            atol, rtol = 7e-2, 7e-2
-        else:
-            atol, rtol = 3e-3, 3e-3
-
-        torch.testing.assert_close(out_scaled_mm, out_emulated, atol=atol, rtol=rtol)
-
-    @unittest.skipIf(not PLATFORM_SUPPORTS_FP8, f8_msg)
-    @parametrize("base_dtype", [torch.float16, torch.bfloat16, torch.float32])
-    def test_scaled_mm_change_stride(self, base_dtype):
-        torch.manual_seed(42)
-        input_dtype = e4m3_type
-        output_dtype = base_dtype
-        compare_type = torch.float32
-
-        x = torch.empty_strided((16, 16), (16, 1), device="cuda", dtype=base_dtype)
-        y = torch.empty_strided((16, 32), (1, 64), device="cuda", dtype=base_dtype)
-
-        x.normal_()
-        y.normal_()
-
-        x_scale = tensor_to_scale(x, input_dtype).float()
-        y_scale = tensor_to_scale(y, input_dtype).float()
-
-        x_fp8 = to_fp8_saturated(x * x_scale, input_dtype)
-        y_fp8 = to_fp8_saturated(y * y_scale, input_dtype)
-
-        # Calculate actual F8 mm
-        out_scaled_mm = mm_float8(
-            x_fp8,
-            y_fp8,
-            a_scale=x_scale,
-            b_scale=y_scale,
-            output_dtype=output_dtype
-        )
-
-        # Calculate emulated F8 mm
-        out_emulated = mm_float8_emulated(
-            x_fp8,
-            x_scale,
-            y_fp8,
-            y_scale,
-            output_dtype
-        )
-
-        if output_dtype != base_dtype:
-            out_scaled_mm = out_scaled_mm.to(compare_type)
-            out_scaled_mm = out_scaled_mm / tensor_to_scale(out_scaled_mm, input_dtype)
-
-            out_emulated = out_emulated.to(compare_type)
-            out_emulated = out_emulated / tensor_to_scale(out_emulated, input_dtype)
-
-        if base_dtype in {torch.bfloat16, torch.float16}:
-            atol, rtol = 7e-2, 7e-2
-        else:
-            atol, rtol = 3e-3, 3e-3
-
-        torch.testing.assert_close(out_scaled_mm, out_emulated, atol=atol, rtol=rtol)
-
-    @onlyCUDA
-    def test_float8_bias(self, device) -> None:
-        if device != "cpu" and torch.cuda.is_available() and not PLATFORM_SUPPORTS_FP8:
-            raise unittest.SkipTest(f8_msg)
-        (k, l, m) = (16, 48, 32)
-        x = torch.ones((k, l), device=device).to(e4m3_type)
-        y = torch.full((m, l), .25, device=device, dtype=e4m3_type).t()
-        bias = torch.full((m,), 4.0, device=device, dtype=torch.half)
-        scale_a = torch.tensor(1.0, device=device)
-        scale_b = torch.tensor(1.0, device=device)
-        out_fp8 = torch._scaled_mm(x, y, scale_a=scale_a, scale_b=scale_b)
-        outb_fp8 = torch._scaled_mm(x, y, scale_a=scale_a, scale_b=scale_b, bias=bias)
-        # this fails on ROCm currently because hipblaslt doesn't have amax op
-        out_fp32 = out_fp8.to(torch.float32)
-        outb_fp32 = outb_fp8.to(torch.float32)
-        difference = torch.abs(out_fp32 - outb_fp32)
-        self.assertEqual(difference, torch.tensor(4.0, device=device).expand_as(out_fp32))
-
-    @onlyCUDA
-    @unittest.skipIf(not PLATFORM_SUPPORTS_FP8, f8_msg)
-    @parametrize("bias", [True, False])
-    def test_non_divisible_leading_dim(self, device, bias: bool) -> None:
-        x = torch.rand((17, 16), device=device).to(e4m3_type)
-        y = torch.rand((16, 16), device=device).to(e4m3_type).t()
-        scale_a = torch.tensor(1.0, device=device)
-        scale_b = torch.tensor(1.0, device=device)
-        input_bias = None
-        if bias:
-            input_bias = torch.rand((16,), device=device).to(torch.half)
-        _ = torch._scaled_mm(x, y, scale_a, scale_b, bias=input_bias)
-
-    @onlyCUDA
-    @unittest.skipIf(not PLATFORM_SUPPORTS_FP8, f8_msg)
-    def test_float8_bias_relu_edgecase(self, device) -> None:
-        (k, l, m) = (16, 48, 32)
-        x = torch.full((k, l), 0.0, device=device).to(e4m3_type)
-        y = torch.full((m, l), 1.0, device=device, dtype=e4m3_type).t()
-        bias = torch.full((m,), -3.0, device=device, dtype=torch.half)
-        scale_a = torch.tensor(1.0, device=device)
-        scale_b = torch.tensor(1.0, device=device)
-        outb_fp8 = torch._scaled_mm(x, y, scale_a, scale_b, bias=bias)
-        outb_fp32 = outb_fp8.to(torch.float32)
-        self.assertEqual(outb_fp32, torch.tensor(-3.0, device=device).expand_as(outb_fp32))
-
-    @onlyCUDA
-    @unittest.skipIf(not PLATFORM_SUPPORTS_FP8, f8_msg)
-    def test_float32_output_errors_with_bias(self, device) -> None:
-        (k, l, m) = (16, 48, 32)
-        x = torch.rand((k, l), device=device).to(e4m3_type)
-        y = torch.full((m, l), .25, device=device, dtype=e4m3_type).t()
-        scale_a = torch.tensor(1.0, device=device)
-        scale_b = torch.tensor(1.0, device=device)
-        bias = torch.full((m,), 4.0, device=device, dtype=torch.bfloat16)
-        self.assertRaisesRegex(
-            RuntimeError,
-            "Bias is not supported when out_dtype is set to Float32",
-            lambda: torch._scaled_mm(x, y, scale_a, scale_b, bias=bias, out_dtype=torch.float32),
-        )
-
-    @onlyCUDA
-    @unittest.skipIf(PLATFORM_SUPPORTS_FP8 or not torch.cuda.is_available(), f8_msg)
-    def test_error_message_fp8_pre_sm89(self, device) -> None:
-        (k, l, m) = (16, 48, 32)
-        x = torch.rand((k, l), device=device).to(e4m3_type)
-        y = torch.rand((m, l), device=device).to(e4m3_type).t()
-        scale_a = torch.tensor(1.0, device=device)
-        scale_b = torch.tensor(1.0, device=device)
-        self.assertRaisesRegex(
-            RuntimeError,
-            r"torch\.\_scaled\_mm is only supported on CUDA devices with compute capability \>\= 9\.0 or 8\.9, or ROCm MI300\+",
-            lambda: torch._scaled_mm(x, y, scale_a, scale_b, out_dtype=torch.float32),
-        )
-
-    @unittest.skipIf(not PLATFORM_SUPPORTS_FP8, f8_msg)
-    def test_float8_scale_fast_accum(self, device) -> None:
-        size = (16, 16)
-        x = torch.full(size, .5, device=device, dtype=e4m3_type)
-        # hipblaslt does not yet support mixed e4m3_type input
-        y_type = e4m3_type if torch.version.hip else e5m2_type
-        y = torch.full(size, .5, device=device, dtype=y_type).t()
-        scale_a = torch.tensor(1.5, device=device)
-        scale_b = torch.tensor(0.66, device=device)
-        out_fp8 = torch._scaled_mm(x, y, scale_a, scale_b, use_fast_accum=True)
-        self.assertEqual(out_fp8.to(torch.float), torch.full(size, 4., device=device))
-        out_fp8_s = torch._scaled_mm(x, y, scale_a=scale_a, scale_b=scale_b, use_fast_accum=True)
-        self.assertEqual(out_fp8, out_fp8_s)
-
-    @onlyCUDA
-    @unittest.skipIf(not PLATFORM_SUPPORTS_FP8 or IS_WINDOWS, f8_msg)
-    @unittest.skipIf(not SM89OrLater, "rowwise implementation is currently sm89-sm100 specific")
-    @parametrize("use_fast_accum", [True, False])
-    def test_float8_rowwise_scaling_sanity(self, device, use_fast_accum: bool) -> None:
-        M, K, N = (1024, 512, 2048)
-        fill_value = 0.5
-        x = torch.full((M, K), fill_value, device=device)
-        y = torch.full((N, K), fill_value, device=device)
-
-        x_scales = torch.ones((x.shape[0], 1), device=device, dtype=torch.float32)
-        y_scales = torch.ones((1, y.shape[0]), device=device, dtype=torch.float32)
-
-        x_fp8 = x.to(e4m3_type)
-        y_fp8 = y.to(e4m3_type).t()
-
-        out_fp8 = torch._scaled_mm(
-            x_fp8,
-            y_fp8,
-            scale_a=x_scales,
-            scale_b=y_scales,
-            out_dtype=torch.bfloat16,
-            use_fast_accum=use_fast_accum,
-        )
-        self.assertEqual(
-            out_fp8.to(torch.float32), torch.full((M, N), K * (fill_value**2), device=device)
-        )
-
-    @onlyCUDA
-    @unittest.skipIf(not PLATFORM_SUPPORTS_FP8 or IS_WINDOWS, f8_msg)
-    def test_float8_error_messages(self, device) -> None:
-        M, K, N = (1024, 512, 2048)
-        fill_value = 0.5
-        x = torch.full((M, K), fill_value, device=device)
-        y = torch.full((N, K), fill_value, device=device)
-
-        x_fp8 = x.to(e4m3_type)
-        y_fp8 = y.to(e4m3_type).t()
-
-        with self.assertRaisesRegex(
-            RuntimeError, re.escape("Invalid scaling configuration")
-        ):
-            torch._scaled_mm(
-                x_fp8,
-                y_fp8,
-                scale_a=torch.ones((1, 1), device="cuda"),
-                scale_b=torch.ones((1, 2), device="cuda"),
-                out_dtype=torch.bfloat16,
-            )
-
-        with self.assertRaisesRegex(
-            RuntimeError, re.escape("Invalid scaling configuration")
-        ):
-            torch._scaled_mm(
-                x_fp8,
-                y_fp8,
-                scale_a=torch.ones((M, 1), device="cuda"),
-                scale_b=torch.ones((1, N + 1), device="cuda"),
-                out_dtype=torch.bfloat16,
-            )
-        with self.assertRaisesRegex(
-            RuntimeError, re.escape("Invalid scaling configuration")
-        ):
-            torch._scaled_mm(
-                x_fp8,
-                y_fp8,
-                scale_a=torch.ones((M), device="cuda"),
-                scale_b=torch.ones((N, 1), device="cuda"),
-                out_dtype=torch.bfloat16,
-            )
-
-        with self.assertRaisesRegex(
-            RuntimeError, re.escape("Invalid scaling configuration")
-        ):
-            torch._scaled_mm(
-                x_fp8,
-                y_fp8,
-                scale_a=torch.ones((M, 1), device="cuda"),
-                scale_b=torch.ones((1, N * 2), device="cuda")[:, ::2],
-                out_dtype=torch.bfloat16,
-            )
-
-        def e5m2():
-            out = torch._scaled_mm(
-                x_fp8,
-                y_fp8.to(e5m2_type),
-                scale_a=torch.ones((M, 1), device="cuda"),
-                scale_b=torch.ones((1, N), device="cuda"),
-                out_dtype=torch.bfloat16,
-            )
-            return out
-
-        if torch.cuda.get_device_capability() == (9, 0) and torch.version.cuda and torch.version.cuda >= "12.9":
-            out = e5m2()
-            self.assertEqual(out, torch.ones_like(out) * 128.)
-        else:
-            # Note re.compile is used, not re.escape. This is to accommodate fn vs fnuz type message.
-            with self.assertRaisesRegex(
-                RuntimeError,
-                r"Expected b\.dtype\(\) == at::kFloat8_e4m3fnu?z? to be true, but got false\.",
-            ):
-                e5m2()
-
-    @unittest.skipIf(not PLATFORM_SUPPORTS_FP8 or IS_WINDOWS, f8_msg)
-    @unittest.skipIf(not SM89OrLater, "rowwise implementation is currently sm89-sm100 specific")
-    @parametrize("base_dtype", [torch.bfloat16, torch.float32])
-    @with_tf32_off
-    def test_scaled_mm_vs_emulated_row_wise(self, base_dtype):
-        # Fp32 out_dtype is only supported by cuBLAS, which however only started
-        # shipping row-wise kernels in CUDA 12.9, and only for sm90+.
-        if base_dtype is torch.float32:
-            if _get_torch_cuda_version() < (12, 9):
-                raise unittest.SkipTest("Need CUDA 12.9+ for row-wise fp8 w/ cuBLAS")
-            if torch.cuda.get_device_capability() < (9, 0):
-                raise unittest.SkipTest("Need sm90+ for row-wise fp8 w/ cuBLAS")
-
-        torch.manual_seed(42)
-        input_dtype = e4m3_type
-        output_dtype = base_dtype
-
-        x = torch.randn(16, 16, device="cuda", dtype=base_dtype)
-        y = torch.randn(32, 16, device="cuda", dtype=base_dtype).t()
-
-        x_scales = tensor_to_scale(x, input_dtype, dim=1).float()
-        y_scales = tensor_to_scale(y, input_dtype, dim=0).float()
-
-        x_fp8 = to_fp8_saturated(x * x_scales, e4m3_type)
-        y_fp8 = to_fp8_saturated(y * y_scales, e4m3_type)
-
-        def test():
-            # Calculate actual F8 mm
-            out_scaled_mm = mm_float8(
-                x_fp8, y_fp8, a_scale=x_scales, b_scale=y_scales, output_dtype=output_dtype
-            )
-
-            # Calculate emulated F8 mm
-            out_emulated = mm_float8_emulated(
-                x_fp8, x_scales, y_fp8, y_scales, output_dtype
-            )
-
-            if base_dtype in {torch.bfloat16, torch.float16}:
-                atol, rtol = 7e-2, 7e-2
-            else:
-                atol, rtol = 2e-3, 2e-3
-
-            self.assertEqual(out_scaled_mm, out_emulated, atol=atol, rtol=rtol)
-
-        # only cuBLAS supports rowwise with fp32 output and cuBLAS only supports
-        # rowwise on SM 9.0
-        if torch.cuda.get_device_capability() != (9, 0) and output_dtype == torch.float:
-            with self.assertRaisesRegex(
-                RuntimeError,
-                "Only bf16 high precision output types are supported for row-wise scaling."
-            ):
-                test()
-        else:
-            test()
-
-    @unittest.skipIf(not PLATFORM_SUPPORTS_FP8 or IS_WINDOWS, f8_msg)
-    @unittest.skipIf(not IS_SM90, "cuBLAS blockwise scaling requires sm90+")
-    @unittest.skipIf(
-        _get_torch_cuda_version() < (12, 9),
-        "cuBLAS blockwise scaling added in CUDA 12.9",
-    )
-    @parametrize("output_dtype", [torch.bfloat16, torch.float32])
-    @parametrize("lhs_block,rhs_block", [(1, 1), (128, 1), (1, 128)])
-    @parametrize("M,N,K", [(256, 768, 512), (256, 128, 256), (256, 256, 128)])
-    def test_scaled_mm_vs_emulated_block_wise(self, output_dtype, lhs_block, rhs_block, M, N, K):
-        torch.manual_seed(42)
-
-        x = torch.randn(M, K, device="cuda", dtype=output_dtype).pow(3)
-        y = torch.randn(N, K, device="cuda", dtype=output_dtype).pow(3)
-
-        x_fp8, x_scales = tensor_to_scale_block(x, e4m3_type, lhs_block, 128)
-        y_fp8, y_scales = tensor_to_scale_block(y, e4m3_type, rhs_block, 128)
-
-        # 1x128 blocks need scales to be outer-dim-major
-        if lhs_block == 1:
-            x_scales = x_scales.t().contiguous().t()
-        if rhs_block == 1:
-            y_scales = y_scales.t().contiguous().t()
-
-        # Calculate actual F8 mm
-        out_scaled_mm = mm_float8(
-            x_fp8, y_fp8.t(), a_scale=x_scales, b_scale=y_scales.t(), output_dtype=output_dtype
-        )
-
-        # Calculate emulated F8 mm
-        out_emulated = mm_float8_emulated_block(
-            x_fp8, x_scales, y_fp8.t(), y_scales.t(), output_dtype
-        )
-
-        cosine_sim = torch.nn.functional.cosine_similarity(
-            out_scaled_mm.flatten().float(), out_emulated.flatten().float(), dim=0
-        )
-        self.assertGreaterEqual(float(cosine_sim), 0.999)
-
-        if output_dtype in {torch.bfloat16, torch.float16}:
-            atol, rtol = 6e-1, 7e-2
-        else:
-            atol, rtol = 7e-1, 2e-3
-
-        self.assertEqual(out_scaled_mm, out_emulated, atol=atol, rtol=rtol)
-
-        # One last check against the full-precision reference, to ensure we
-        # didn't mess up the scaling itself and made the test trivial.
-        cosine_sim = torch.nn.functional.cosine_similarity(
-            out_scaled_mm.flatten().float(), (x @ y.t()).flatten().float(), dim=0
-        )
-        self.assertGreaterEqual(float(cosine_sim), 0.999)
-
-    @unittest.skipIf(not PLATFORM_SUPPORTS_FP8, f8_msg)
-    @unittest.skipIf(torch.version.hip is not None, "Float8_e4m3fn not supported on current ROCm CI setup (MI325X)")
-    @parametrize("which_dim_zero", [0, 1, 2])
-    @parametrize("use_torch_compile", [False, True])
-    def test_zero_dim_tensorwise(self, which_dim_zero, use_torch_compile) -> None:
-        device = "cuda"
-        x_dtype, y_dtype = torch.float8_e4m3fn, torch.float8_e4m3fn
-        out_dtype = torch.bfloat16
-        M, K, N = 32, 32, 32
-        if which_dim_zero == 0:
-            M = 0
-        elif which_dim_zero == 1:
-            K = 0
-        elif which_dim_zero == 2:
-            N = 0
-
-        x_fp8 = torch.zeros(M, K, device=device).to(x_dtype)
-        y_fp8 = torch.zeros(N, K, device=device, dtype=y_dtype).t()
-        out_fp32 = torch.mm(x_fp8.to(torch.float), y_fp8.to(torch.float))
-        scale_a = torch.tensor(float('-inf'), device=device)
-        scale_b = torch.tensor(float('-inf'), device=device)
-        f = torch._scaled_mm
-        if use_torch_compile:
-            f = torch.compile(torch._scaled_mm)
-        out_fp8 = f(x_fp8, y_fp8, scale_a, scale_b, out_dtype=out_dtype)
-        self.assertEqual(out_dtype, out_fp8.dtype)
-        self.assertEqual(out_fp32, out_fp8.to(torch.float))
-
-    @unittest.skipIf(IS_WINDOWS, "Windows doesn't support row-wise scaling")
-    @unittest.skipIf(not PLATFORM_SUPPORTS_FP8, f8_msg)
-    @unittest.skipIf(not SM90OrLater, "sm89 kernel isn't opted into carveout yet")
-    def test_honor_sm_carveout(self) -> None:
-        torch.manual_seed(42)
-
-        x = torch.randn(8192, 2048, device="cuda", dtype=torch.float32)
-        y = torch.randn(8192, 2048, device="cuda", dtype=torch.float32).t()
-        x_scales = tensor_to_scale(x, e4m3_type, dim=1).reciprocal()
-        y_scales = tensor_to_scale(y, e4m3_type, dim=0).reciprocal()
-        x_fp8 = to_fp8_saturated(x / x_scales, e4m3_type)
-        y_fp8 = to_fp8_saturated(y / y_scales, e4m3_type)
-
-        with tempfile.NamedTemporaryFile() as f:
-            with torch.profiler.profile(activities=[torch.profiler.ProfilerActivity.CUDA]) as prof:
-                self.assertIsNone(torch._C._get_sm_carveout_experimental())
-                torch._scaled_mm(x_fp8, y_fp8, scale_a=x_scales, scale_b=y_scales, out_dtype=torch.bfloat16)
-                torch._C._set_sm_carveout_experimental(0)
-                self.assertEqual(torch._C._get_sm_carveout_experimental(), 0)
-                torch._scaled_mm(x_fp8, y_fp8, scale_a=x_scales, scale_b=y_scales, out_dtype=torch.bfloat16)
-                torch._C._set_sm_carveout_experimental(66)
-                self.assertEqual(torch._C._get_sm_carveout_experimental(), 66)
-                torch._scaled_mm(x_fp8, y_fp8, scale_a=x_scales, scale_b=y_scales, out_dtype=torch.bfloat16)
-                torch._C._set_sm_carveout_experimental(None)
-                self.assertIsNone(torch._C._get_sm_carveout_experimental())
-                torch._scaled_mm(x_fp8, y_fp8, scale_a=x_scales, scale_b=y_scales, out_dtype=torch.bfloat16)
-
-            prof.export_chrome_trace(f.name)
-            if torch.version.hip:
-                events = [evt for evt in json.load(open(f.name))["traceEvents"] if evt.get("cat", "") == "kernel"]
-                # events were returned out of order; need to be sorted on "ts" timestamp
-                events = sorted(events, key=lambda x: x['ts'])
-                # ROCm carveout is invisible except for kernels running slower on fewer CUs
-                no_carveout, carveout_0, carveout_66, no_carveout_again = [float(evt.get("dur", "0.0")) for evt in events]
-                self.assertTrue(no_carveout < carveout_66)
-                self.assertTrue(carveout_0 < carveout_66)
-                self.assertTrue(no_carveout_again < carveout_66)
-                # ROCm carveout will create new streams when enabled, and go back to the original stream when disabled
-                no_carveout, carveout_0, carveout_66, no_carveout_again = [int(evt.get("tid", "0")) for evt in events]
-                self.assertTrue(no_carveout == no_carveout_again)
-                self.assertTrue(no_carveout != carveout_0)
-                self.assertTrue(no_carveout != carveout_66)
-                self.assertTrue(carveout_0 != carveout_66)
-            else:
-                no_carveout, carveout_0, carveout_66, no_carveout_again = [
-                    math.prod(evt.get("args", {}).get("grid", []))
-                    for evt in json.load(open(f.name))["traceEvents"]
-                    if evt.get("cat", "") == "kernel"
-                ]
-
-                self.assertEqual(no_carveout, no_carveout_again)
-                capability = torch.cuda.get_device_capability()
-                if capability == (10, 0):
-                    # expected failure
-                    # CUTLASS only supports SM carveout via green contexts on SM100
-                    self.assertEqual(no_carveout, carveout_66)
-                    self.assertEqual(carveout_66, carveout_0)
-                else:
-                    # correct behavior
-                    self.assertNotEqual(no_carveout, carveout_66)
-                    self.assertNotEqual(carveout_66, carveout_0)
-
-    def test_pack_uint4(self):
-        """
-        Verify that given a tensor with high precision values [val0, val1],
-        the x2 packed representation is val1:val0 (from MSB to LSB), and
-        not val0:val1.
-
-        Note that the packing function is private to this file, but it's still
-        good to test that we are packing in the expected way.
-        """
-        hp_data = torch.tensor([0b00000010, 0b00001011], dtype=torch.uint8)
-        lp_data_actual = pack_uint4(hp_data)
-        lp_data_expected = torch.tensor([0b10110010], dtype=torch.uint8)
-        torch.testing.assert_close(lp_data_actual, lp_data_expected, atol=0, rtol=0)
-
-    @unittest.skipIf(not PLATFORM_SUPPORTS_MX_GEMM, mx_skip_msg)
-    @parametrize("test_case_name", [
-        "a_eye_b_eye",
-        "a_ones_b_ones",
-        "a_ones_modified_b_ones",
-        "a_ones_b_ones_modified",
-        "a_scale_modified_b_ones",
-        "a_ones_b_scale_modified",
-        "data_random_scales_one",
-        "data_random_scales_from_data",
-    ])
-    @parametrize("fast_accum", [False, True])
-    @parametrize("mkn", [
-        # Nice shapes
-        (128, 128, 128),
-        (256, 256, 256),
-        (128, 256, 512),
-        (256, 512, 128),
-        (512, 128, 256),
-
-        # Non block multiples
-        (65, 96, 112),
-        (197, 224, 272),
-        # K not multiple of 32 (skipped for fp4)
-        (197, 240, 272),
-
-        # Very unbalanced
-        (1023, 64, 48),
-        (31, 1024, 64),
-        (45, 96, 1024),
-
-        # Mixed large and small
-        (2, 1024, 128),
-        (127, 96, 1024),
-        (1025, 128, 96)
-    ], name_fn=lambda mkn: f"{mkn[0]}_{mkn[1]}_{mkn[2]}")
-    @parametrize("recipe", ["mxfp8", "mxfp4" if torch.version.hip else "nvfp4"])
-    def test_blockwise_mxfp8_nvfp4_mxfp4_numerics(self, test_case_name, fast_accum, mkn, recipe) -> None:
-        if (recipe == "nvfp4" or recipe == "mxfp4") and fast_accum:
-            raise unittest.SkipTest("fast_accum not supported in nvfp4/mxfp4 cublas gemm, skipping")
-
-        device = "cuda"
-        M, K, N = mkn
-        if recipe == "nvfp4" and K % 32 != 0:
-            raise unittest.SkipTest("K must be divisible by 32 for nvfp4 cublas gemm, skipping")
-
-        if torch.version.hip:
-            if not (M % 16 == 0 and K % 128 == 0 and N % 16 == 0):
-                raise unittest.SkipTest("M and N must be multiples of 16 and K must be multiple of 128 on ROCm, skipping")
-
-        fp4_scaling_dtype = torch.float8_e8m0fnu if torch.version.hip else torch.float8_e4m3fn
-        BLOCK_SIZE = 32 if torch.version.hip else (16 if recipe == "nvfp4" else 32)
-        require_exact_match = True
-        approx_match_sqnr_target = 22.0
-
-        if test_case_name == "a_eye_b_eye":
-            if not ((M == K) and (M == N)):
-                raise unittest.SkipTest("this test is only defined for M == K == N, skipping")
-            A_ref = torch.eye(M, device=device, dtype=torch.bfloat16)
-            B_ref = torch.eye(M, device=device, dtype=torch.bfloat16)
-
-            if recipe == "mxfp8":
-                A = A_ref.to(torch.float8_e4m3fn)
-                B = B_ref.to(torch.float8_e4m3fn)
-                A_scale = torch.full((M, ceil_div(K, BLOCK_SIZE)), 1.0, device=device, dtype=torch.float8_e8m0fnu)
-                B_scale = torch.full((N, ceil_div(K, BLOCK_SIZE)), 1.0, device=device, dtype=torch.float8_e8m0fnu)
-            else:  # nvfp4 # mxfp4
-                A = _bfloat16_to_float4_e2m1fn_x2(A_ref)
-                B = _bfloat16_to_float4_e2m1fn_x2(B_ref)
-                A_scale = torch.full((M, ceil_div(K, BLOCK_SIZE)), 1.0, device=device, dtype=fp4_scaling_dtype)
-                B_scale = torch.full((N, ceil_div(K, BLOCK_SIZE)), 1.0, device=device, dtype=fp4_scaling_dtype)
-
-        elif test_case_name == "a_ones_b_ones":
-            A_ref = torch.ones(M, K, device=device, dtype=torch.bfloat16)
-            B_ref = torch.ones(N, K, device=device, dtype=torch.bfloat16)
-
-            if recipe == "mxfp8":
-                A = A_ref.to(torch.float8_e4m3fn)
-                B = B_ref.to(torch.float8_e4m3fn)
-                A_scale = torch.full((M, ceil_div(K, BLOCK_SIZE)), 1.0, device=device, dtype=torch.float8_e8m0fnu)
-                B_scale = torch.full((N, ceil_div(K, BLOCK_SIZE)), 1.0, device=device, dtype=torch.float8_e8m0fnu)
-            else:  # nvfp4 # mxfp4
-                A = _bfloat16_to_float4_e2m1fn_x2(A_ref)
-                B = _bfloat16_to_float4_e2m1fn_x2(B_ref)
-                A_scale = torch.full((M, ceil_div(K, BLOCK_SIZE)), 1.0, device=device, dtype=fp4_scaling_dtype)
-                B_scale = torch.full((N, ceil_div(K, BLOCK_SIZE)), 1.0, device=device, dtype=fp4_scaling_dtype)
-
-        elif test_case_name == "a_ones_modified_b_ones":
-            A_ref = torch.ones(M, K, device=device, dtype=torch.bfloat16)
-            B_ref = torch.ones(N, K, device=device, dtype=torch.bfloat16)
-            A_ref[1][0:BLOCK_SIZE] = 2
-
-            if recipe == "mxfp8":
-                A = A_ref.to(torch.float8_e4m3fn)
-                B = B_ref.to(torch.float8_e4m3fn)
-                A_scale = torch.full((M, ceil_div(K, BLOCK_SIZE)), 1.0, device=device, dtype=torch.float8_e8m0fnu)
-                B_scale = torch.full((N, ceil_div(K, BLOCK_SIZE)), 1.0, device=device, dtype=torch.float8_e8m0fnu)
-            else:  # nvfp4 # mxfp4
-                A = _bfloat16_to_float4_e2m1fn_x2(A_ref)
-                B = _bfloat16_to_float4_e2m1fn_x2(B_ref)
-                A_scale = torch.full((M, ceil_div(K, BLOCK_SIZE)), 1.0, device=device, dtype=fp4_scaling_dtype)
-                B_scale = torch.full((N, ceil_div(K, BLOCK_SIZE)), 1.0, device=device, dtype=fp4_scaling_dtype)
-
-        elif test_case_name == "a_ones_b_ones_modified":
-            A_ref = torch.ones(M, K, device=device, dtype=torch.bfloat16)
-            B_ref = torch.ones(N, K, device=device, dtype=torch.bfloat16)
-            B_ref[1][0:BLOCK_SIZE] = 2
-
-            if recipe == "mxfp8":
-                A = A_ref.to(torch.float8_e4m3fn)
-                B = B_ref.to(torch.float8_e4m3fn)
-                A_scale = torch.full((M, ceil_div(K, BLOCK_SIZE)), 1.0, device=device, dtype=torch.float8_e8m0fnu)
-                B_scale = torch.full((N, ceil_div(K, BLOCK_SIZE)), 1.0, device=device, dtype=torch.float8_e8m0fnu)
-            else:  # nvfp4 # mxfp4
-                A = _bfloat16_to_float4_e2m1fn_x2(A_ref)
-                B = _bfloat16_to_float4_e2m1fn_x2(B_ref)
-                A_scale = torch.full((M, ceil_div(K, BLOCK_SIZE)), 1.0, device=device, dtype=fp4_scaling_dtype)
-                B_scale = torch.full((N, ceil_div(K, BLOCK_SIZE)), 1.0, device=device, dtype=fp4_scaling_dtype)
-
-        elif test_case_name == "a_scale_modified_b_ones":
-            A_ref = torch.ones(M, K, device=device, dtype=torch.bfloat16)
-            B_ref = torch.ones(N, K, device=device, dtype=torch.bfloat16)
-
-            if recipe == "mxfp8":
-                A = A_ref.to(torch.float8_e4m3fn)
-                B = B_ref.to(torch.float8_e4m3fn)
-                A_scale = torch.full((M, ceil_div(K, BLOCK_SIZE)), 1.0, device=device, dtype=torch.float8_e8m0fnu)
-                B_scale = torch.full((N, ceil_div(K, BLOCK_SIZE)), 1.0, device=device, dtype=torch.float8_e8m0fnu)
-                A_ref[1][0:BLOCK_SIZE] = 4
-                A[1][0:BLOCK_SIZE] = 2
-                A_scale[1][0] = 2
-            else:  # nvfp4 # mxfp4
-                A = _bfloat16_to_float4_e2m1fn_x2(A_ref)
-                B = _bfloat16_to_float4_e2m1fn_x2(B_ref)
-                A_scale = torch.full((M, ceil_div(K, BLOCK_SIZE)), 1.0, device=device, dtype=fp4_scaling_dtype)
-                B_scale = torch.full((N, ceil_div(K, BLOCK_SIZE)), 1.0, device=device, dtype=fp4_scaling_dtype)
-                A_ref[1][0:BLOCK_SIZE] = 4
-                A.view(torch.uint8)[1][0:(BLOCK_SIZE // 2)] = 0b01000100
-                A_scale[1][0] = 2
-
-        elif test_case_name == "a_ones_b_scale_modified":
-            A_ref = torch.ones(M, K, device=device, dtype=torch.bfloat16)
-            B_ref = torch.ones(N, K, device=device, dtype=torch.bfloat16)
-
-            if recipe == "mxfp8":
-                A = A_ref.to(torch.float8_e4m3fn)
-                B = B_ref.to(torch.float8_e4m3fn)
-                A_scale = torch.full((M, ceil_div(K, BLOCK_SIZE)), 1.0, device=device, dtype=torch.float8_e8m0fnu)
-                B_scale = torch.full((N, ceil_div(K, BLOCK_SIZE)), 1.0, device=device, dtype=torch.float8_e8m0fnu)
-                B_ref[1][0:BLOCK_SIZE] = 4
-                B[1][0:BLOCK_SIZE] = 2
-                B_scale[1][0] = 2
-            else:  # nvfp4 # mxfp4
-                A = _bfloat16_to_float4_e2m1fn_x2(A_ref)
-                B = _bfloat16_to_float4_e2m1fn_x2(B_ref)
-                A_scale = torch.full((M, ceil_div(K, BLOCK_SIZE)), 1.0, device=device, dtype=fp4_scaling_dtype)
-                B_scale = torch.full((N, ceil_div(K, BLOCK_SIZE)), 1.0, device=device, dtype=fp4_scaling_dtype)
-                B_ref[1][0:BLOCK_SIZE] = 4
-                B.view(torch.uint8)[1][0:(BLOCK_SIZE // 2)] = 0b01000100
-                B_scale[1][0] = 2
-
-        elif test_case_name == "data_random_scales_one":
-            require_exact_match = False
-
-            if recipe == "mxfp8":
-                # scales all-ones, element data random while being exactly representable in float8_e4m3fn
-                # generate integers in [0, 255] and interpret as float8_e4m3fn
-                A_ref = torch.randint(0, 255, (M, K), device=device, dtype=torch.uint8).view(torch.float8_e4m3fn).to(torch.bfloat16)
-                B_ref = torch.randint(0, 255, (N, K), device=device, dtype=torch.uint8).view(torch.float8_e4m3fn).to(torch.bfloat16)
-                # modification: don't allow NaN values
-                A_ref[torch.isnan(A_ref)] = 0
-                B_ref[torch.isnan(B_ref)] = 0
-                A = A_ref.to(torch.float8_e4m3fn)
-                B = B_ref.to(torch.float8_e4m3fn)
-                A_scale = torch.full((M, ceil_div(K, BLOCK_SIZE)), 1.0, device=device, dtype=torch.float8_e8m0fnu)
-                B_scale = torch.full((N, ceil_div(K, BLOCK_SIZE)), 1.0, device=device, dtype=torch.float8_e8m0fnu)
-            else:  # nvfp4 # mxfp4
-                # scales all-ones, element data random while being exactly representable in float4_e2m1fn_x2
-                # generate integers in [0, 16] and cast to bfloat16
-                A_ref = _floatx_unpacked_to_f32(
-                    torch.randint(0, 16, (M, K), device=device, dtype=torch.uint8),
-                    FP4_EBITS,
-                    FP4_MBITS
-                ).bfloat16()
-                B_ref = _floatx_unpacked_to_f32(
-                    torch.randint(0, 16, (N, K), device=device, dtype=torch.uint8),
-                    FP4_EBITS,
-                    FP4_MBITS
-                ).bfloat16()
-                A = _bfloat16_to_float4_e2m1fn_x2(A_ref)
-                B = _bfloat16_to_float4_e2m1fn_x2(B_ref)
-                A_scale = torch.full((M, ceil_div(K, BLOCK_SIZE)), 1.0, device=device, dtype=fp4_scaling_dtype)
-                B_scale = torch.full((N, ceil_div(K, BLOCK_SIZE)), 1.0, device=device, dtype=fp4_scaling_dtype)
-
-        elif test_case_name == "data_random_scales_from_data":
-            if not K % BLOCK_SIZE == 0:
-                raise unittest.SkipTest(f"this test is only defined for K a multiple of {BLOCK_SIZE}, skipping")
-            require_exact_match = False
-            # random data, scales from data
-            A_ref = torch.randn((M, K), device=device, dtype=torch.bfloat16) * 1000
-            B_ref = torch.randn((N, K), device=device, dtype=torch.bfloat16) * 1000
-
-            if recipe == "mxfp8":
-                # Calculate scales based on the inputs
-                A_scale = data_to_mx_scale(A_ref, BLOCK_SIZE, recipe)
-                B_scale = data_to_mx_scale(B_ref, BLOCK_SIZE, recipe)
-                max_val = F8E4M3_MAX_VAL
-                min_val = -1 * max_val
-                A = (A_ref.reshape(-1, BLOCK_SIZE) / A_scale.reshape(M * ceil_div(K, BLOCK_SIZE), 1).float()).reshape(M, K)
-                A = A.clamp(min=min_val, max=max_val).to(torch.float8_e4m3fn)
-                B = (B_ref.reshape(-1, BLOCK_SIZE) / B_scale.reshape(N * ceil_div(K, BLOCK_SIZE), 1).float()).reshape(N, K)
-                B = B.clamp(min=min_val, max=max_val).to(torch.float8_e4m3fn)
-            else:  # nvfp4 # mxfp4
-                if recipe == "mxfp4":
-                    A_scale = data_to_mx_scale(A_ref, BLOCK_SIZE, recipe)
-                    B_scale = data_to_mx_scale(B_ref, BLOCK_SIZE, recipe)
-                else:
-                    A_scale = data_to_nvfp4_scale(A_ref, BLOCK_SIZE)
-                    B_scale = data_to_nvfp4_scale(B_ref, BLOCK_SIZE)
-                max_val = FP4_MAX_VAL
-                min_val = -1 * max_val
-
-                A = (A_ref.reshape(-1, BLOCK_SIZE) / A_scale.reshape(M * ceil_div(K, BLOCK_SIZE), 1).bfloat16()).reshape(M, K)
-                A = A.clamp(min=min_val, max=max_val)
-                A = _bfloat16_to_float4_e2m1fn_x2(A)
-                B = (B_ref.reshape(-1, BLOCK_SIZE) / B_scale.reshape(N * ceil_div(K, BLOCK_SIZE), 1).bfloat16()).reshape(N, K)
-                B = B.clamp(min=min_val, max=max_val)
-                B = _bfloat16_to_float4_e2m1fn_x2(B)
-
-                approx_match_sqnr_target = 15 if torch.version.hip else 15.8
-
-        C_ref = A_ref @ B_ref.t()
-
-        # convert to swizzled format
-        if not torch.version.hip:
-            A_scale = to_blocked(A_scale)
-            B_scale = to_blocked(B_scale)
-
-        C = torch._scaled_mm(
-            A,
-            B.t(),
-            A_scale,
-            B_scale,
-            out_dtype=torch.bfloat16,
-            use_fast_accum=fast_accum,
-        )
-
-        if require_exact_match:
-            torch.testing.assert_close(C, C_ref, atol=0, rtol=0)
-        else:
-            sqnr = compute_error(C_ref, C)
-            assert sqnr.item() > approx_match_sqnr_target
-
-    @unittest.skipIf(not PLATFORM_SUPPORTS_MX_GEMM or IS_WINDOWS, mx_skip_msg)
-    @parametrize("recipe", ["mxfp8", "nvfp4"])
-    def test_blockwise_mxfp8_nvfp4_error_messages(self, device, recipe) -> None:
-        M, K, N = (1024, 512, 2048)
-        BLOCK_SIZE_K = 16 if recipe == "nvfp4" else 32
-        BLOCK_SIZE_MN = 128
-        fill_value = 0.5
-        scale_dtype = torch.float8_e4m3fn if recipe == "nvfp4" else torch.float8_e8m0fnu
-
-        x = torch.full((M, K), fill_value, device=device)
-        y = torch.full((N, K), fill_value, device=device)
-
-        if recipe == "mxfp8":
-            x_lowp = x.to(e4m3_type)
-            y_lowp = y.to(e4m3_type).t()
-        else:  # nvfp4
-            x_lowp = _bfloat16_to_float4_e2m1fn_x2(x.bfloat16())
-            y_lowp = _bfloat16_to_float4_e2m1fn_x2(y.bfloat16()).t()
-
-        num_k_blocks = ceil_div(K, BLOCK_SIZE_K)
-        padded_num_k_blocks = ceil_div(num_k_blocks, 4) * 4
-        expected_a_size = BLOCK_SIZE_MN * ceil_div(M, BLOCK_SIZE_MN) * padded_num_k_blocks
-        expected_b_size = BLOCK_SIZE_MN * ceil_div(N, BLOCK_SIZE_MN) * padded_num_k_blocks
-
-        # Test wrong scale tensor size for scale_a with correct dtype
-        with self.assertRaisesRegex(
-            RuntimeError,
-            f".*For Block[W,w]ise.*scaling.*scale_a should have {expected_a_size} "
-            f"elements.*"
-            ,
-        ):
-            incorrect_size_a = torch.ones(expected_a_size - 1, device=device, dtype=scale_dtype)
-            correct_size_b = torch.ones(expected_b_size, device=device, dtype=scale_dtype)
-            torch._scaled_mm(
-                x_lowp,
-                y_lowp,
-                scale_a=incorrect_size_a,
-                scale_b=correct_size_b,
-                out_dtype=torch.bfloat16,
-            )
-
-        # Test wrong scale tensor size for scale_b with correct dtype
-        with self.assertRaisesRegex(
-            RuntimeError,
-            f"For Block[W,w]ise.*scaling.*scale_b should have {expected_b_size} "
-            f"elements.*"
-            ,
-        ):
-            correct_size_a = torch.ones(expected_a_size, device=device, dtype=scale_dtype)
-            incorrect_size_b = torch.ones(expected_b_size + 1, device=device, dtype=scale_dtype)
-            torch._scaled_mm(
-                x_lowp,
-                y_lowp,
-                scale_a=correct_size_a,
-                scale_b=incorrect_size_b,
-                out_dtype=torch.bfloat16,
-            )
-
-        # Test non-contiguous scale tensors with correct dtype
-        with self.assertRaisesRegex(
-            RuntimeError,
-            "For Block[W,w]ise.*scaling.*both should be contiguous"
-            ,
-        ):
-            non_contiguous_a = torch.ones(expected_a_size * 2, device=device, dtype=scale_dtype)[::2]
-            contiguous_b = torch.ones(expected_b_size, device=device, dtype=scale_dtype)
-            torch._scaled_mm(
-                x_lowp,
-                y_lowp,
-                scale_a=non_contiguous_a,
-                scale_b=contiguous_b,
-                out_dtype=torch.bfloat16,
-            )
-
-    def scaled_grouped_mm_helper(self, alist, blist, ascalelist, bscalelist, outlist, use_fast_accum):
-        for a, b, ascale, bscale, out in zip(alist, blist, ascalelist, bscalelist, outlist):
-            out_ref = torch._scaled_mm(a, b.t(), ascale.view(-1, 1), bscale.view(1, -1),
-                                       out_dtype=torch.bfloat16, use_fast_accum=use_fast_accum)
-            self.assertEqual(out, out_ref, atol=5e-2, rtol=5e-4)
-
-    # Testing only _scaled_grouped_mm() with multiple shapes, as
-    # _scaled_mm() already has more combinations of parameters than
-    # _scaled_grouped_mm(), for supporting more than one inputs layout
-    # combinations.
-    @unittest.skipIf(not PLATFORM_SUPPORTS_FP8_GROUPED_GEMM, f8_grouped_msg)
-    @parametrize("fast_accum", [False, True])
-    # AMD does not support non-contiguous inputs yet
-    @parametrize("strided", [False] + ([True] if torch.version.cuda else []))
-    def test_scaled_grouped_gemm_2d_2d(self, fast_accum, strided):
-        device = "cuda"
-        fp8_dtype = torch.float8_e4m3fnuz if torch.version.hip else torch.float8_e4m3fn
-        m, n, k, n_groups = 16, 32, 64, 4
-        a = torch.randn(m, k * n_groups + k * int(strided), device=device).to(fp8_dtype)[:, :k * n_groups]
-        b = torch.randn(n, k * n_groups + k * int(strided), device=device).to(fp8_dtype)[:, :k * n_groups]
-        scale_a = torch.rand(m * n_groups, device=device, dtype=torch.float32)
-        scale_b = torch.rand(n * n_groups, device=device, dtype=torch.float32)
-        offs = torch.arange(k, n_groups * k + 1, k, device=device, dtype=torch.int32)
-        f = torch._scaled_grouped_mm
-        out = f(a, b.t(), scale_a, scale_b, offs=offs,
-                out_dtype=torch.bfloat16, use_fast_accum=fast_accum)
-        offs_cpu = offs.cpu()
-        alist, blist, ascalelist, bscalelist = [], [], [], []
-        start = 0
-        for i in range(n_groups):
-            alist.append(a[:, start:offs_cpu[i]])
-            blist.append(b[:, start:offs_cpu[i]])
-            ascalelist.append(scale_a[i * m : (i + 1) * m])
-            bscalelist.append(scale_b[i * n : (i + 1) * n])
-            start = offs_cpu[i]
-        self.scaled_grouped_mm_helper(alist, blist, ascalelist, bscalelist, out, fast_accum)
-
-
-    @unittest.skipIf(not PLATFORM_SUPPORTS_FP8_GROUPED_GEMM, f8_grouped_msg)
-    @parametrize("fast_accum", [False, True])
-    # AMD does not support non-contiguous inputs yet
-    @parametrize("strided", [False] + ([True] if torch.version.cuda else []))
-    def test_scaled_grouped_gemm_2d_3d(self, fast_accum, strided):
-        device = "cuda"
-        fp8_dtype = torch.float8_e4m3fnuz if torch.version.hip else torch.float8_e4m3fn
-        m, n, k, n_groups = 16, 32, 64, 4
-        s_int = int(strided)
-        a = torch.randn(m * n_groups, k * (1 + s_int), device=device).to(fp8_dtype)[:, :k]
-        b = torch.randn(n_groups * (1 + s_int), n, k * (1 + s_int), device=device).to(fp8_dtype)[::(1 + s_int), :, :k]
-        self.assertTrue(a.is_contiguous() is not strided)
-        self.assertTrue(b.is_contiguous() is not strided)
-        for check_zero_size in (True, False):
-            if check_zero_size and n_groups <= 1:
-                continue
-
-            offs = torch.arange(m, n_groups * m + 1, m, device="cuda", dtype=torch.int32)
-            if check_zero_size:
-                offs[0] = offs[1]
-            scale_a = torch.rand(n_groups * m, device="cuda", dtype=torch.float32)
-            scale_b = torch.rand(n_groups * n, device="cuda", dtype=torch.float32).view(n_groups, n)
-            f = torch._scaled_grouped_mm
-            out = f(a, b.transpose(-2, -1), scale_a, scale_b, offs=offs,
-                    out_dtype=torch.bfloat16, use_fast_accum=fast_accum)
-
-            offs_cpu = offs.cpu()
-            alist, ascalelist, outlist = [], [], []
-            start = 0
-            for i in range(n_groups):
-                alist.append(a[start:offs_cpu[i]])
-                ascalelist.append(scale_a[start:offs_cpu[i]])
-                outlist.append(out[start:offs_cpu[i]])
-                start = offs_cpu[i]
-                self.scaled_grouped_mm_helper(alist, b, ascalelist, scale_b, outlist, fast_accum)
-
-
-    @unittest.skipIf(not PLATFORM_SUPPORTS_FP8_GROUPED_GEMM, f8_grouped_msg)
-    @parametrize("fast_accum", [False, True])
-    # AMD does not support non-contiguous inputs yet
-    @parametrize("strided", [False] + ([True] if torch.version.cuda else []))
-    def test_scaled_grouped_gemm_3d_3d(self, fast_accum, strided):
-        device = "cuda"
-        fp8_dtype = torch.float8_e4m3fnuz if torch.version.hip else torch.float8_e4m3fn
-        m, n, k, n_groups = 16, 32, 64, 4
-        s_int = int(strided)
-        a = torch.randn(n_groups * (1 + s_int), m, k * (1 + s_int), device=device).to(fp8_dtype)[::(1 + s_int), :, :k]
-        b = torch.randn(n_groups * (1 + s_int), n, k * (1 + s_int), device=device).to(fp8_dtype)[::(1 + s_int), :, :k]
-        self.assertTrue(a.is_contiguous() is not strided)
-        self.assertTrue(b.is_contiguous() is not strided)
-        scale_a = torch.rand(n_groups * m, device="cuda", dtype=torch.float32).view(n_groups, m)
-        scale_b = torch.rand(n_groups * n, device="cuda", dtype=torch.float32).view(n_groups, n)
-
-        f = torch._scaled_grouped_mm
-        out = f(a, b.transpose(-2, -1), scale_a, scale_b,
-                out_dtype=torch.bfloat16, use_fast_accum=fast_accum)
-
-        self.scaled_grouped_mm_helper(a, b, scale_a, scale_b, out, fast_accum)
-
-
-    @unittest.skipIf(not PLATFORM_SUPPORTS_FP8_GROUPED_GEMM, f8_grouped_msg)
-    @parametrize("fast_accum", [False, True])
-    # AMD does not support non-contiguous inputs yet
-    @parametrize("strided", [False] + ([True] if torch.version.cuda else []))
-    def test_scaled_grouped_gemm_3d_2d(self, fast_accum, strided):
-        device = "cuda"
-        fp8_dtype = torch.float8_e4m3fnuz if torch.version.hip else torch.float8_e4m3fn
-        m, n, k, n_groups = 16, 32, 64, 4
-        s_int = int(strided)
-        a = torch.randn(n_groups * (1 + s_int), m, k * (1 + s_int), device=device).to(fp8_dtype)[::(1 + s_int), :, :k]
-        b = torch.randn(n * n_groups, k * (1 + s_int), device=device).to(fp8_dtype)[:, :k]
-        self.assertTrue(a.is_contiguous() is not strided)
-        self.assertTrue(b.is_contiguous() is not strided)
-        scale_a = torch.rand(n_groups * m, device="cuda", dtype=torch.float32).view(n_groups, m)
-        scale_b = torch.rand(n_groups * n, device="cuda", dtype=torch.float32)
-        for check_zero_size in (True, False):
-            if check_zero_size and n_groups <= 1:
-                continue
-
-            offs = torch.arange(n, n_groups * n + 1, n, device="cuda", dtype=torch.int32)
-            if check_zero_size:
-                offs[0] = offs[1]
-
-            f = torch._scaled_grouped_mm
-            out = f(a, b.transpose(-2, -1), scale_a, scale_b, offs=offs,
-                    out_dtype=torch.bfloat16, use_fast_accum=fast_accum)
-            offs_cpu = offs.cpu()
-            blist, bscalelist, outlist = [], [], []
-            start = 0
-            for i in range(n_groups):
-                blist.append(b[start:offs_cpu[i]])
-                bscalelist.append(scale_b[start:offs_cpu[i]])
-                outlist.append(out[:, start:offs_cpu[i]])
-                start = offs_cpu[i]
-                self.scaled_grouped_mm_helper(a, blist, scale_a, bscalelist, outlist, fast_accum)
-
-
-    @unittest.skipIf(not PLATFORM_SUPPORTS_MX_GEMM, mx_skip_msg)
-    def test_blockwise_mxfp8_compile(self) -> None:
-
-        device = "cuda"
-        M, K, N = 128, 128, 128
-        BLOCK_SIZE = 32
-
-        A_ref = torch.eye(M, device=device, dtype=torch.bfloat16)
-        B_ref = torch.eye(M, device=device, dtype=torch.bfloat16)
-
-        A = A_ref.to(torch.float8_e4m3fn)
-        B = B_ref.to(torch.float8_e4m3fn)
-
-        A_scale = torch.full((M, ceil_div(K, BLOCK_SIZE)), 1.0, device=device, dtype=torch.float8_e8m0fnu)
-        B_scale = torch.full((N, ceil_div(K, BLOCK_SIZE)), 1.0, device=device, dtype=torch.float8_e8m0fnu)
-        C_ref = A_ref @ B_ref.t()
-
-        compiled_scaled_mm = torch.compile(torch._scaled_mm, backend="inductor")
-        C = compiled_scaled_mm(
-            A,
-            B.t(),
-            A_scale,
-            B_scale,
-            out_dtype=torch.bfloat16,
-            use_fast_accum=False,
-        )
-        torch.testing.assert_close(C, C_ref, atol=0, rtol=0)
-
-    @unittest.skipIf(not PLATFORM_SUPPORTS_MX_GEMM, mx_skip_msg)
-    def test_blockwise_nvfp4_compile(self) -> None:
-
-        device = "cuda"
-        M, K, N = 128, 128, 128
-        BLOCK_SIZE = 16
-
-        A_ref = torch.eye(M, device=device, dtype=torch.bfloat16)
-        B_ref = torch.eye(M, device=device, dtype=torch.bfloat16)
-
-        A = _bfloat16_to_float4_e2m1fn_x2(A_ref)
-        B = _bfloat16_to_float4_e2m1fn_x2(B_ref)
-
-        A_scale = torch.full((M, ceil_div(K, BLOCK_SIZE)), 1.0, device=device, dtype=torch.float8_e4m3fn)
-        B_scale = torch.full((N, ceil_div(K, BLOCK_SIZE)), 1.0, device=device, dtype=torch.float8_e4m3fn)
-        C_ref = A_ref @ B_ref.t()
-
-        compiled_scaled_mm = torch.compile(torch._scaled_mm, backend="inductor")
-        # C = torch._scaled_mm(
-        C = compiled_scaled_mm(
-            A,
-            B.t(),
-            A_scale,
-            B_scale,
-            out_dtype=torch.bfloat16,
-            use_fast_accum=False,
-        )
-        torch.testing.assert_close(C, C_ref, atol=0, rtol=0)
-
->>>>>>> 6db1b9dd
 
 @unittest.skipIf(TEST_WITH_ROCM, "ROCm doesn't support CUTLASS")
 @unittest.skipIf(IS_WINDOWS, "Windows doesn't support CUTLASS extensions")
