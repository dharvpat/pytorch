--- conflicted
+++ resolved
@@ -1912,94 +1912,15 @@
 external_matmul: list[Callable[[torch.Tensor, torch.Tensor, torch.Tensor], None]] = []
 
 
-<<<<<<< HEAD
-# Template config lookup table system for pre-configured kernel template parameters.
-#
-# Replaces default choice generation with pre-configured template parameters for
-# specific operations and input configurations.
-#
-# Behavior:
-# The following behavior happens when the table is set at all, for all operations that support it
-#
-# - Match found: Uses pre-configured choices instead of generating default choices
-# - No match: Skips Triton choice generation entirely, falls back to the provided fallback (now: ATEN)
-#
-# The lookup table sits behind existing settings, specifically backends, and max-autotune. Notably
-# - it will only work when max_autotune(_gemm) is enabled
-#     - it is an error to provide a table when max_autotune is disabled
-# - it will only work if the backend (and template) requested is enabled e.g. triton, decompose_k, etc.
-#     - if the backend/template is not enabled, the lookup table is not consulted for that backend/template
-#
-# Supported: mm, addmm, bmm, mm_plus_mm operations with triton, tma, decompose_k, bias_addmm templates
-#
-# Performance: Autotuning is bypassed when single choice provided or no match (ATEN fallback).
-
-
-# Template lookup table for overriding autotune configs based on input configuration
-# Format: {device_key+op_name+input_key: [{template_id: ..., params...}, ...]}
-#
-# The key is a flattened string with format: "device_key+op_name+input_key"
-# - device_key: CUDA device architecture name (e.g., "NVIDIA H100")
-# - op_name: Operation name (e.g., "mm", "addmm", "bmm")
-# - input_key: String representation of input tensor properties
-#
-# Each value is a list of configuration dictionaries, where each dictionary must contain:
-# - template_id: Identifier for the template (e.g., "mm", "tma", "decompose_k")
-# - Various template-specific parameters (BLOCK_M, BLOCK_N, etc.)
-#
-# If you want to make sure your lookup table is as stable as possible, you can
-# add 'template_hash' with a hash of the source code for templates that support it
-# e.g. TritonTemplate. The Inductor logs will print the hash of the template source
-# when using the lookup table. If you add a `template_hash` to the config, and it
-# does not match the template source hash at runtime, the config will be filtered out
-#
-# Example:
-# table = {
-#   "NVIDIA H100+mm+((torch.bfloat16, [1024, 1024], [1024, 1]), (torch.bfloat16, [1024, 1024], [1024, 1]))+tf32=False": [
-#     {
-#       "template_id": "mm",
-#       "EVEN_K": True,
-#       "ALLOW_TF32": False,
-#       "USE_FAST_ACCUM": False,
-#       "ACC_TYPE": "tl.float32",
-#       "num_stages": 1,
-#       "num_warps": 2,
-#       "BLOCK_M": 32,
-#       "BLOCK_N": 32,
-#       "BLOCK_K": 16,
-#       "hint_override": None,
-#       "GROUP_M": 8,
-#       "template_hash": "0717af5834e39dcca7ea817f896b8d85b4886422da7a3ab5f6911b4cfe568896"
-#     },
-#     {
-#       "template_id": "mm_persistent_tma",
-#       "EVEN_K": True,
-#       "ALLOW_TF32": False,
-#       "USE_FAST_ACCUM": False,
-#       "ACC_TYPE": "tl.float32",
-#       "num_stages": 3,
-#       "num_warps": 8,
-#       "BLOCK_M": 128,
-#       "BLOCK_N": 128,
-#       "BLOCK_K": 128,
-#       "hint_override": None,
-#       "GROUP_M": 8,
-#       "A_ROW_MAJOR": True,
-#       "B_ROW_MAJOR": True,
-#       "NUM_SMS": 132,
-#       "TMA_SIZE": 128,
-#       "TMA_EXPERIMENTAL_API": True,
-#       "template_hash": "88ec6cbe557df819512c09fa9094e91d1c631130be236800fa695acabfc96996"
-#     }
-#   ]
-# }
-template_lookup_table: Optional[dict[str, list[dict[str, Any]]]] = None
-=======
 # Please see the README inside lookup_table for details on the knobs
 class template_config_lookup_table:
     # Lookup table for template config overrides
     table: Optional[dict[str, list[dict[str, Any]]]] = None
->>>>>>> 8c67c18b
+    # Enable template src_hash checking in lookup table to prevent using stale configs.
+    # If True, configs with 'template_hash' field will be compared against the template's
+    # src_hash at runtime and filtered out if they don't match. If False or None, no
+    # hash checking is performed.
+    check_src_hash: bool = True
 
 
 class test_configs:
