--- conflicted
+++ resolved
@@ -198,14 +198,6 @@
 
     choices: list[ChoiceCaller] = []
     if use_aten_gemm_kernels():
-<<<<<<< HEAD
-        choices += V.choices.get_mm_configs(
-            kernel_inputs,
-            layout,
-            [aten_handler],
-            name,
-            {aten_handler.uid: aten_extra_kwargs},
-=======
         choices.extend(
             V.choices.get_mm_configs(
                 kernel_inputs,
@@ -214,20 +206,15 @@
                 name,
                 {aten_handler.uid: aten_extra_kwargs},
             )
->>>>>>> d5a29e37
         )
 
     if use_triton_template(layout):
         # TODO: add out_dtype support for Triton Template
         assert out_dtype is None, "out_dtype is not supported for Triton"
 
-<<<<<<< HEAD
-        choices += V.choices.get_mm_configs(kernel_inputs, layout, [bmm_template], name)
-=======
         choices.extend(
             V.choices.get_mm_configs(kernel_inputs, layout, [bmm_template], name)
         )
->>>>>>> d5a29e37
     _, is_nonzero = _is_static_problem(layout)
     batch_stride_largest_or_zero = is_batch_stride_largest_or_zero(mat1, mat2, layout)
     if (
@@ -285,16 +272,6 @@
     # options to tune from
     choices: list[ChoiceCaller] = []
     if use_aten_gemm_kernels():
-<<<<<<< HEAD
-        choices += V.choices.get_mm_configs(kernel_inputs, layout, [aten_baddbmm], name)
-
-    if use_triton_template(layout):
-        choices += V.choices.get_mm_configs(
-            kernel_inputs,
-            layout,
-            [bmm_template],
-            name,
-=======
         choices.extend(
             V.choices.get_mm_configs(kernel_inputs, layout, [aten_baddbmm], name)
         )
@@ -307,7 +284,6 @@
                 [bmm_template],
                 name,
             )
->>>>>>> d5a29e37
         )
 
     return autotune_select_algorithm(name, choices, kernel_inputs.nodes(), layout)