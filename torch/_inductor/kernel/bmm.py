# mypy: allow-untyped-defs
import logging
from typing import TYPE_CHECKING

import torch
from torch._dynamo.utils import counters
from torch._inductor.codegen.rocm.ck_universal_gemm_template import CKGemmTemplate

from .. import ir, lowering as L
from ..kernel_inputs import MMKernelInputs
from ..select_algorithm import (
    autotune_select_algorithm,
    ExternKernelChoice,
    SymbolicGridFn,
    TritonTemplate,
)
from ..utils import (
    _use_cutlass_for_op,
    use_aten_gemm_kernels,
    use_ck_gemm_template,
    use_cpp_bmm_template,
    use_cutlass_template,
    use_triton_template,
)
from ..virtualized import V
from .mm_common import _is_static_problem, is_batch_stride_largest_or_zero, mm_args


if TYPE_CHECKING:
    from ..ir import ChoiceCaller

log = logging.getLogger(__name__)
aten = torch.ops.aten


@SymbolicGridFn
def bmm_grid(b, m, n, meta, *, cdiv):
    return (cdiv(m, meta["BLOCK_M"]) * cdiv(n, meta["BLOCK_N"]), b, 1)


bmm_template = TritonTemplate(
    name="bmm",
    grid=bmm_grid,
    source=r"""
{{def_kernel("A", "B")}}
    M = {{size("A", -2)}}
    N = {{size("B", -1)}}
    K = {{size("A", -1)}}

    stride_aq = {{stride("A", 0)}}
    stride_am = {{stride("A", 1)}}
    stride_ak = {{stride("A", 2)}}

    stride_bq = {{stride("B", 0)}}
    stride_bk = {{stride("B", 1)}}
    stride_bn = {{stride("B", 2)}}

    # based on triton.ops.matmul
    pid = tl.program_id(0)
    grid_m = (M + BLOCK_M - 1) // BLOCK_M
    grid_n = (N + BLOCK_N - 1) // BLOCK_N

    # re-order program ID for better L2 performance
    width = GROUP_M * grid_n
    group_id = pid // width
    group_size = min(grid_m - group_id * GROUP_M, GROUP_M)
    pid_m = group_id * GROUP_M + (pid % group_size)
    pid_n = (pid % width) // (group_size)
    tl.assume(pid_m >= 0)
    tl.assume(pid_n >= 0)

    rm = pid_m * BLOCK_M + tl.arange(0, BLOCK_M)
    rn = pid_n * BLOCK_N + tl.arange(0, BLOCK_N)
    if (stride_am == 1 and stride_ak == M) or (stride_am == K and stride_ak == 1):
        ram = tl.max_contiguous(tl.multiple_of(rm % M, BLOCK_M), BLOCK_M)
    else:
        ram = rm % M
    if (stride_bk == 1 and stride_bn == K) or (stride_bk == N and stride_bn == 1):
        rbn = tl.max_contiguous(tl.multiple_of(rn % N, BLOCK_N), BLOCK_N)
    else:
        rbn = rn % N

    rk = tl.arange(0, BLOCK_K)

    idx_q = tl.program_id(1)  # batch dimension for BMM
    A = A + (ram[:, None] * stride_am + rk[None, :] * stride_ak + idx_q*stride_aq)
    B = B + (rk[:, None] * stride_bk + rbn[None, :] * stride_bn + idx_q*stride_bq)

    acc = tl.zeros((BLOCK_M, BLOCK_N), dtype=ACC_TYPE)
    for k in range(K, 0, -BLOCK_K):
        if EVEN_K:
            a = tl.load(A)
            b = tl.load(B)
        else:
            a = tl.load(A, mask=rk[None, :] < k, other=0.)
            b = tl.load(B, mask=rk[:, None] < k, other=0.)
        acc += tl.dot(a, b, allow_tf32=ALLOW_TF32)
        A += BLOCK_K * stride_ak
        B += BLOCK_K * stride_bk

    # rematerialize rm and rn to save registers
    rm = pid_m * BLOCK_M + tl.arange(0, BLOCK_M)
    rn = pid_n * BLOCK_N + tl.arange(0, BLOCK_N)
    idx_q = tl.program_id(1)  # batch dimension for BMM
    idx_m = rm[:, None]
    idx_n = rn[None, :]
    mask = (idx_m < M) & (idx_n < N)

    # inductor generates a suffix
    {{store_output(("idx_q", "idx_m", "idx_n"), "acc", "mask")}}
""",
    cache_codegen_enabled_for_template=True,
)

aten_bmm = ExternKernelChoice(torch.bmm, "at::bmm_out")
aten_bmm_dtype = ExternKernelChoice(
    torch.bmm,
    "at::_bmm_out_dtype_cuda",
    name="bmm_dtype",
    op_overload=aten.bmm.dtype_out,
)
aten_baddbmm = ExternKernelChoice(
    torch.baddbmm, "at::baddbmm_out", op_overload=aten.baddbmm.out
)


@L.register_lowering(aten.bmm)
def tuned_bmm(mat1, mat2, out_dtype=None, *, layout=None):
    """
    Lowering for autotuning aten.bmm with different backends (Aten, Triton, CUTLASS, etc.)
    """
    if all(x.get_device().type == "cpu" for x in [mat1, mat2]):
        # decompose to small ops when memory bound
        if mat1.get_size()[1] == 1 or mat2.get_size()[2] == 1:
            mat1 = L.unsqueeze(mat1, -1)
            mat2 = L.unsqueeze(mat2, 1)
            return L.sum_(L.mul(mat1, mat2), axis=2)

        def is_valid_to_require_contiguous(t):
            if not ir.is_storage_and_layout(t):
                return True
            _, layout = ir.as_storage_and_layout(t, freeze=False)
            return isinstance(layout, ir.FlexibleLayout)

        def is_preferred_layout_as_bmm_input(sizes, strides):
            # contiguous on one of the last two dims
            return (
                strides[-1] == 1 and (sizes[-2] == 1 or strides[-2] >= sizes[-1])
            ) or (strides[-2] == 1 and (sizes[-1] == 1 or strides[-1] >= sizes[-2]))

        # Make the input of bmm contiguous
        # if it is not contiguous on either of the last two dims,
        # because bmm cpu implementation would do contiguous() if not.
        # This is to avoid additional copies in bmm.
        def may_require_contiguous(t, meta_t):
            sizes = meta_t.meta["val"].size()
            strides = meta_t.meta["val"].stride()
            if not is_preferred_layout_as_bmm_input(sizes, strides):
                t = ir.ExternKernel.require_contiguous(t)
            return t

        if is_valid_to_require_contiguous(mat1):
            meta_mat1 = V.graph.current_node.args[0]
            mat1 = may_require_contiguous(mat1, meta_mat1)
        if is_valid_to_require_contiguous(mat2):
            meta_mat2 = V.graph.current_node.args[1]
            mat2 = may_require_contiguous(mat2, meta_mat2)

    # TODO(coconutruben): integrate into MMKernelInputs when all callsites use that
    m, n, k, layout, mat1, mat2 = mm_args(
        mat1, mat2, layout=layout, out_dtype=out_dtype
    )
    name = "bmm"

    # Create MMKernelInputs for BMM at the top
    kernel_inputs = MMKernelInputs([mat1, mat2])

    # below is for getting an overview logging info of inductor mms
    batch_size = mat1.get_size()[0]  # Extract batch dimension
    counters["aten_mm_info"][f"aten.bmm_{batch_size}_{m}_{n}_{k}"] += 1
    log.info(
        "Tuned aten.bmm: batch=%s, m=%s, n=%s, k=%s, mat1_dtype=%s, mat2_dtype=%s, output_layout=%s",
        batch_size,
        m,
        n,
        k,
        mat1.get_dtype(),
        mat2.get_dtype(),
        layout,
    )

    if out_dtype:
        assert mat1.get_device().type == "cuda", "out_dtype is only supported for CUDA"
        aten_func = aten_bmm_dtype.bind(
            kernel_inputs.nodes(), layout, out_dtype=out_dtype
        )
    else:
        aten_func = aten_bmm.bind(kernel_inputs.nodes(), layout)

    # options to tune from
    choices = [aten_func] if use_aten_gemm_kernels() else []

    if use_triton_template(layout):
        # TODO: add out_dtype support for Triton Template
        assert out_dtype is None, "out_dtype is not supported for Triton"

        for kwargs, extra_kwargs in V.choices.get_mm_configs(
<<<<<<< HEAD
            kernel_inputs, layout, bmm_template.uid, name
=======
            kernel_inputs, layout, bmm_template.name, name
>>>>>>> 1aa74768
        ):
            bmm_template.maybe_append_choice(
                choices,
                **kwargs,
                **extra_kwargs,
            )
    _, is_nonzero = _is_static_problem(layout)
    batch_stride_largest_or_zero = is_batch_stride_largest_or_zero(mat1, mat2, layout)
    if (
        batch_stride_largest_or_zero
        and is_nonzero
        and use_cutlass_template(layout, m, n, k)
        and _use_cutlass_for_op(name)
    ):
        from ..codegen.cuda.gemm_template import CUTLASS3xGemmTemplate

        CUTLASS3xGemmTemplate.add_cutlass_gemm_choices(
            choices, layout, kernel_inputs.nodes()
        )  # type: ignore[arg-type]

    if use_cpp_bmm_template(layout, mat1, mat2):
        from ..codegen.cpp_bmm_template import CppBmmTemplate

        CppBmmTemplate.add_choices(
            choices,
            layout,
            kernel_inputs.nodes(),
        )

    if use_ck_gemm_template(layout, m, n, k):
        CKGemmTemplate.add_ck_gemm_choices(choices, layout, kernel_inputs.nodes())

    return autotune_select_algorithm(name, choices, kernel_inputs.nodes(), layout)


@L.register_lowering(aten.baddbmm)
def tuned_baddbmm(inp, mat1, mat2, *, alpha=1, beta=1, layout=None):
    """
    Lowering for autotuning aten.mm with different backends (Aten, Triton, CUTLASS, etc.)
    """
    # TODO(coconutruben): integrate into MMKernelInputs when all callsites use that
    m, n, k, layout, mat1, mat2, inp = mm_args(mat1, mat2, inp, layout=layout)

    # Create MMKernelInputs for BadDBMM at the top
    kernel_inputs = MMKernelInputs(
        [inp, mat1, mat2], scalars=dict(alpha=alpha, beta=beta)
    )

    # below is for getting an overview logging info of inductor mms
    batch_size = mat1.get_size()[0]
    counters["aten_mm_info"][f"aten.baddbmm_{batch_size}_{m}_{n}_{k}"] += 1
    log.info(
        "Tuned aten.baddbmm: batch_size=%s, m=%s, n=%s, k=%s, mat1_dtype=%s, mat2_dtype=%s, inp=%s, output_layout=%s",
        batch_size,
        m,
        n,
        k,
        mat1.get_dtype(),
        mat2.get_dtype(),
        inp.get_dtype(),
        layout,
    )
    name = "baddbmm"
    # options to tune from
    choices: list[ChoiceCaller] = []
    if use_aten_gemm_kernels():
        aten_baddbmm.maybe_append_choice(
            choices,
            input_nodes=kernel_inputs.nodes(),
            layout=layout,
            alpha=alpha,
            beta=beta,
        )

    if use_triton_template(layout):
        for kwargs, extra_kwargs in V.choices.get_mm_configs(
            kernel_inputs,
            layout,
<<<<<<< HEAD
            bmm_template.uid,
=======
            bmm_template.name,
>>>>>>> 1aa74768
            name,
        ):
            bmm_template.maybe_append_choice(
                choices,
                **kwargs,
                **extra_kwargs,
            )

    return autotune_select_algorithm(name, choices, kernel_inputs.nodes(), layout)<|MERGE_RESOLUTION|>--- conflicted
+++ resolved
@@ -205,11 +205,7 @@
         assert out_dtype is None, "out_dtype is not supported for Triton"
 
         for kwargs, extra_kwargs in V.choices.get_mm_configs(
-<<<<<<< HEAD
             kernel_inputs, layout, bmm_template.uid, name
-=======
-            kernel_inputs, layout, bmm_template.name, name
->>>>>>> 1aa74768
         ):
             bmm_template.maybe_append_choice(
                 choices,
@@ -288,11 +284,7 @@
         for kwargs, extra_kwargs in V.choices.get_mm_configs(
             kernel_inputs,
             layout,
-<<<<<<< HEAD
             bmm_template.uid,
-=======
-            bmm_template.name,
->>>>>>> 1aa74768
             name,
         ):
             bmm_template.maybe_append_choice(
