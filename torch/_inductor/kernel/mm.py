# mypy: allow-untyped-defs
import functools
import logging
from typing import Any, Optional, Union

import torch
from torch._dynamo.utils import counters
from torch._inductor.autoheuristic.autoheuristic import AutoHeuristicSelectAlgorithm
from torch._inductor.autoheuristic.autoheuristic_utils import (
    AHContext,
    context_add_strides,
    context_add_using_tf32,
    mm_operations,
)
from torch._inductor.codegen.cpp_gemm_template import CppGemmTemplate
from torch._inductor.remote_gemm_autotune_cache import gen_best_config
from torch._inductor.virtualized import V
from torch.fx.experimental.proxy_tensor import make_fx
from torch.torch_version import TorchVersion

from .. import config as inductor_config
from ..codegen.cuda.gemm_template import CUTLASS2xGemmTemplate, CUTLASS3xGemmTemplate
from ..codegen.rocm.ck_tile_universal_gemm_template import CKTileGemmTemplate
from ..codegen.rocm.ck_universal_gemm_template import CKGemmTemplate
from ..codegen.subgraph import SubgraphChoiceCaller, SubgraphTemplate
from ..ir import Buffer, ChoiceCaller, is_triton, Layout
from ..kernel_inputs import MMKernelInputs
from ..lowering import add_layout_constraint, constrain_to_fx_strides, register_lowering
from ..select_algorithm import (
    autotune_select_algorithm,
    ExternKernelChoice,
    KernelTemplate,
    realize_inputs,
    TritonTemplate,
)
from ..utils import (
    _use_cutlass_for_op,
    use_aten_gemm_kernels,
    use_ck_gemm_template,
    use_ck_tile_gemm_template,
    use_cpp_gemm_template,
    use_cutlass_template,
    use_decompose_k_choice,
    use_triton_template,
    use_triton_tma_template,
)
from .mm_common import _is_static_problem, mm_args, mm_grid, persistent_mm_grid


try:
    import triton

    triton_version = TorchVersion(triton.__version__)
    has_triton = True
except ImportError:
    triton_version = TorchVersion("0.0.0")
    has_triton = False

log = logging.getLogger(__name__)
aten = torch.ops.aten
prims = torch.ops.prims

mm_template = TritonTemplate(
    name="mm",
    grid=mm_grid,
    source=(
        r"""
{{def_kernel("A", "B")}}
    M = {{size("A", 0)}}
    N = {{size("B", 1)}}
    K = {{size("A", 1)}}
    if M * N == 0:
        # early exit due to zero-size input(s)
        return
    stride_am = {{stride("A", 0)}}
    stride_ak = {{stride("A", 1)}}
    stride_bk = {{stride("B", 0)}}
    stride_bn = {{stride("B", 1)}}

    # based on triton.ops.matmul
    pid = tl.program_id(0)
    grid_m = (M + BLOCK_M - 1) // BLOCK_M
    grid_n = (N + BLOCK_N - 1) // BLOCK_N

    # re-order program ID for better L2 performance
    width = GROUP_M * grid_n
    group_id = pid // width
    group_size = min(grid_m - group_id * GROUP_M, GROUP_M)
    pid_m = group_id * GROUP_M + (pid % group_size)
    pid_n = (pid % width) // (group_size)
    tl.assume(pid_m >= 0)
    tl.assume(pid_n >= 0)

    rm = pid_m * BLOCK_M + tl.arange(0, BLOCK_M)
    rn = pid_n * BLOCK_N + tl.arange(0, BLOCK_N)
    if ((stride_am == 1 and stride_ak == M) or (stride_am == K and stride_ak == 1)) and (M >= BLOCK_M and K > 1):
        offs_a_m = tl.max_contiguous(tl.multiple_of(rm % M, BLOCK_M), BLOCK_M)
    else:
        offs_a_m = rm % M
    if ((stride_bk == 1 and stride_bn == K) or (stride_bk == N and stride_bn == 1)) and (N >= BLOCK_N and K > 1):
        offs_b_n = tl.max_contiguous(tl.multiple_of(rn % N, BLOCK_N), BLOCK_N)
    else:
        offs_b_n = rn % N
    offs_k = tl.arange(0, BLOCK_K)
    acc = tl.zeros((BLOCK_M, BLOCK_N), dtype=ACC_TYPE)

    for k_idx in range(0, tl.cdiv(K, BLOCK_K)):
        {% if not EVEN_K %}
        a_mask = offs_k[None, :] < (K - k_idx * BLOCK_K)
        b_mask = offs_k[:, None] < (K - k_idx * BLOCK_K)
        {% endif %}
        a_k_idx_vals = offs_k[None, :] + (k_idx * BLOCK_K)
        b_k_idx_vals = offs_k[:, None] + (k_idx * BLOCK_K)

        idx_m = offs_a_m[:, None]
        idx_n = a_k_idx_vals
        {{load_input("A", "a", ("idx_m", "idx_n"), mask=None if EVEN_K else "a_mask", indent_width=8)}}

        idx_m = b_k_idx_vals
        idx_n = offs_b_n[None, :]
        {{load_input("B", "b", ("idx_m", "idx_n"), mask=None if EVEN_K else "b_mask", indent_width=8)}}

        {% if USE_FAST_ACCUM %}
        acc = tl.dot(a, b, acc, allow_tf32=ALLOW_TF32, out_dtype=ACC_TYPE)
        {% else %}
        acc += tl.dot(a, b, allow_tf32=ALLOW_TF32, out_dtype=ACC_TYPE)
        {% endif %}

    # rematerialize rm and rn to save registers
    rm = pid_m * BLOCK_M + tl.arange(0, BLOCK_M)
    rn = pid_n * BLOCK_N + tl.arange(0, BLOCK_N)
    idx_m = rm[:, None]
    idx_n = rn[None, :]
    mask = (idx_m < M) & (idx_n < N)

    # inductor generates a suffix
    {{store_output(("idx_m", "idx_n"), "acc", "mask")}}
"""
        if (torch.version.hip is None) or triton_version >= "3.3.0"
        # FIXME: To get around rocm failures like https://github.com/pytorch/pytorch/actions/runs/13123783322/job/36617154943
        # The only difference between the two templates is M >= BLOCK_M and N >= BLOCK_N checking.
        # See more details in https://github.com/pytorch/pytorch/pull/146293
        else r"""
{{def_kernel("A", "B")}}
    M = {{size("A", 0)}}
    N = {{size("B", 1)}}
    K = {{size("A", 1)}}
    if M * N == 0:
        # early exit due to zero-size input(s)
        return
    stride_am = {{stride("A", 0)}}
    stride_ak = {{stride("A", 1)}}
    stride_bk = {{stride("B", 0)}}
    stride_bn = {{stride("B", 1)}}

    # based on triton.ops.matmul
    pid = tl.program_id(0)
    grid_m = (M + BLOCK_M - 1) // BLOCK_M
    grid_n = (N + BLOCK_N - 1) // BLOCK_N

    # re-order program ID for better L2 performance
    width = GROUP_M * grid_n
    group_id = pid // width
    group_size = min(grid_m - group_id * GROUP_M, GROUP_M)
    pid_m = group_id * GROUP_M + (pid % group_size)
    pid_n = (pid % width) // (group_size)
    tl.assume(pid_m >= 0)
    tl.assume(pid_n >= 0)

    rm = pid_m * BLOCK_M + tl.arange(0, BLOCK_M)
    rn = pid_n * BLOCK_N + tl.arange(0, BLOCK_N)
    if (stride_am == 1 and stride_ak == M) or (stride_am == K and stride_ak == 1):
        offs_a_m = tl.max_contiguous(tl.multiple_of(rm % M, BLOCK_M), BLOCK_M)
    else:
        offs_a_m = rm % M
    if (stride_bk == 1 and stride_bn == K) or (stride_bk == N and stride_bn == 1):
        offs_b_n = tl.max_contiguous(tl.multiple_of(rn % N, BLOCK_N), BLOCK_N)
    else:
        offs_b_n = rn % N
    offs_k = tl.arange(0, BLOCK_K)
    acc = tl.zeros((BLOCK_M, BLOCK_N), dtype=ACC_TYPE)

    for k_idx in range(0, tl.cdiv(K, BLOCK_K)):
        {% if not EVEN_K %}
        a_mask = offs_k[None, :] < (K - k_idx * BLOCK_K)
        b_mask = offs_k[:, None] < (K - k_idx * BLOCK_K)
        {% endif %}
        a_k_idx_vals = offs_k[None, :] + (k_idx * BLOCK_K)
        b_k_idx_vals = offs_k[:, None] + (k_idx * BLOCK_K)

        idx_m = offs_a_m[:, None]
        idx_n = a_k_idx_vals
        {{load_input("A", "a", ("idx_m", "idx_n"), mask=None if EVEN_K else "a_mask", indent_width=8)}}

        idx_m = b_k_idx_vals
        idx_n = offs_b_n[None, :]
        {{load_input("B", "b", ("idx_m", "idx_n"), mask=None if EVEN_K else "b_mask", indent_width=8)}}
        {% if USE_FAST_ACCUM %}
        acc = tl.dot(a, b, acc, allow_tf32=ALLOW_TF32, out_dtype=ACC_TYPE)
        {% else %}
        acc += tl.dot(a, b, allow_tf32=ALLOW_TF32, out_dtype=ACC_TYPE)
        {% endif %}

    # rematerialize rm and rn to save registers
    rm = pid_m * BLOCK_M + tl.arange(0, BLOCK_M)
    rn = pid_n * BLOCK_N + tl.arange(0, BLOCK_N)
    idx_m = rm[:, None]
    idx_n = rn[None, :]
    mask = (idx_m < M) & (idx_n < N)

    # inductor generates a suffix
    {{store_output(("idx_m", "idx_n"), "acc", "mask")}}
"""
    ),
    cache_codegen_enabled_for_template=True,
    prologue_loads_all_inputs=True,
)

persistent_tma_mm_template = TritonTemplate(
    name="mm_persistent_tma",
    grid=persistent_mm_grid,
    source=r"""
{{def_kernel("A", "B")}}
    M = {{size("A", 0)}}
    N = {{size("B", 1)}}
    K = {{size("A", 1)}}
    if M * N == 0:
        # early exit due to zero-size input(s)
        return

    start_pid = tl.program_id(0)
    grid_m = tl.cdiv(M, BLOCK_M)
    grid_n = tl.cdiv(N, BLOCK_N)
    k_tiles = tl.cdiv(K, BLOCK_K)
    num_tiles = grid_m * grid_n
    tiles_per_SM = num_tiles // NUM_SMS
    if start_pid < num_tiles % NUM_SMS:
        tiles_per_SM += 1

    tile_id = start_pid - NUM_SMS
    ki = -1

    width = GROUP_M * grid_n
    rk_for_mask = tl.arange(0, BLOCK_K)
    acc = tl.zeros((BLOCK_M, BLOCK_N), dtype=ACC_TYPE)

    {%- if TMA_EXPERIMENTAL_API %}
    workspace_base = ws_ptr + start_pid * 2 * TMA_SIZE
    a_desc_ptr = workspace_base
    b_desc_ptr = workspace_base + TMA_SIZE

    triton.language.extra.cuda.experimental_device_tensormap_create2d(
        desc_ptr=a_desc_ptr,
        global_address=A,
        load_size=[BLOCK_M, BLOCK_K] if A_ROW_MAJOR else [BLOCK_K, BLOCK_M],
        global_size=[M, K] if A_ROW_MAJOR else [K, M],
        element_ty=A.dtype.element_ty,
    )
    triton.language.extra.cuda.experimental_device_tensormap_create2d(
        desc_ptr=b_desc_ptr,
        global_address=B,
        load_size=[BLOCK_K, BLOCK_N] if B_ROW_MAJOR else [BLOCK_N, BLOCK_K],
        global_size=[K, N] if B_ROW_MAJOR else [N, K],
        element_ty=B.dtype.element_ty,
    )

    tl.extra.cuda.experimental_tensormap_fenceproxy_acquire(a_desc_ptr)
    tl.extra.cuda.experimental_tensormap_fenceproxy_acquire(b_desc_ptr)

    {%- else %}
    stride_am = {{stride("A", 0)}}
    stride_ak = {{stride("A", 1)}}
    stride_bk = {{stride("B", 0)}}
    stride_bn = {{stride("B", 1)}}
    a_desc = triton.language.make_tensor_descriptor(
        base=A,
        shape=[M, K] if A_ROW_MAJOR else [K, M],
        strides=[stride_am, 1] if A_ROW_MAJOR else [stride_ak, 1],
        block_shape=[BLOCK_M, BLOCK_K] if A_ROW_MAJOR else [BLOCK_K, BLOCK_M],
    )
    b_desc = triton.language.make_tensor_descriptor(
        base=B,
        shape=[K, N] if B_ROW_MAJOR else [N, K],
        strides=[stride_bk, 1] if B_ROW_MAJOR else [stride_bn, 1],
        block_shape=[BLOCK_K, BLOCK_N] if B_ROW_MAJOR else [BLOCK_N, BLOCK_K],
    )
    {%- endif %}

    pid_m = 0
    pid_n = 0
    rm = 0
    rn = 0

    for _ in range(0, k_tiles * tiles_per_SM):
        ki = tl.where(ki == k_tiles - 1, 0, ki + 1)
        if ki == 0:
            tile_id += NUM_SMS
            # re-order program ID for better L2 performance
            group_id = tile_id // width
            group_size = min(grid_m - group_id * GROUP_M, GROUP_M)
            pid_m = group_id * GROUP_M + (tile_id % group_size)
            pid_n = (tile_id % width) // (group_size)

            rm = pid_m * BLOCK_M
            rn = pid_n * BLOCK_N

        rk = ki * BLOCK_K

        {%- if TMA_EXPERIMENTAL_API %}
        a = tl._experimental_descriptor_load(
            a_desc_ptr,
            [rm, rk] if A_ROW_MAJOR else [rk, rm],
            [BLOCK_M, BLOCK_K] if A_ROW_MAJOR else [BLOCK_K, BLOCK_M],
            A.dtype.element_ty,
        )
        b = tl._experimental_descriptor_load(
            b_desc_ptr,
            [rk, rn] if B_ROW_MAJOR else [rn, rk],
            [BLOCK_K, BLOCK_N] if B_ROW_MAJOR else [BLOCK_N, BLOCK_K],
            B.dtype.element_ty,
        )
        {%- else %}
        a = tl.load_tensor_descriptor(
            a_desc,
            [rm, rk] if A_ROW_MAJOR else [rk, rm],
        )
        b = tl.load_tensor_descriptor(
            b_desc,
            [rk, rn] if B_ROW_MAJOR else [rn, rk],
        )
        {%- endif %}
        acc += tl.dot(
            a if A_ROW_MAJOR else a.T,
            b if B_ROW_MAJOR else b.T,
            allow_tf32=ALLOW_TF32,
        )

        if ki == k_tiles - 1:
            # rematerialize rm and rn to save registers
            rcm = rm + tl.arange(0, BLOCK_M)
            rcn = rn + tl.arange(0, BLOCK_N)
            idx_m = rcm[:, None]
            idx_n = rcn[None, :]
            mask = (idx_m < M) & (idx_n < N)

            # inductor generates a suffix
            {{store_output(("idx_m", "idx_n"), "acc", "mask", indent_width=12)}}
            acc = tl.zeros((BLOCK_M, BLOCK_N), dtype=ACC_TYPE)

""",
)

load_scales = r"""
@triton.jit
def load_scales(a_scale_ptr, b_scale_ptr, SCALING_ROWWISE: tl.constexpr):
    if SCALING_ROWWISE:
        # For row-wise scaling, we'll return the pointers
        return a_scale_ptr, b_scale_ptr
    else:
        # For per-tensor scaling, we'll load the scalar values
        a_scale = tl.load(a_scale_ptr)
        b_scale = tl.load(b_scale_ptr)
        return a_scale, b_scale
"""


apply_scaling = r"""
@triton.jit
def apply_scaling(
    accumulator,
    a_scale,
    b_scale,
    SCALING_ROWWISE: tl.constexpr,
    offs_cm,
    offs_cn,
    M,
    N,
    stride_a_scale_m,
    stride_b_scale_n,
):
    if SCALING_ROWWISE:
        # For row-wise scaling, we need to load the scales for each row/column
        a_scales = tl.load(
            a_scale + (offs_cm * stride_a_scale_m),
            mask=offs_cm < M,
            other=0.0,
        )
        b_scales = tl.load(
            b_scale + (offs_cn * stride_b_scale_n),
            mask=offs_cn < N,
            other=0.0,
        )
        acc_scale = a_scales[:, None] * b_scales[None, :]
    else:
        # For per-tensor scaling, we can directly use the loaded scalar values
        acc_scale = a_scale * b_scale

    return accumulator * acc_scale
"""


device_tma = r"""
{{def_kernel("A", "B", "A_inverse_scale", "B_inverse_scale")}}
    M = {{size("A", 0)}}
    N = {{size("B", 1)}}
    K = {{size("A", 1)}}
    if M * N == 0:
        # early exit due to zero-size input(s)
        return

    stride_am = {{stride("A", 0)}}
    stride_ak = {{stride("A", 1)}}
    stride_bk = {{stride("B", 0)}}
    stride_bn = {{stride("B", 1)}}

    if SCALING_ROWWISE:
        stride_a_scale_m = 1
        stride_b_scale_n = 1
    else:
        stride_a_scale_m = 0
        stride_b_scale_n = 0

    start_pid = tl.program_id(axis=0)
    num_pid_m = tl.cdiv(M, BLOCK_M)
    num_pid_n = tl.cdiv(N, BLOCK_N)
    k_tiles = tl.cdiv(K, BLOCK_K)
    num_tiles = num_pid_m * num_pid_n

    {%- if TMA_EXPERIMENTAL_API %}
    workspace_base = ws_ptr + start_pid * 2 * TMA_SIZE
    a_desc_ptr = workspace_base
    b_desc_ptr = workspace_base + TMA_SIZE

    triton.language.extra.cuda.experimental_device_tensormap_create2d(
        desc_ptr=a_desc_ptr,
        global_address=A,
        load_size=[BLOCK_M, BLOCK_K],
        global_size=[M, K],
        element_ty=A.dtype.element_ty,
    )
    triton.language.extra.cuda.experimental_device_tensormap_create2d(
        desc_ptr=b_desc_ptr,
        global_address=B,
        load_size=[BLOCK_N, BLOCK_K],
        global_size=[N, K],
        element_ty=B.dtype.element_ty,
    )

    tl.extra.cuda.experimental_tensormap_fenceproxy_acquire(a_desc_ptr)
    tl.extra.cuda.experimental_tensormap_fenceproxy_acquire(b_desc_ptr)

    {%- else %}
    stride_am = {{stride("A", 0)}}
    stride_bn = {{stride("B", 1)}}
    a_desc = triton.language.make_tensor_descriptor(
        base=A,
        shape=[M, K],
        strides=[stride_am, 1],
        block_shape=[BLOCK_M, BLOCK_K],
    )
    b_desc = triton.language.make_tensor_descriptor(
        base=B,
        shape=[N, K],
        strides=[stride_bn, 1],
        block_shape=[BLOCK_N, BLOCK_K],
    )
    {%- endif %}

    tiles_per_SM = num_tiles // NUM_SMS
    if start_pid < num_tiles % NUM_SMS:
        tiles_per_SM += 1

    tile_id = start_pid - NUM_SMS
    ki = -1

    pid_m = 0
    pid_n = 0
    offs_am = 0
    offs_bn = 0

    num_pid_in_group = GROUP_M * num_pid_n
    accumulator = tl.zeros((BLOCK_M, BLOCK_N), dtype=ACC_TYPE)
    a_scale, b_scale = load_scales(A_inverse_scale, B_inverse_scale, SCALING_ROWWISE)

    for _ in range(0, k_tiles * tiles_per_SM):
        ki = tl.where(ki == k_tiles - 1, 0, ki + 1)
        if ki == 0:
            tile_id += NUM_SMS
            group_id = tile_id // num_pid_in_group
            first_pid_m = group_id * GROUP_M
            group_size_m = min(num_pid_m - first_pid_m, GROUP_M)
            pid_m = first_pid_m + (tile_id % group_size_m)
            pid_n = (tile_id % num_pid_in_group) // group_size_m

            offs_am = pid_m * BLOCK_M
            offs_bn = pid_n * BLOCK_N

        offs_k = ki * BLOCK_K

        {%- if TMA_EXPERIMENTAL_API %}
        a = tl._experimental_descriptor_load(
            a_desc_ptr, [offs_am, offs_k], [BLOCK_M, BLOCK_K],  A.dtype.element_ty
        )
        b = tl._experimental_descriptor_load(
            b_desc_ptr, [offs_bn, offs_k], [BLOCK_N, BLOCK_K],  B.dtype.element_ty
        )
        {%- else %}
        a = tl.load_tensor_descriptor(a_desc, [offs_am, offs_k])
        b = tl.load_tensor_descriptor(b_desc, [offs_bn, offs_k])
        {%- endif %}
        if USE_FAST_ACCUM:
            accumulator = tl.dot(a, b.T, accumulator)
        else:
            accumulator += tl.dot(a, b.T)

        if ki == k_tiles - 1:
            # Apply inverse scaling
            offs_cm = offs_am + tl.arange(0, BLOCK_M)
            offs_cn = offs_bn + tl.arange(0, BLOCK_N)
            # Apply scaling
            accumulator = apply_scaling(
                accumulator,
                a_scale,
                b_scale,
                SCALING_ROWWISE,
                offs_cm,
                offs_cn,
                M,
                N,
                stride_a_scale_m,
                stride_b_scale_n,
            )

            idx_m = offs_cm[:, None]
            idx_n = offs_cn[None, :]
            mask = (idx_m < M) & (idx_n < N)
            # inductor generates a suffix
            {{store_output(("idx_m", "idx_n"), "accumulator", "mask", indent_width=12)}}
            accumulator = tl.zeros((BLOCK_M, BLOCK_N), dtype=tl.float32)
"""


scaled_mm_device_tma_template = TritonTemplate(
    name="scaled_mm_device_tma",
    grid=persistent_mm_grid,
    source=device_tma + load_scales + apply_scaling,
)


# prevent duplication registration of extern functions
@functools.cache
def lazy_register_extern_choice(fn):
    return ExternKernelChoice(fn)


aten_mm = ExternKernelChoice(torch.mm, "at::mm_out", op_overload=aten.mm.out)

aten_addmm = ExternKernelChoice(
    torch.addmm, "at::addmm_out", op_overload=aten.addmm.out
)

aten__int_mm = ExternKernelChoice(
    torch._int_mm, "at::_int_mm_out", op_overload=aten._int_mm.out
)

aten__sparse_semi_structured_mm = ExternKernelChoice(
    torch._sparse_semi_structured_mm,
    "at::_sparse_semi_structured_mm",
    has_out_variant=False,
    op_overload=aten._sparse_semi_structured_mm.default,
)

aten__fp8_mm = ExternKernelChoice(
    torch._scaled_mm, "at::_scaled_mm_out", op_overload=aten._scaled_mm.out
)


def _is_int8_mat(mat):
    return mat.get_dtype() in (torch.int8, torch.uint8)


def bias_addmm(inp, mat1, mat2, *, out=None, alpha=1, beta=1):
    """
    Giving torch.addmm a 1D tensor calls a different (faster) cublasLt
    kernel under the hood.  There are a few shapes where this is slower,
    but they are rare.
    """
    if (inp.stride(0) == 0 and inp.size(0) != 0) or inp.size(0) == 1:
        return torch.addmm(inp[0], mat1, mat2, out=out, alpha=alpha, beta=beta)
    return torch.addmm(inp, mat1, mat2, out=out, alpha=alpha, beta=beta)


def check_supported_striding(mat_a, mat_b) -> None:
    def is_row_major(stride) -> bool:
        return V.graph.sizevars.statically_known_equals(stride[1], 1)

    def is_col_major(stride) -> bool:
        return V.graph.sizevars.statically_known_equals(stride[0], 1)

    def has_zero_dim(size) -> bool:
        return bool(
            V.graph.sizevars.statically_known_equals(size[0], 0)
            or V.graph.sizevars.statically_known_equals(size[1], 0)
        )

    # Check mat_a (self) stride requirements
    torch._check(
        is_row_major(mat_a.get_stride()) or has_zero_dim(mat_a.get_size()),
        lambda: f"mat_a must be row_major, got stride {mat_a.get_stride()}",
    )

    # Check mat_b stride requirements
    torch._check(
        is_col_major(mat_b.get_stride()) or has_zero_dim(mat_b.get_size()),
        lambda: f"mat_b must be col_major, got stride {mat_b.get_stride()}",
    )


aten_bias_addmm = ExternKernelChoice(bias_addmm, None)


def decomposeK(a, b, k_splits):
    m = a.shape[0]
    n = b.shape[1]
    k = a.shape[1]

    k_parts = k // k_splits
    B = k_splits
    a_reshaped = torch.permute(a.reshape(m, B, k_parts), (1, 0, 2))
    b_reshaped = b.reshape(B, k_parts, n)
    result = torch.bmm(a_reshaped, b_reshaped, out_dtype=torch.float32)
    reduced_buf = torch.sum(result, 0)
    return reduced_buf.to(a.dtype)


class DecomposeKSugraphTemplate(SubgraphTemplate):
    def __init__(self):
        super().__init__(
            name="decompose_k",
        )

    def generate(  # type: ignore[override]
        self,
        input_nodes: list[Buffer],
        layout: Layout,
        k_split: int,
    ) -> SubgraphChoiceCaller:
        from torch._dispatch.python import enable_python_dispatcher

        from ..decomposition import select_decomp_table

        name = f"decompose_k_mm_{k_split}_split"
        description = f"{k_split=}"

        with enable_python_dispatcher():
            decompositions = select_decomp_table()
            fn = make_fx(
                functools.partial(decomposeK, k_splits=k_split),
                decompositions,
            )

            return super().generate(
                name=name,
                input_nodes=input_nodes,
                layout=layout,
                make_fx_graph=fn,
                description=description,
            )


decompose_k_subgraph_template = DecomposeKSugraphTemplate()


@register_lowering(aten.mm, type_promotion_kind=None)
def tuned_mm(mat1, mat2, *, layout=None):
    """
    Lowering for autotuning aten.mm with different backends (Aten, Triton, CUTLASS, etc.)
    """
    # TODO(coconutruben): integrate into MMKernelInputs when all callsites use that
    m, n, k, layout, mat1, mat2 = mm_args(mat1, mat2, layout=layout)
    static_shape, is_nonzero = _is_static_problem(layout)
    name = "mm"

    # Create MMKernelInputs for standard MM at the top
    kernel_inputs = MMKernelInputs([mat1, mat2])

    # below is for getting an overview logging info of inductor mms
    counters["aten_mm_info"][f"aten.mm_{m}_{n}_{k}"] += 1
    log.info(
        "Tuned aten.mm: m=%s, n=%s, k=%s, mat1_dtype=%s, mat2_dtype=%s, output_layout=%s",
        m,
        n,
        k,
        mat1.get_dtype(),
        mat2.get_dtype(),
        layout,
    )

    choices: list[ChoiceCaller] = []
    static_shape, is_nonzero = _is_static_problem(layout)

    # Collect all templates for unified call
    templates_to_use: list[Union[ExternKernelChoice, KernelTemplate]] = []
    if use_aten_gemm_kernels():
        templates_to_use.append(aten_mm)

    if is_nonzero and use_triton_template(layout):
        templates_to_use.append(mm_template)

        if use_triton_tma_template(mat1, mat2):
            templates_to_use.append(persistent_tma_mm_template)

        if use_decompose_k_choice(m, n, k):
            templates_to_use.append(decompose_k_subgraph_template)

    # Single unified call for all non-autoheuristic templates
    choices += V.choices.get_mm_configs(kernel_inputs, layout, templates_to_use, "mm")

    if (
        is_nonzero
        and use_cutlass_template(layout, m, n, k)
        and _use_cutlass_for_op("mm")
    ):
        CUTLASS3xGemmTemplate.add_cutlass_gemm_choices(
            choices, layout, kernel_inputs.nodes()
        )

    if is_nonzero and use_ck_gemm_template(layout, m, n, k):
        CKGemmTemplate.add_ck_gemm_choices(choices, layout, kernel_inputs.nodes())
    if is_nonzero and use_ck_tile_gemm_template(layout, m, n, k):
        CKTileGemmTemplate.add_choices(choices, layout, kernel_inputs.nodes())

    if use_cpp_gemm_template(layout, mat1, mat2):
        CppGemmTemplate.add_choices(
            choices,
            layout,
            kernel_inputs.nodes(),
        )

    input_nodes = [mat1, mat2]
    if (
        is_nonzero
        and use_triton_template(layout)
        and (inductor_config.max_autotune or inductor_config.max_autotune_gemm)
        and torch._inductor.config.run_autoheuristic(name)
        and is_triton(mat1)
    ):
        always_included = []
        if use_aten_gemm_kernels():
            always_included.append("extern_mm")
        num_choices_before_extra_configs = len(choices)
        choices += V.choices.get_mm_configs(
            # TODO(coconutruben): remove once we deprecate ah
            # mm-extra is a hack to keep the ah functionality alive
            # while we transition to the unified kwargs retrieval
            kernel_inputs,
            layout,
            [mm_template],
            "mm-ah",
        )

        # using AutoHeuristic for ranking
        ah_choices = mm_autoheuristic(
            mat1,
            mat2,
            m,
            n,
            k,
            choices,
            name,
            input_nodes,
            mm_operations(),
            None,
            top_k=10,
            always_included=always_included,
        )
        if not torch._inductor.config.collect_autoheuristic(name):
            # if we are collecting data, we do not want to modify choices
            if ah_choices is not None and len(ah_choices) > 0:
                # the order in which autoheuristic returns choices is not the same as
                # as the order of choices, which affects things like epilogue fusion.
                # once epilogue fusion benchmarks choices in sorted order, I think we can
                # just use the order returned by autoheuristic
                choices = [choice for choice in choices if choice in ah_choices]
            else:
                choices = choices[:num_choices_before_extra_configs]

    for k in inductor_config.external_matmul:
        choices.append(
            lazy_register_extern_choice(k).bind(kernel_inputs.nodes(), layout)
        )

    best_config_future = None
    # Purposely not awaiting the future here - this kicks off the best config lookup at lowering time
    # The future will be awaited at scheduling time in select_algorithm.py
    if torch._inductor.config.remote_gemm_autotune_cache:
        best_config_future = gen_best_config(mat1, mat2)

    return autotune_select_algorithm(
        name,
        choices,
        kernel_inputs.nodes(),
        layout,
        best_config_future=best_config_future,
    )


@register_lowering(aten._int_mm, type_promotion_kind=None)
def tuned_int_mm(mat1, mat2, *, layout=None):
    # TODO(coconutruben): integrate into MMKernelInputs when all callsites use that
    m, n, k, layout, mat1, mat2 = mm_args(
        mat1, mat2, layout=layout, out_dtype=torch.int32
    )
    name = "int_mm"
    # below is for getting an overview logging info of inductor mms
    counters["aten_mm_info"][f"aten._int_mm_{m}_{n}_{k}"] += 1
    log.info(
        "Tuned aten._int_mm: m=%s, n=%s, k=%s, mat1_dtype=%s, mat2_dtype=%s, output_layout=%s",
        m,
        n,
        k,
        mat1.get_dtype(),
        mat2.get_dtype(),
        layout,
    )

    static_shape, is_nonzero = _is_static_problem(layout)
    use_cutlass = static_shape and is_nonzero and use_cutlass_template(layout, m, n, k)
    choices: list[ChoiceCaller] = []

    # Create MMKernelInputs for Int MM
    kernel_inputs = MMKernelInputs([mat1, mat2])

    # Collect all templates for unified call
    templates_to_use: list[Union[ExternKernelChoice, KernelTemplate]] = []
    if use_aten_gemm_kernels():
        templates_to_use.append(aten__int_mm)

    if is_nonzero and use_triton_template(layout, enable_int32=True):
        templates_to_use.append(mm_template)

    # Single unified call for all templates
    choices += V.choices.get_mm_configs(kernel_inputs, layout, templates_to_use, name)

    if use_cutlass and _use_cutlass_for_op(name):
        CUTLASS3xGemmTemplate.add_cutlass_gemm_choices(
            choices, layout, kernel_inputs.nodes(), fuseable=True, non_fuseable=True
        )

    return autotune_select_algorithm(name, choices, kernel_inputs.nodes(), layout)


@register_lowering(aten.addmm, type_promotion_kind=None)
def tuned_addmm(inp, mat1, mat2, *, alpha=1, beta=1, layout=None):
    # TODO(coconutruben): integrate into MMKernelInputs when all callsites use that
    m, n, k, layout, mat1, mat2, inp_expanded = mm_args(mat1, mat2, inp, layout=layout)
    static_shape, is_nonzero = _is_static_problem(layout)
    name = "addmm"
    # Create MMKernelInputs for AddMM at the top
    kernel_inputs = MMKernelInputs(
        [inp_expanded, mat1, mat2], scalars=dict(alpha=alpha, beta=beta)
    )
    choices: list[ChoiceCaller] = []

    # below is for getting an overview logging info of inductor mms
    counters["aten_mm_info"][f"aten.addmm_{m}_{n}_{k}"] += 1
    log.info(
        "Tuned aten.addmm: m=%s, n=%s, k=%s, mat1_dtype=%s, mat2_dtype=%s, output_layout=%s",
        m,
        n,
        k,
        mat1.get_dtype(),
        mat2.get_dtype(),
        layout,
    )
<<<<<<< HEAD
=======
    aten_layout = layout
    if (not is_nonzero) or (
        not (inductor_config.max_autotune or inductor_config.max_autotune_gemm)
    ):
        # Use a FlexibleLayout if we are not autotuning.
        # This allows padding strides for the output.
        from torch._inductor.ir import FixedLayout, FlexibleLayout

        if isinstance(layout, FixedLayout):
            aten_layout = FlexibleLayout(
                device=layout.device, dtype=layout.dtype, size=layout.size
            )
        # TODO(coconutruben): combine this with the main flow of addmm through
        # a subgraph or something as inp vs inp_expanded causes some slight numeric
        # differences
        choices += V.choices.get_mm_configs(
            MMKernelInputs([inp, mat1, mat2], scalars=dict(alpha=alpha, beta=beta)),
            aten_layout,
            [aten_addmm],
            name,
        )
        return autotune_select_algorithm(name, choices, kernel_inputs.nodes(), layout)
>>>>>>> 3fb3cb88

    # Collect all templates for unified call
    templates_to_use: list[Union[ExternKernelChoice, KernelTemplate]] = []
    if use_aten_gemm_kernels():
        templates_to_use.extend([aten_bias_addmm, aten_addmm])

    if is_nonzero and use_triton_template(layout):
        templates_to_use.append(mm_template)

        if use_triton_tma_template(mat1, mat2):
            templates_to_use.append(persistent_tma_mm_template)

    # Single unified call for all templates
    choices += V.choices.get_mm_configs(kernel_inputs, layout, templates_to_use, name)

    if (
        is_nonzero
        and use_cutlass_template(layout, m, n, k)
        and _use_cutlass_for_op(name)
    ):
        CUTLASS3xGemmTemplate.add_cutlass_gemm_choices(
            choices,
            layout,
            # reorder here because CUTLASS expects (x, w, bias) but torch
            # is bias, x, w
            kernel_inputs.nodes(reorder=[1, 2, 0]),
            alpha=alpha,
            beta=beta,
        )

    if is_nonzero and use_ck_gemm_template(layout, m, n, k):
        CKGemmTemplate.add_ck_gemm_choices(
            choices,
            layout,
            # reorder here because CK expects (x, w, bias) but torch
            # is bias, x, w
            kernel_inputs.nodes(reorder=[1, 2, 0]),
            alpha=alpha,
            beta=beta,
            input_reorder=[2, 0, 1],
        )

    if use_cpp_gemm_template(layout, mat1, mat2):
        CppGemmTemplate.add_choices(
            choices,
            layout,
            kernel_inputs.nodes(),
            alpha=alpha,
            beta=beta,
            has_bias=True,
        )

    return autotune_select_algorithm(name, choices, kernel_inputs.nodes(), layout)


@register_lowering(aten._sparse_semi_structured_mm, type_promotion_kind=None)
def tuned_sparse_semi_structured_mm(
    mat1, mat1_meta, mat2, *, out_dtype=None, layout=None
):
    from torch._inductor.select_algorithm import realize_inputs

    # TODO(coconturuben): support V.choices.get_mm_configs for sparse_semi_structured_mm
    mat1, mat1_meta, mat2 = realize_inputs(mat1, mat1_meta, mat2)
    m1, k1 = mat1.get_size()
    m2, _ = mat1_meta.get_size()
    k2, n = mat2.get_size()
    m = V.graph.sizevars.check_equals_and_simplify(m1, m2)
    k = V.graph.sizevars.check_equals_and_simplify(2 * k1, k2)
    if layout is None:
        from torch._inductor.ir import FixedLayout

        layout = FixedLayout(
            mat2.get_device(),
            out_dtype if out_dtype else mat2.get_dtype(),
            [m, n],
            [n, 1],
        )
    else:
        assert out_dtype is None, "out_dtype is ignored if layout is specified."

    choices = (
        [
            aten__sparse_semi_structured_mm.bind(
                (mat1, mat1_meta, mat2), layout, out_dtype=out_dtype
            )
        ]
        if use_aten_gemm_kernels()
        else []
    )

    if (
        m * n != 0
        and use_cutlass_template(layout, m, n, k)
        and _use_cutlass_for_op("sparse_semi_structured_mm")
    ):
        CUTLASS2xGemmTemplate.add_cutlass_gemm_choices(
            choices, layout, [mat1, mat2, mat1_meta], fuseable=True, non_fuseable=True
        )

    return autotune_select_algorithm(
        "sparse_semi_structured_mm", choices, (mat1, mat1_meta, mat2), layout
    )


add_layout_constraint(aten._scaled_mm.default, constrain_to_fx_strides)


@register_lowering(aten._scaled_mm.default, type_promotion_kind=None)  # type: ignore[misc]
def tuned_scaled_mm(
    mat_a,
    mat_b,
    scale_a,
    scale_b,
    bias=None,
    scale_result=None,
    out_dtype=None,
    use_fast_accum=False,
    layout=None,
):
    """
    Performs an optimized matrix multiplication where scaling factors are applied
    to the inputs and/or output.

    Args:
        mat1 (Tensor): First input matrix
        mat2 (Tensor): Second input matrix
        scale1 (Tensor): Scale factor applied to mat1 (supports broadcasting)
        scale2 (Tensor): Scale factor applied to mat2 (supports broadcasting)
        bias (Tensor, optional): Optional bias tensor to add to the result
        layout: Layout hint for optimization

    Returns:
        Tensor: The result of the scaled matrix multiplication
    """
    # TODO(coconutruben): integrate into MMKernelInputs when all callsites use that
    m, n, k, layout, mat_a, mat_b = mm_args(
        mat_a, mat_b, layout=layout, out_dtype=out_dtype
    )
    # below is for getting an overview logging info of inductor mms
    counters["aten_mm_info"][f"aten._scaled_mm.default_{m}_{n}_{k}"] += 1
    log.info(
        "Tuned aten._scaled_mm.default: m=%s, n=%s, k=%s, mat1_dtype=%s, mat2_dtype=%s, output_layout=%s",
        m,
        n,
        k,
        mat_a.get_dtype(),
        mat_b.get_dtype(),
        layout,
    )
    name = "scaled_mm"
    check_supported_striding(mat_a, mat_b)

    scale_a_real, scale_b_real = realize_inputs(scale_a, scale_b)

    input_nodes: list[Any]

    if not bias:
        input_nodes = [mat_a, mat_b, scale_a_real, scale_b_real]
    else:
        bias_real = realize_inputs(bias)
        input_nodes = [mat_a, mat_b, scale_a_real, scale_b_real, bias_real]

    # Create MMKernelInputs for Scaled MM (matrices are at indices 0, 1)
    kernel_inputs = MMKernelInputs(input_nodes, mat1_idx=0, mat2_idx=1)

    choices: list[ChoiceCaller] = []

    # Collect all templates for unified call
    templates_to_use: list[Union[ExternKernelChoice, KernelTemplate]] = []
    kwarg_overrides = {}

    if use_aten_gemm_kernels():
        templates_to_use.append(aten__fp8_mm)
        kwarg_overrides[aten__fp8_mm.uid] = dict(
            out_dtype=out_dtype, use_fast_accum=use_fast_accum
        )

    _, is_nonzero = _is_static_problem(layout)

    # We dont have triton lowerings for the MX variants yet
    if (
        scale_a.dtype == torch.float32
        and is_nonzero
        and use_triton_template(layout, enable_float8=True)
    ):
        scaled_mm_kwargs = {"USE_FAST_ACCUM": use_fast_accum}

        # TODO (paulzhan): There is no template that exists for bias and TMA
        # Don't run tma template currently if bias exists
        if use_triton_tma_template(mat_a, mat_b) and not bias:
            templates_to_use.append(scaled_mm_device_tma_template)
            kwarg_overrides[scaled_mm_device_tma_template.uid] = scaled_mm_kwargs

        templates_to_use.append(mm_template)
        kwarg_overrides[mm_template.uid] = scaled_mm_kwargs

    # Single unified call for all templates
    choices += V.choices.get_mm_configs(
        kernel_inputs,
        layout,
        templates_to_use,
        name,
        kwarg_overrides=kwarg_overrides,
    )

    # Early return for MX variants
    if scale_a.dtype != torch.float32:
        return autotune_select_algorithm(name, choices, input_nodes, layout)

    if (
        is_nonzero
        and use_cutlass_template(layout, m, n, k)
        and _use_cutlass_for_op(name)
    ):
        CUTLASS3xGemmTemplate.add_cutlass_gemm_choices(
            choices,
            layout,
            kernel_inputs.nodes(),  # type: ignore[arg-type]
            use_fast_accum=use_fast_accum,  # type: ignore[arg-type]
        )

    if is_nonzero and use_ck_gemm_template(layout, m, n, k):
        CKGemmTemplate.add_ck_gemm_choices(choices, layout, kernel_inputs.nodes())

    return autotune_select_algorithm(name, choices, kernel_inputs.nodes(), layout)


@functools.cache
def _is_sm7x_or_older_gpu(index: Optional[int]) -> bool:
    props = torch.cuda.get_device_properties(index or 0)
    return props.major <= 7


def dims_are_int(dims):
    return all(isinstance(dim, int) for dim in dims)


def mm_autoheuristic(
    mat1,
    mat2,
    m,
    n,
    k,
    choices,
    name,
    input_nodes,
    ops,
    precondition,
    top_k: Optional[int] = None,
    always_included=None,
):
    m, n, k = get_size_hints(mat1, mat2, m, n, k)
    if not dims_are_int([m, n, k]):
        return None
    mat1_stride, mat2_stride = get_size_hints_strides(mat1, mat2)

    def get_context(m, k, n, mat1, mat2, mat1_stride, mat2_stride):
        context = AHContext()
        context.add_feature("m", m)
        context.add_feature("k", k)
        context.add_feature("n", n)
        context.add_feature("mat1_dtype", mat1.layout.dtype, is_categorical=True)
        context.add_feature("mat2_dtype", mat2.layout.dtype, is_categorical=True)
        context_add_strides(context, "mat1", mat1_stride)
        context_add_strides(context, "mat2", mat2_stride)
        context.add_feature(
            "mat1_iscontig", mat1.layout.is_contiguous(), is_categorical=True
        )
        context.add_feature(
            "mat2_iscontig", mat2.layout.is_contiguous(), is_categorical=True
        )
        if name == "mm":
            context_add_using_tf32(context, mat1.layout.dtype)
        return context

    def fallback():
        return None

    context = get_context(m, k, n, mat1, mat2, mat1_stride, mat2_stride)
    autoheuristic = AutoHeuristicSelectAlgorithm(
        fallback=fallback,
        choices=choices,
        input_nodes=input_nodes,
        context=context,
        name=name,
        augment_context=ops,
        precondition=precondition,
    )

    if top_k is not None:
        # TODO: is there a cleaner way to ensure aten.mm is always included?
        return autoheuristic.get_top_k_choices_caller(
            top_k, always_included=always_included
        )

    return autoheuristic.get_choice_caller()


def get_size_hints(mat1, mat2, m, n, k):
    if not isinstance(m, int) or not isinstance(k, int):
        (m, k) = V.graph.sizevars.size_hints(
            mat1.get_size(),
            fallback=torch._inductor.config.unbacked_symint_fallback,
        )

    if not isinstance(n, int) or not isinstance(k, int):
        (k, n) = V.graph.sizevars.size_hints(
            mat2.get_size(),
            fallback=torch._inductor.config.unbacked_symint_fallback,
        )
    return m, n, k


def get_size_hints_strides(mat1, mat2):
    mat1_stride = mat1.layout.stride
    mat2_stride = mat2.layout.stride
    strides = [mat1_stride, mat2_stride]
    strides_hints = []
    for stride in strides:
        if not isinstance(stride, int):
            stride = V.graph.sizevars.size_hints(
                stride,
                fallback=torch._inductor.config.unbacked_symint_fallback,
            )
        strides_hints.append(stride)
    return strides_hints[0], strides_hints[1]<|MERGE_RESOLUTION|>--- conflicted
+++ resolved
@@ -873,8 +873,6 @@
         mat2.get_dtype(),
         layout,
     )
-<<<<<<< HEAD
-=======
     aten_layout = layout
     if (not is_nonzero) or (
         not (inductor_config.max_autotune or inductor_config.max_autotune_gemm)
@@ -897,7 +895,6 @@
             name,
         )
         return autotune_select_algorithm(name, choices, kernel_inputs.nodes(), layout)
->>>>>>> 3fb3cb88
 
     # Collect all templates for unified call
     templates_to_use: list[Union[ExternKernelChoice, KernelTemplate]] = []
