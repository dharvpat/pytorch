--- conflicted
+++ resolved
@@ -923,7 +923,7 @@
     name = "addmm"
     # Create MMKernelInputs for AddMM at the top
     kernel_inputs = MMKernelInputs(
-        [inp_expanded, mat1, mat2], scalars=dict(alpha=alpha, beta=beta)
+        [realize_inputs(inp), mat1, mat2], scalars=dict(alpha=alpha, beta=beta)
     )
     choices: list[ChoiceCaller] = []
 
@@ -938,26 +938,6 @@
         mat2.get_dtype(),
         layout,
     )
-<<<<<<< HEAD
-=======
-    if (not is_nonzero) or (
-        not (inductor_config.max_autotune or inductor_config.max_autotune_gemm)
-    ):
-        # TODO(coconutruben): combine this with the main flow of addmm through
-        # a subgraph or something as inp vs inp_expanded causes some slight numeric
-        # differences
-        kernel_inputs = MMKernelInputs(
-            [inp, mat1, mat2], scalars=dict(alpha=alpha, beta=beta)
-        )
-        choices.extend(
-            V.choices.get_template_configs(
-                kernel_inputs,
-                [aten_addmm],
-                name,
-            )
-        )
-        return autotune_select_algorithm(name, choices, kernel_inputs.nodes(), layout)
->>>>>>> ee53ad2d
 
     # Collect all templates for unified call
     templates_to_use: list[Union[ExternKernelChoice, KernelTemplate]] = []
@@ -987,7 +967,7 @@
             layout,
             # reorder here because CUTLASS expects (x, w, bias) but torch
             # is bias, x, w
-            kernel_inputs.nodes(reorder=[1, 2, 0]),
+            [mat1, mat2, inp_expanded],
             alpha=alpha,
             beta=beta,
         )
@@ -998,7 +978,7 @@
             layout,
             # reorder here because CK expects (x, w, bias) but torch
             # is bias, x, w
-            kernel_inputs.nodes(reorder=[1, 2, 0]),
+            [mat1, mat2, inp_expanded],
             alpha=alpha,
             beta=beta,
             input_reorder=[2, 0, 1],
@@ -1008,7 +988,8 @@
         CppGemmTemplate.add_choices(
             choices,
             layout,
-            kernel_inputs.nodes(),
+            # TODO(coconutruben): use the inp_expanded here
+            [inp_expanded, mat1, mat2],
             alpha=alpha,
             beta=beta,
             has_bias=True,
