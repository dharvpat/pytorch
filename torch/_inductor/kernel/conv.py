# mypy: allow-untyped-defs
from __future__ import annotations

import logging
from typing import Optional, TYPE_CHECKING, TypedDict

import torch
from torch._inductor.codegen.rocm.ck_conv_template import CKGroupedConvFwdTemplate

from .. import config, ir
from ..lowering import (
    add_layout_constraint,
    constrain_to_fx_strides,
    lowerings as L,
    register_lowering,
)
from ..select_algorithm import (
    autotune_select_algorithm,
    ExternKernelChoice,
    SymbolicGridFn,
    TritonTemplate,
)
from ..utils import (
    is_ones,
    is_zeros,
    pad_listlike,
    sympy_product,
    use_ck_conv_template,
    use_triton_template,
)
from ..virtualized import V


if TYPE_CHECKING:
    from collections.abc import Sequence

    from ..ir import TensorBox

log = logging.getLogger(__name__)


aten = torch.ops.aten


@SymbolicGridFn
def conv2d_grid(n, c, h, w, meta, *, cdiv):
    return (
        cdiv(n * h * w, meta["BLOCK_M"]),
        cdiv(c, meta["BLOCK_N"]),
        meta["GROUPS"],
    )


@SymbolicGridFn
def conv3d_grid(n, c, d, h, w, meta, *, cdiv):
    return (
        cdiv(n * d * h * w, meta["BLOCK_M"]),
        cdiv(c, meta["BLOCK_N"]),
        meta["GROUPS"],
    )


<<<<<<< HEAD
def _is_large_block_for_cpu(m, n, k) -> bool:
    # Thresholds are experimentally determined to reduce Triton CPU compile times
    if m > 256 or n > 256 or k > 256:
        return True
    return m * n * k > 2**17


=======
>>>>>>> 6d624456
LOOP_BODY_2D = """
        idx_x_h = i - PADDING_H + idx_y_h * STRIDE_H
        idx_x_w = j - PADDING_W + idx_y_w * STRIDE_W
        idx_x_c = tl.arange(0, BLOCK_K) + k

        x_ptrs = x_base + (
            (idx_x_h * stride_xh)[:, None]
            + (idx_x_w * stride_xw)[:, None]
            + (idx_x_c * stride_xc)[None, :]
        )
        mask_x = (
            (idx_n < BATCH)[:, None]
            & (idx_x_h >= 0)[:, None]
            & (idx_x_h < IN_H)[:, None]
            & (idx_x_w >= 0)[:, None]
            & (idx_x_w < IN_W)[:, None]
            & (idx_x_c < GROUP_IN_C)[None, :]
        )
        matrix_x = tl.load(x_ptrs, mask=mask_x, other=0.0)

        w_ptrs = w_base + (
            (idx_x_c * stride_wc_in)[:, None] + (i * stride_wh) + (j * stride_ww)
        )
        mask_w = (idx_x_c[:, None] < GROUP_IN_C) & (idx_y_c[None, :] < GROUP_OUT_C)
        matrix_w = tl.load(w_ptrs, mask=mask_w, other=0.0)
        acc += tl.dot(matrix_x, matrix_w, allow_tf32=ALLOW_TF32)
"""

"""
This is a relatively simple conv implementation that can likely be
improved.  Many alternate conv versions can be found here:
https://github.com/pytorch/torchdynamo/pull/971
"""
conv2d_template = TritonTemplate(
    name="convolution2d",
    grid=conv2d_grid,
    source=r"""
{{def_kernel("X", "W")}}
    # Tensor dimensions
    BATCH = {{size("X", 0)}}
    IN_C = {{size("X", 1)}}
    IN_H = {{size("X", 2)}}
    IN_W = {{size("X", 3)}}
    OUT_C = {{size(None, 1)}}
    OUT_H = {{size(None, 2)}}
    OUT_W = {{size(None, 3)}}

    # Strides:
    stride_xn = {{stride("X", 0)}}
    stride_xc = {{stride("X", 1)}}
    stride_xh = {{stride("X", 2)}}
    stride_xw = {{stride("X", 3)}}
    stride_wc_out = {{stride("W", 0)}}
    stride_wc_in = {{stride("W", 1)}}
    stride_wh = {{stride("W", 2)}}
    stride_ww = {{stride("W", 3)}}

    nhw = tl.program_id(0) * BLOCK_M + tl.arange(0, BLOCK_M)
    idx_y_w = nhw % OUT_W
    nh = nhw // OUT_W
    idx_y_h = nh % OUT_H
    idx_n = nh // OUT_H
    idx_y_c = tl.program_id(1) * BLOCK_N + tl.arange(0, BLOCK_N)

{% if GROUPS == 1 %}
    group = 0
    GROUP_IN_C = IN_C
    GROUP_OUT_C = OUT_C
{% else %}
    group = tl.program_id(2)
    GROUP_IN_C = IN_C // GROUPS
    GROUP_OUT_C = OUT_C // GROUPS
{% endif %}

    x_base = X + (group * stride_xc * GROUP_IN_C + idx_n * stride_xn)[:, None]
    w_base = (
        W + (group * stride_wc_out * GROUP_OUT_C + idx_y_c * stride_wc_out)[None, :]
    )

    acc = tl.zeros((BLOCK_M, BLOCK_N), dtype=tl.float32)

{% if UNROLL %}
{% for i in range(KERNEL_H) %}
{% for j in range(KERNEL_W) %}
    i = {{i}}
    j = {{j}}
    for k in range(0, GROUP_IN_C, BLOCK_K):
        """
    + LOOP_BODY_2D
    + """
{% endfor %}
{% endfor %}
{% else %}
    # Could be simplified, but slightly slower:
    # for i in range(KERNEL_H):
    #     for j in range(KERNEL_W):
    #         for k in range(0, GROUP_IN_C, BLOCK_K):
    BLOCK_K_COUNT = (GROUP_IN_C + BLOCK_K - 1) // BLOCK_K
    for ijk in range(KERNEL_H * KERNEL_W * BLOCK_K_COUNT):
        k = (ijk % BLOCK_K_COUNT) * BLOCK_K
        ij = ijk // BLOCK_K_COUNT
        i = ij // KERNEL_W
        j = ij % KERNEL_W
        """
    + LOOP_BODY_2D
    + """
{% endif %}

    mask = (
        (idx_n < BATCH)[:, None]
        & (idx_y_h < OUT_H)[:, None]
        & (idx_y_w < OUT_W)[:, None]
        & (idx_y_c < GROUP_OUT_C)[None, :]
    )
    idx_n = idx_n[:, None]
    idx_c = idx_y_c[None, :] + group * GROUP_OUT_C
    idx_h = idx_y_h[:, None]
    idx_w = idx_y_w[:, None]

    # inductor generates a suffix
    {{store_output(("idx_n", "idx_c", "idx_h", "idx_w"), "acc", "mask")}}
""",
)

LOOP_BODY_3D = """
        idx_x_d = d - PADDING_D + idx_y_d * STRIDE_D
        idx_x_h = i - PADDING_H + idx_y_h * STRIDE_H
        idx_x_w = j - PADDING_W + idx_y_w * STRIDE_W
        idx_x_c = tl.arange(0, BLOCK_K) + k

        x_ptrs = x_base + (
            (idx_x_d * stride_xd)[:, None]
            + (idx_x_h * stride_xh)[:, None]
            + (idx_x_w * stride_xw)[:, None]
            + (idx_x_c * stride_xc)[None, :]
        )
        mask_x = (
            (idx_n < BATCH)[:, None]
            & (idx_x_d >= 0)[:, None]
            & (idx_x_d < IN_D)[:, None]
            & (idx_x_h >= 0)[:, None]
            & (idx_x_h < IN_H)[:, None]
            & (idx_x_w >= 0)[:, None]
            & (idx_x_w < IN_W)[:, None]
            & (idx_x_c < GROUP_IN_C)[None, :]
        )
        matrix_x = tl.load(x_ptrs, mask=mask_x, other=0.0)

        w_ptrs = w_base + (
            (idx_x_c * stride_wc_in)[:, None] +
            (d * stride_wd) + (i * stride_wh) + (j * stride_ww)
        )
        mask_w = (idx_x_c[:, None] < GROUP_IN_C) & (idx_y_c[None, :] < GROUP_OUT_C)
        matrix_w = tl.load(w_ptrs, mask=mask_w, other=0.0)
        acc += tl.dot(matrix_x, matrix_w, allow_tf32=ALLOW_TF32)
"""

conv3d_template = TritonTemplate(
    name="convolution3d",
    grid=conv3d_grid,
    source=r"""
{{def_kernel("X", "W")}}
    # Tensor dimensions
    BATCH = {{size("X", 0)}}
    IN_C = {{size("X", 1)}}
    IN_D = {{size("X", 2)}}
    IN_H = {{size("X", 3)}}
    IN_W = {{size("X", 4)}}
    OUT_C = {{size(None, 1)}}
    OUT_D = {{size(None, 2)}}
    OUT_H = {{size(None, 3)}}
    OUT_W = {{size(None, 4)}}

    # Strides:
    stride_xn = {{stride("X", 0)}}
    stride_xc = {{stride("X", 1)}}
    stride_xd = {{stride("X", 2)}}
    stride_xh = {{stride("X", 3)}}
    stride_xw = {{stride("X", 4)}}
    stride_wc_out = {{stride("W", 0)}}
    stride_wc_in = {{stride("W", 1)}}
    stride_wd = {{stride("W", 2)}}
    stride_wh = {{stride("W", 3)}}
    stride_ww = {{stride("W", 4)}}

    ndhw = tl.program_id(0) * BLOCK_M + tl.arange(0, BLOCK_M)
    idx_y_w = ndhw % OUT_W
    ndh = ndhw // OUT_W
    idx_y_h = ndh % OUT_H
    nd = ndh // OUT_H
    idx_y_d = nd % OUT_D
    idx_n = nd // OUT_D
    idx_y_c = tl.program_id(1) * BLOCK_N + tl.arange(0, BLOCK_N)

{% if GROUPS == 1 %}
    group = 0
    GROUP_IN_C = IN_C
    GROUP_OUT_C = OUT_C
{% else %}
    group = tl.program_id(2)
    GROUP_IN_C = IN_C // GROUPS
    GROUP_OUT_C = OUT_C // GROUPS
{% endif %}

    x_base = X + (group * stride_xc * GROUP_IN_C + idx_n * stride_xn)[:, None]
    w_base = (
        W + (group * stride_wc_out * GROUP_OUT_C + idx_y_c * stride_wc_out)[None, :]
    )

    acc = tl.zeros((BLOCK_M, BLOCK_N), dtype=tl.float32)

{% if UNROLL %}
{% for d in range(KERNEL_D) %}
{% for i in range(KERNEL_H) %}
{% for j in range(KERNEL_W) %}
    d = {{d}}
    i = {{i}}
    j = {{j}}
    for k in range(0, GROUP_IN_C, BLOCK_K):
        """
    + LOOP_BODY_3D
    + """
{% endfor %}
{% endfor %}
{% endfor %}
{% else %}
    # Could be simplified, but slightly slower:
    # for d in range(KERNEL_D):
    #   for i in range(KERNEL_H):
    #     for j in range(KERNEL_W):
    #         for k in range(0, GROUP_IN_C, BLOCK_K):
    BLOCK_K_COUNT = (GROUP_IN_C + BLOCK_K - 1) // BLOCK_K
    for dijk in range(KERNEL_D * KERNEL_H * KERNEL_W * BLOCK_K_COUNT):
        k = (dijk % BLOCK_K_COUNT) * BLOCK_K
        dij = dijk // BLOCK_K_COUNT
        j = dij % KERNEL_W
        di = dij // KERNEL_W
        i = di % KERNEL_H
        d = di // KERNEL_H
        """
    + LOOP_BODY_3D
    + """
{% endif %}

    mask = (
        (idx_n < BATCH)[:, None]
        & (idx_y_d < OUT_D)[:, None]
        & (idx_y_h < OUT_H)[:, None]
        & (idx_y_w < OUT_W)[:, None]
        & (idx_y_c < GROUP_OUT_C)[None, :]
    )
    idx_n = idx_n[:, None]
    idx_c = idx_y_c[None, :] + group * GROUP_OUT_C
    idx_d = idx_y_d[:, None]
    idx_h = idx_y_h[:, None]
    idx_w = idx_y_w[:, None]

    # inductor generates a suffix
    {{store_output(("idx_n", "idx_c", "idx_d", "idx_h", "idx_w"), "acc", "mask")}}
""",
)

aten_convolution = ExternKernelChoice(
    torch.convolution,
    "at::convolution",
    has_out_variant=False,
    op_overload=aten.convolution.default,
)


def conv1x1_via_mm(x, w, *, out):
    w = torch.squeeze(torch.squeeze(w, -1), -1)
    return torch.matmul(
        x.permute(0, 2, 3, 1), w.permute(1, 0), out=out.permute(0, 2, 3, 1)
    )


aten_conv1x1_via_mm = ExternKernelChoice(conv1x1_via_mm, None)


class ConvLayoutParams(TypedDict):
    stride: tuple[int, ...]
    padding: tuple[int, ...]
    dilation: tuple[int, ...]
    transposed: bool
    output_padding: tuple[int, ...]
    groups: int


def conv_layout(
    x: TensorBox,
    weight: TensorBox,
    bias: Optional[TensorBox],
    stride: Sequence[int],
    padding: tuple[int, ...],
    dilation: tuple[int, ...],
    transposed: bool,
    output_padding: tuple[int, ...],
    groups: int,
) -> ir.Layout:
    """Determine output layout for a convolution"""
    with V.graph.fake_mode:
        output = torch.ops.aten.convolution(
            ir.ir_node_to_tensor(x, guard_shape=True),
            ir.ir_node_to_tensor(weight, guard_shape=True),
            ir.ir_node_to_tensor(bias, guard_shape=True),
            V.graph.sizevars.size_hints(stride),  # type: ignore[arg-type]
            V.graph.sizevars.size_hints(padding),  # type: ignore[arg-type]
            V.graph.sizevars.size_hints(dilation),  # type: ignore[arg-type]
            transposed,
            V.graph.sizevars.size_hints(output_padding),  # type: ignore[arg-type]
            groups,
        )
        sizes = ir.convert_shape_to_inductor(output.size())
        stride = ir.convert_shape_to_inductor(output.stride())  # type: ignore[assignment]

    return ir.FixedLayout(
        x.get_device_or_error(),
        x.get_dtype(),
        sizes,
        stride,
    )


def channels_last_order(rank):
    order = list(reversed(range(rank)))
    order.insert(1, order.pop(-1))
    return order


def convert_1x1_conv_to_mm(x, weight, bias):
    # special case for 1x1 convolution, which is actually just a matmul
    rank = len(weight.get_size())
    for _ in range(rank - 2):
        weight = L[aten.squeeze](weight, dim=-1)
    weight = L[aten.permute](weight, [1, 0])

    x = ir.ExternKernel.require_stride_order(x, channels_last_order(rank))
    x_permute = list(range(rank))
    x_permute.append(x_permute.pop(1))
    x = L[aten.permute](x, x_permute)
    *sizes, in_chan = x.get_size()
    x = L[aten.reshape](x, [sympy_product(sizes), in_chan])
    if bias is None:
        result = L[aten.mm](x, weight)
    else:
        result = L[aten.addmm](bias, x, weight)
    result = L[aten.reshape](result, [*sizes, -1])
    result_permute = list(range(rank))
    result_permute.insert(1, result_permute.pop(-1))
    return L[aten.permute](result, result_permute)


@register_lowering(aten.convolution)
def convolution(
    x: TensorBox,
    weight: TensorBox,
    bias: Optional[TensorBox],
    stride: Sequence[int],
    padding: Sequence[int],
    dilation: Sequence[int],
    transposed: bool,
    output_padding: Sequence[int],
    groups: int,
):
    stride = tuple(stride)
    padding = tuple(padding)
    dilation = tuple(dilation)
    output_padding = tuple(output_padding)
    if not isinstance(groups, int):
        groups = V.graph.sizevars.guard_int(groups)
    assert isinstance(groups, int)

    # Need use hint for triton template since the template does not
    # work with a dynamic shape.
    #
    # No need to guard_int for dilation and output_padding
    # since the template is only used when dilation is 1 and output_padding
    # is 0.
    stride = tuple(V.graph.sizevars.guard_int_seq(stride))
    padding = tuple(V.graph.sizevars.guard_int_seq(padding))

    kwargs: ConvLayoutParams = {
        "stride": stride,
        "padding": padding,
        "dilation": dilation,
        "transposed": transposed,
        "output_padding": output_padding,
        "groups": groups,
    }

    device_type = ir.get_device_type(x)

    if len(x.get_size()) == len(weight.get_size()) - 1:
        # add batch dimension to simplify rest of function
        return L[aten.squeeze](
            convolution(L[aten.expand](x, [1, *x.get_size()]), weight, bias, **kwargs),
            dim=0,
        )

    out_chan, in_chan, *kernel_shape = V.graph.sizevars.guard_int_seq(weight.get_size())

    # Always convert conv1D to 2D for Intel GPU.
    # Only conv2D can be converted to channel last layout,
    # which have much better performance.
    if len(x.get_size()) == 3 and len(kernel_shape) == 1 and device_type == "xpu":
        kwargs.update(
            {
                "stride": (1,) + stride,
                "padding": (0,) + padding,
                "dilation": (1,) + dilation,
                "output_padding": (0,) + output_padding,
            }
        )
        # (N, C, L) -> (N, C, 1, L)
        x = L[aten.unsqueeze](x, dim=2)
        weight = L[aten.unsqueeze](weight, dim=2)

        return L[aten.squeeze](
            convolution(x, weight, bias, **kwargs),
            dim=2,
        )

    ndim = len(kernel_shape)
    stride = pad_listlike(stride, ndim)
    padding = pad_listlike(padding, ndim)
    dilation = pad_listlike(dilation, ndim)
    output_padding = pad_listlike(output_padding, ndim)

    def channels_last_conv():
        if V.graph.layout_opt and ndim == 2:
            return True

        layout = conv_layout(x, weight, None, **kwargs)
        req_stride_order = ir.get_stride_order(
            V.graph.sizevars.size_hints(layout.stride)
        )
        return req_stride_order == ir.NHWC_STRIDE_ORDER

    autotuning_gemm = config.max_autotune or config.max_autotune_gemm

    if (
        (config.conv_1x1_as_mm or (autotuning_gemm and channels_last_conv()))
        and is_ones(kernel_shape)
        and is_ones(stride)
        and is_zeros(padding)
        and is_ones(dilation)
        and not transposed
        and is_zeros(output_padding)
        and groups == 1
        and V.graph.sizevars.statically_known_gt(sympy_product(x.get_size()), 0)
    ):
        return convert_1x1_conv_to_mm(x, weight, bias)

    if bias is not None and device_type != "cpu":
        # peel off the bias, cudnn is slower with it
        result = convolution(x, weight, None, **kwargs)
        return L[aten.add](
            result, L[aten.view](bias, [result.get_size()[1]] + ndim * [1])
        )

    x.realize()
    weight.realize()

    # ndim can be 1 for convolution in models such as demucs
    # TODO: check if it's beneficial to convert Conv1d to Conv2d and then
    # apply channels last.
    if V.graph.layout_opt and ndim == 2:
        V.graph.num_channels_last_conv += 1
        x = ir.ExternKernel.require_channels_last(x)  # type: ignore[assignment]
        # TODO maybe we can convert weights to channels last just once before
        # running the model.
        weight = ir.ExternKernel.require_channels_last(weight)  # type: ignore[assignment]
        layout = conv_layout(x, weight, None, **kwargs)
    else:
        layout = conv_layout(x, weight, None, **kwargs)
        req_stride_order = ir.get_stride_order(
            V.graph.sizevars.size_hints(layout.stride)
        )
        x = ir.ExternKernel.require_stride_order(x, req_stride_order)  # type: ignore[assignment]
        weight = ir.ExternKernel.require_stride_order(weight, req_stride_order)  # type: ignore[assignment]

    ordered_kwargs_for_cpp_kernel = [
        "stride",
        "padding",
        "dilation",
        "transposed",
        "output_padding",
        "groups",
    ]
    if bias is None:
        args = [x, weight]
        kwargs["bias"] = None  # type: ignore[typeddict-unknown-key]
        ordered_kwargs_for_cpp_kernel.insert(0, "bias")
    else:
        args = [x, weight, bias]
        bias.realize()
        bias.freeze_layout()
        V.graph.sizevars.guard_int_seq(bias.get_size())

    choices = []
    if torch._inductor.utils._use_conv_autotune_backend("ATEN"):
        choices = [
            aten_convolution.bind(
                args,
                layout,
                ordered_kwargs_for_cpp_kernel,
                **kwargs,
            )
        ]

    if (
        torch._inductor.utils._use_conv_autotune_backend("TRITON")
        and use_triton_template(layout)
        # templates only support these:
        and is_ones(dilation)
        and not transposed
        and is_zeros(output_padding)
        # there are some odd models where this check fails (e.g. shufflenet_v2_x1_0)
        and V.graph.sizevars.statically_known_equals(in_chan, x.get_size()[1])  # type: ignore[arg-type]
    ):
        if (
            is_ones(kernel_shape)
            and is_ones(stride)
            and is_zeros(padding)
            and groups == 1
        ):
            choices.append(aten_conv1x1_via_mm.bind(args, layout))

        conv_configs = V.choices.get_conv_configs(device_type)

        for cfg in conv_configs(
            sympy_product([x.get_size()[0], *x.get_size()[2:]]),
            out_chan,
            in_chan,
        ):
            if ndim == 2:
                conv2d_template.maybe_append_choice(
                    choices,
                    input_nodes=(x, weight),
                    layout=layout,
                    KERNEL_H=kernel_shape[0],
                    KERNEL_W=kernel_shape[1],
                    STRIDE_H=stride[0],
                    STRIDE_W=stride[1],
                    PADDING_H=padding[0],
                    PADDING_W=padding[1],
                    GROUPS=groups,
                    # TODO(jansel): try unroll for bigger kernels once fixed:
                    #               https://github.com/triton-lang/triton/issues/1254
                    UNROLL=is_ones(kernel_shape),
                    ALLOW_TF32=torch.backends.cudnn.allow_tf32,
                    num_stages=cfg.num_stages,
                    num_warps=cfg.num_warps,
                    **cfg.kwargs,
                )
            elif ndim == 3:
                conv3d_template.maybe_append_choice(
                    choices,
                    input_nodes=(x, weight),
                    layout=layout,
                    KERNEL_D=kernel_shape[0],
                    KERNEL_H=kernel_shape[1],
                    KERNEL_W=kernel_shape[2],
                    STRIDE_D=stride[0],
                    STRIDE_H=stride[1],
                    STRIDE_W=stride[2],
                    PADDING_D=padding[0],
                    PADDING_H=padding[1],
                    PADDING_W=padding[2],
                    GROUPS=groups,
                    # TODO(jansel): try unroll for bigger kernels once fixed:
                    #               https://github.com/triton-lang/triton/issues/1254
                    UNROLL=is_ones(kernel_shape),
                    ALLOW_TF32=torch.backends.cudnn.allow_tf32,
                    num_stages=cfg.num_stages,
                    num_warps=cfg.num_warps,
                    **cfg.kwargs,
                )
    if use_ck_conv_template(layout):
        CKGroupedConvFwdTemplate.add_ck_conv_choices(
            choices,
            layout,
            input_nodes=(x, weight) + ((bias,) if bias is not None else tuple()),
            stride=stride,
            padding=padding,
            dilation=dilation,
            groups=groups,
            n_spatial_dimensions=ndim,
        )
    return autotune_select_algorithm("convolution", choices, args, layout)


@register_lowering(aten._convolution)
def _convolution(
    x,
    weight,
    bias,
    stride,
    padding,
    dilation,
    transposed,
    output_padding,
    groups,
    benchmark,
    deterministic,
    cudnn_enabled,
    allow_tf32,
):
    return convolution(
        x, weight, bias, stride, padding, dilation, transposed, output_padding, groups
    )


def constrain_conv_to_fx_strides(fx_node, *args, **kwargs):
    assert fx_node.target == torch.ops.aten.convolution.default
    if V.graph.layout_opt:
        return args, kwargs
    else:
        return constrain_to_fx_strides(fx_node, *args, **kwargs)


add_layout_constraint(aten.convolution, constrain_conv_to_fx_strides)<|MERGE_RESOLUTION|>--- conflicted
+++ resolved
@@ -60,16 +60,6 @@
     )
 
 
-<<<<<<< HEAD
-def _is_large_block_for_cpu(m, n, k) -> bool:
-    # Thresholds are experimentally determined to reduce Triton CPU compile times
-    if m > 256 or n > 256 or k > 256:
-        return True
-    return m * n * k > 2**17
-
-
-=======
->>>>>>> 6d624456
 LOOP_BODY_2D = """
         idx_x_h = i - PADDING_H + idx_y_h * STRIDE_H
         idx_x_w = j - PADDING_W + idx_y_w * STRIDE_W
