--- conflicted
+++ resolved
@@ -151,14 +151,9 @@
     kernel_inputs = MMKernelInputs([mat1, mat2, mat3, mat4], mat1_idx=0, mat2_idx=1)
 
     assert layout1 == layout2
-<<<<<<< HEAD
-    # Get lookup table configs grouped by template_id
-    op_lookup_dict = lookup_op_config_entries(kernel_inputs.nodes(), name)
-    aten_params = lookup_template_configs_from_op(op_lookup_dict, "aten")
-=======
+
     # Get template configs directly from the lookup table
     aten_params = lookup_template_configs(kernel_inputs.nodes(), "mm_plus_mm", "aten")
->>>>>>> 1c193862
 
     # options to tune from
     def add_aten():
