--- conflicted
+++ resolved
@@ -131,7 +131,7 @@
     # TODO(coconutruben): integrate into MMKernelInputs when all callsites use that
     m1, n1, k1, layout1, mat1, mat2 = mm_args(mat1, mat2, layout=layout)
     m2, n2, _, layout2, mat3, mat4 = mm_args(mat3, mat4, layout=layout)
-    name = "mm_plus_mm"
+
     # Optimization is optional, because we can always just not do the fusion
     if (
         m1 * n1 == 0
@@ -154,13 +154,6 @@
     kernel_inputs = MMKernelInputs([mat1, mat2, mat3, mat4], mat1_idx=0, mat2_idx=1)
 
     assert layout1 == layout2
-<<<<<<< HEAD
-
-    # Get template configs directly from the lookup table
-    aten_params = lookup_template_configs(kernel_inputs.nodes(), "mm_plus_mm", "aten")
-
-=======
->>>>>>> 8c67c18b
     # options to tune from
     choices: list[ChoiceCaller] = []
 
@@ -170,30 +163,6 @@
         templates_to_use.append(aten_mm_plus_mm)
 
     if use_triton_template(layout1):
-<<<<<<< HEAD
-        # Get template params using the new unified function
-        for kwargs in V.choices.get_mm_configs(
-            kernel_inputs,
-            layout1,
-            op_name=name,
-            template_name=mm_plus_mm_template.name,
-            template_hash=mm_plus_mm_template.src_hash,
-        ):
-            # Apply BLOCK_K constraint specific to mm_plus_mm
-            # see https://github.com/triton-lang/triton/issues/1298
-            # BLOCK_K = K causes llvm error
-            if V.graph.sizevars.statically_known_lt(kwargs.get("BLOCK_K", k1), k1):
-                mm_plus_mm_template.maybe_append_choice(
-                    choices,
-                    input_nodes=kernel_inputs.nodes(),
-                    layout=layout1,
-                    **kwargs,
-                )
-
-    # Safe noop if lookup table is not in use
-    choices = lookup_table_extract_choices(choices, add_aten)
-    return autotune_select_algorithm(name, choices, kernel_inputs.nodes(), layout1)
-=======
         templates_to_use.append(mm_plus_mm_template)
 
     # Single unified call for all templates
@@ -203,5 +172,4 @@
 
     return autotune_select_algorithm(
         "mm_plus_mm", choices, kernel_inputs.nodes(), layout1
-    )
->>>>>>> 8c67c18b
+    )