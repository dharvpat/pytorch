from __future__ import annotations

import collections
import contextlib
import dataclasses
import enum
import functools
import importlib
import inspect
import io
import itertools
import logging
import math
import operator
import os
import platform
import re
import shutil
import statistics
import sys
import sysconfig
import tempfile
import textwrap
import time
import unittest
from collections.abc import Collection, Iterator, Mapping, MutableMapping, MutableSet
from datetime import datetime
from io import StringIO
from typing import (
    Any,
    Callable,
    cast,
    Generic,
    Literal,
    NamedTuple,
    Optional,
    Protocol,
    TYPE_CHECKING,
    TypeVar,
    Union,
)
from typing_extensions import (
    Concatenate,
    dataclass_transform,
    ParamSpec,
    Self,
    TypeAlias,
    TypeGuard,
)
from unittest import mock

import sympy

import torch
from torch._inductor.runtime.hints import DeviceProperties
from torch.utils._ordered_set import OrderedSet
from torch.utils._pytree import tree_map_only


OPTIMUS_EXCLUDE_POST_GRAD = [
    "activation_quantization_aten_pass",
]

if TYPE_CHECKING:
    from collections.abc import Iterable, Sequence, ValuesView

    from torch import SymBool, SymFloat, SymInt
    from torch._prims_common import ELEMENTWISE_TYPE_PROMOTION_KIND
    from torch.fx import GraphModule
    from torch.fx.experimental.symbolic_shapes import ShapeEnv
    from torch.fx.node import Node

    from .codegen.common import WorkspaceArg
    from .codegen.wrapper import PythonWrapperCodegen
    from .graph import GraphLowering
    from .ir import (
        Buffer,
        ExternKernel,
        ExternKernelOut,
        IRNode,
        Layout,
        Operation,
        ReinterpretView,
    )
    from .output_code import CompiledFxGraph
    from .scheduler import BaseSchedulerNode, SchedulerBuffer


GPU_TYPES = ["cuda", "mps", "xpu"]
T = TypeVar("T")


# defines here before import torch._dynamo is for avoiding circular import
# when get_gpu_type is imported from dynamo
@functools.lru_cache(None)
def get_gpu_type() -> str:
    avail_gpus = [x for x in GPU_TYPES if getattr(torch, x).is_available()]
    assert len(avail_gpus) <= 1
    gpu_type = "cuda" if len(avail_gpus) == 0 else avail_gpus.pop()
    return gpu_type


from torch._dynamo.device_interface import get_interface_for_device
from torch._dynamo.utils import detect_fake_mode
from torch.autograd import DeviceType
from torch.autograd.profiler_util import EventList
from torch.fx.passes.graph_transform_observer import GraphTransformObserver
from torch.fx.passes.shape_prop import ShapeProp
from torch.utils._sympy.functions import (
    CeilDiv,
    CleanDiv,
    FloorDiv,
    Identity,
    ModularIndexing,
)
from torch.utils._sympy.symbol import make_symbol, SymT
from torch.utils._sympy.value_ranges import bound_sympy, ValueRanges

from . import config
from .runtime.runtime_utils import ceildiv as runtime_ceildiv


_IS_WINDOWS = sys.platform == "win32"

log = logging.getLogger(__name__)

_T = TypeVar("_T")
VarRanges = dict[sympy.Expr, sympy.Expr]
InputType = Optional[Union[torch.Tensor, int, torch.SymInt]]

GPU_KERNEL_BIN_EXTS = {"cuda": ".cubin", "xpu": ".spv"}

GPU_ALIGN_BYTES = 16
ALIGNMENT = 16

TMA_ALIGNMENT = 16
TMA_DESCRIPTOR_SIZE = 128

ALIGN_BYTES = 64
assert (ALIGN_BYTES & (ALIGN_BYTES - 1)) == 0 and ALIGN_BYTES >= 8, "must be power of 2"


def _align(nbytes: int) -> int:
    """Round up to the nearest multiple of ALIGN_BYTES"""
    return (nbytes + ALIGN_BYTES - 1) & -ALIGN_BYTES


def _is_aligned(v: sympy.Expr) -> bool:
    """v can be statically proven to be a multiple of ALIGN_BYTES"""
    if isinstance(v, (sympy.Add, sympy.Max)):
        return all(map(_is_aligned, v.args))
    return isinstance(v, align) or sympy.gcd(v, ALIGN_BYTES) == ALIGN_BYTES


class align(sympy.Function):
    """Symbolically round up to the nearest multiple of ALIGN_BYTES"""

    nargs = (1,)
    is_integer = True

    @classmethod
    def eval(cls, value: sympy.Expr) -> Optional[sympy.Expr]:
        if isinstance(value, (int, sympy.Integer)):
            return _align(int(value))
        if _is_aligned(value):
            return value


@dataclasses.dataclass(frozen=True)
class GraphPartitionMap:
    """
    Mapping from the partition info (e.g., input/output) to the graph info
    """

    # a unique id of graph partition
    id: int

    # map partition input/output indices to graph input/output indices. None indicates
    # a partition input/output is not a graph input/output.
    input_index_mapping: list[Optional[int]]
    output_index_mapping: list[Optional[int]]

    # name of constants read/written by the graph partition
    constant_names: list[str]


def fp8_bench(fn: Callable[[], Any], warmup: int = 25, rep: int = 100) -> float:
    """
    Returns benchmark results by examining torch profiler events.
    This could be more accurate as it doesn't count CPU side overhead.
    However, this also requires manually excluding irrelevant event, e.g.
    vectorized_elementwise_kernel which is used to fill L2 cache,
    various CUDA events, etc, so could also be fragile.
    """

    fn()
    torch.cuda.synchronize()
    cache = torch.empty(int(256e6 // 4), dtype=torch.float16, device="cuda")

    # Estimate the runtime of the function
    start_event = torch.cuda.Event(enable_timing=True)
    end_event = torch.cuda.Event(enable_timing=True)
    start_event.record()
    for _ in range(5):
        cache.zero_()
        fn()
    end_event.record()
    torch.cuda.synchronize()
    estimate_ms = start_event.elapsed_time(end_event) / 5

    # compute number of warmup and repeat
    n_warmup = max(1, int(warmup / estimate_ms))
    n_repeat = max(1, int(rep / estimate_ms))

    # Warm-up
    for _ in range(n_warmup):
        fn()

    start_event = [torch.cuda.Event(enable_timing=True) for _ in range(n_repeat)]
    end_event = [torch.cuda.Event(enable_timing=True) for _ in range(n_repeat)]
    with torch.profiler.profile(
        activities=[
            torch.profiler.ProfilerActivity.CUDA,
        ]
    ) as p:
        torch.cuda.synchronize()
        for i in range(n_repeat):
            cache.zero_()
            start_event[i].record()
            with torch.cuda.nvtx.range("RunCudaModule"):
                fn()
            end_event[i].record()
        torch.cuda.synchronize()
        times = torch.tensor(
            [s.elapsed_time(e) for s, e in zip(start_event, end_event)]
        )

    res = torch.mean(times).item()
    log.debug("raw events")
    log.debug(p.key_averages().table(sort_by="self_device_time_total", row_limit=-1))
    filtered_events = EventList(
        [
            event
            for event in p.events()
            if event.device_type == DeviceType.CUDA and "fused_abs_max_0" in event.name
        ]
    )
    if filtered_events:
        res -= (
            statistics.mean(event.device_time_total for event in filtered_events)
            / 1000.0
        )

    log.debug("profiling results: %s ms", res)
    return res


def do_bench_using_profiling(
    fn: Callable[[], Any], warmup: int = 25, rep: int = 100
) -> float:
    """
    Returns benchmark results by examining torch profiler events.
    This could be more accurate as it doesn't count CPU side overhead.
    However, this also requires manually excluding irrelevant event, e.g.
    vectorized_elementwise_kernel which is used to fill L2 cache,
    various CUDA events, etc, so could also be fragile.
    """

    fn()
    torch.cuda.synchronize()
    cache = torch.empty(int(256e6 // 4), dtype=torch.int, device="cuda")

    # Estimate the runtime of the function
    start_event = torch.cuda.Event(enable_timing=True)
    end_event = torch.cuda.Event(enable_timing=True)
    start_event.record()
    for _ in range(5):
        cache.zero_()
        fn()
    end_event.record()
    torch.cuda.synchronize()
    estimate_ms = start_event.elapsed_time(end_event) / 5

    # compute number of warmup and repeat
    n_warmup = max(1, int(warmup / estimate_ms))
    n_repeat = max(1, int(rep / estimate_ms))

    # Warm-up
    for _ in range(n_warmup):
        fn()

    with torch.profiler.profile(
        activities=[
            torch.profiler.ProfilerActivity.CUDA,
        ]
    ) as p:
        # Benchmark
        for i in range(n_repeat):
            # we clear the L2 cache before each run
            cache.zero_()
            # record time of `fn`
            fn()
        # Record clocks
        torch.cuda.synchronize()

    log.debug("raw events")
    log.debug(p.key_averages().table(sort_by="self_device_time_total", row_limit=-1))

    filtered_events = EventList(
        [
            event
            for event in p.events()
            if event.device_type == DeviceType.CUDA and event.name != "Context Sync"
        ]
    )
    if len(filtered_events) % n_repeat != 0:
        raise RuntimeError(
            "Failed to divide all profiling events into #repeat groups. "
            "#CUDA events: %d, #repeats: %s",
            len(filtered_events),
            n_repeat,
        )
    num_event_per_group = len(filtered_events) / n_repeat
    actual_events = EventList(
        [
            event
            for i, event in enumerate(filtered_events)
            if i % num_event_per_group != 0
        ]
    )
    actual_events._build_tree()
    actual_events = actual_events.key_averages()

    log.debug("profiling time breakdown")
    log.debug(actual_events.table(row_limit=-1))

    res = sum(event.device_time_total for event in actual_events) / 1000.0 / n_repeat
    log.debug("profiling results: %s ms", res)
    return res


@functools.lru_cache(None)
def has_torchvision_roi_align() -> bool:
    try:
        from torchvision.ops import roi_align  # noqa: F401

        torch._C._dispatch_has_kernel_for_dispatch_key("torchvision::nms", "Meta")
        return roi_align is not None and hasattr(
            getattr(torch.ops, "torchvision", None), "roi_align"
        )
    except ImportError:
        return False
    except RuntimeError as e:
        assert "torchvision::nms does not exist" in str(e)
        return False


def decode_device(device: Union[Optional[torch.device], str]) -> torch.device:
    if device is None:
        return torch.tensor(0.0).device  # default device
    if isinstance(device, str):
        device = torch.device(device)
    if device.type not in ("cpu", "meta") and device.index is None:
        device_interface = get_interface_for_device(device.type)
        return torch.device(device.type, index=device_interface.Worker.current_device())
    return device


def sympy_product(it: Iterable[sympy.Expr]) -> sympy.Expr:
    return functools.reduce(operator.mul, it, sympy.S.One)


def sympy_dot(seq1: Sequence[sympy.Expr], seq2: Sequence[sympy.Expr]) -> sympy.Expr:
    assert len(seq1) == len(seq2)
    return sympy.expand(sum(a * b for a, b in zip(seq1, seq2)))


def unique(it: Iterable[_T]) -> ValuesView[_T]:
    return {id(x): x for x in it}.values()


def ceildiv(
    numer: Union[int, sympy.Expr], denom: Union[int, sympy.Expr]
) -> Union[int, sympy.Expr]:
    if isinstance(numer, sympy.Expr) or isinstance(denom, sympy.Expr):
        return CeilDiv(sympy.sympify(numer), sympy.sympify(denom))
    # TODO: There is a bug in a call to this function, to repro:
    # python benchmarks/dynamo/huggingface.py --inductor -d cuda --accuracy
    # --amp --only YituTechConvBert --dynamic-shapes
    assert isinstance(numer, int) and isinstance(denom, int), (
        f"{numer}: {type(numer)}, {denom}: {type(denom)}"
    )
    return runtime_ceildiv(numer, denom)


def _type_of(key: Optional[torch.dtype]) -> str:
    # Use the function here to get rid of dependencies on the Triton during the codegen.
    # Refer to Triton implementation here:
    # https://github.com/triton-lang/triton/blob/98b5945d2aef679e00ebca8e07c35c3658ec76de/python/triton/runtime/jit.py#L238
    # `None` is nullptr.  Implicitly convert to *i8.
    if key is None:
        return "*i8"
    dtype_str = str(key).split(".")[-1]
    tys = {
        "bool": "i1",
        "float8e4nv": "fp8e4nv",
        "float8e5": "fp8e5",
        "float8e4b15": "fp8e4b15",
        "float8e4b15x4": "fp8e4b15x4",
        "float8_e4m3fn": "fp8e4nv",
        "float8_e5m2": "fp8e5",
        # TODO: remove when support is added in triton
        # https://github.com/triton-lang/triton/issues/6054
        "float8_e8m0fnu": "u8",
        "float16": "fp16",
        "bfloat16": "bf16",
        "float32": "fp32",
        "float64": "fp64",
        "int8": "i8",
        "int16": "i16",
        "int32": "i32",
        "int64": "i64",
        "uint8": "u8",
        "uint16": "u16",
        "uint32": "u32",
        "uint64": "u64",
    }
    # reinterpret can create triton type
    tys.update({v: v for v in list(tys.values())})
    return key if isinstance(key, str) else f"*{tys[dtype_str]}"


def convert_shape_to_inductor(
    lst: Iterable[Union[int, torch.SymInt]],
) -> list[sympy.Expr]:
    """
    Gets the shape and stride of a tensor. For non-symbolic tensors, this is
    trivial. But for symbolic tensors, we need to map from SymIntNode into
    sympy.Expr.
    """
    return [sympy.sympify(i) for i in lst]


def convert_to_symint(i: Union[int, sympy.Expr]) -> Union[int, torch.SymInt]:
    """
    Like convert_shape_to_symint, but operates on a single expression.
    """
    from .virtualized import V

    return (
        i
        if isinstance(i, int)
        else (
            int(i)
            if isinstance(i, sympy.Integer)
            else V.graph.sizevars.shape_env.create_symintnode(i, hint=None)
        )
    )


def convert_shape_to_symint(
    lst: Iterable[Union[int, sympy.Expr]],
) -> list[Union[int, torch.SymInt]]:
    """
    Takes a list of shapes from Inductor and converts them into symints (or just
    ints if all shapes are static).
    """
    return [convert_to_symint(i) for i in lst]


def is_view(op: torch._ops.OpOverload) -> bool:
    """
    Does this op overload have aliasing
    """
    return any(a.alias_info is not None for a in op._schema.arguments)


def is_pointwise_use(
    use: Node,
    is_pointwise_fn: Callable[[torch._ops.OpOverload], bool] = lambda _: False,
) -> bool:
    """
    Do all uses of this op have torch.Tag.pointwise or return True for optional `is_pointwise_fn`

    Uses in views ops will follow the views uses
    """

    if not use.op == "call_function":
        return False
    if not (
        isinstance(use.target, torch._ops.OpOverload) or use.target is operator.getitem
    ):
        return False

    target = cast(torch._ops.OpOverload, use.target)
    if target is operator.getitem or is_view(target):
        return all(is_pointwise_use(u, is_pointwise_fn) for u in use.users)

    return torch.Tag.pointwise in target.tags or is_pointwise_fn(target)


def gen_gm_and_inputs(
    target: Any, args: list[Any], kwargs: dict[str, Any]
) -> tuple[GraphModule, list[torch.Tensor]]:
    g = torch.fx.Graph()
    graph_args: list[torch.Tensor] = []

    def add_tensor_arg(arg: torch.Tensor) -> Node:
        graph_args.append(arg)
        return g.placeholder(f"arg{len(graph_args)}")

    node = g.call_function(
        target, *tree_map_only(torch.Tensor, add_tensor_arg, (args, kwargs))
    )
    if (
        len(target._schema.returns) == 1
        and str(target._schema.returns[0].type) == "Tensor"
    ):
        node = (node,)  # type: ignore[assignment]
    g.output(node)

    gm = torch.fx.GraphModule({}, g)
    return gm, graph_args


def synchronize(device: str = "cuda") -> None:
    if device == "cpu":
        return
    device_interface = get_interface_for_device(device)
    if device_interface.is_available():
        device_interface.synchronize()


def timed(
    model: Callable[..., Any],
    example_inputs: Sequence[Any],
    times: int = 1,
    device: str = "cuda",
) -> float:
    synchronize(device)
    torch.manual_seed(1337)
    t0 = time.perf_counter()
    for _ in range(times):
        result = model(*example_inputs)
        synchronize(device)
    t1 = time.perf_counter()
    # GC the result after timing
    assert result is not None  # type: ignore[possibly-undefined]
    return t1 - t0


def print_performance(
    model: Callable[..., Any],
    example_inputs: Sequence[Any] = (),
    times: int = 10,
    repeat: int = 10,
    baseline: float = 1.0,
    device: str = "cuda",
) -> float:
    timings = torch.tensor(
        [timed(model, example_inputs, times, device) for _ in range(repeat)]
    )
    took = torch.median(timings) / times
    print(f"{took / baseline:.6f}")
    return took.item()


def precompute_method(obj: Any, method: str) -> None:
    """Replace obj.method() with a new method that returns a precomputed constant."""
    result = getattr(obj, method)()
    setattr(obj, method, lambda: result)


def precompute_methods(obj: Any, methods: list[str]) -> None:
    """Replace methods with new methods that returns a precomputed constants."""
    for method in methods:
        precompute_method(obj, method)


def cmp(a: int, b: int) -> int:
    return int(a > b) - int(a < b)


def pad_listlike(x: Union[int, Sequence[int]], size: int) -> Sequence[int]:
    if isinstance(x, int):
        return [x] * size
    if len(x) == 1:
        return type(x)([x[0]]) * size  # type: ignore[call-arg, operator, return-value]
    return x


# Used to ensure that iterating over a set is deterministic
def tuple_sorted(x: tuple[_T, ...]) -> list[_T]:
    if len(x) == 0:
        return []

    def sort_func(elem: _T) -> str:
        if isinstance(elem, str):
            return elem

        from .scheduler import BaseSchedulerNode

        assert isinstance(elem, BaseSchedulerNode)
        return elem.get_name()

    return sorted(x, key=sort_func)


P = ParamSpec("P")
RV = TypeVar("RV", covariant=True)


class CachedMethod(Protocol, Generic[P, RV]):
    @staticmethod
    def clear_cache(cache: Any) -> None: ...

    def __call__(self, *args: P.args, **kwargs: P.kwargs) -> RV: ...


# See https://github.com/python/mypy/issues/13222#issuecomment-1193073470 to understand the type signature
def cache_on_self(fn: Callable[Concatenate[Any, P], RV]) -> CachedMethod[P, RV]:
    name = fn.__name__
    key = f"__{name}_cache"

    # wrapper is likely on the hot path, compile a specialized version of it
    ctx = {"fn": fn}
    exec(
        f"""\
        def {name}_cache_on_self(self):
            try:
                return self.{key}
            except AttributeError:
                pass
            rv = fn(self)
            object.__setattr__(self, "{key}", rv)
            return rv
        """.lstrip(),
        ctx,
    )
    wrapper = functools.wraps(fn)(ctx[f"{name}_cache_on_self"])

    def clear_cache(self: Any) -> None:
        if hasattr(self, key):
            delattr(self, key)

    wrapper.clear_cache = clear_cache  # type: ignore[attr-defined]
    return wrapper  # type: ignore[return-value]


def aggregate_origins(
    node_schedule: Union[Sequence[BaseSchedulerNode], ExternKernel],
) -> OrderedSet[Node]:
    from . import ir

    if isinstance(node_schedule, list):
        return functools.reduce(
            operator.or_,
            [
                node.node.origins
                for node in node_schedule
                if hasattr(node, "node") and node.node
            ],
            OrderedSet(),
        )
    elif isinstance(node_schedule, ir.ExternKernel):
        return node_schedule.origins
    else:
        return OrderedSet()


def get_fused_kernel_name(
    node_schedule: Sequence[BaseSchedulerNode],
    descriptive_names: Literal[True, "torch", "original_aten", "inductor_node"],
) -> str:
    all_origins = aggregate_origins(node_schedule)
    if descriptive_names == "original_aten":
        # Bases the kernel name off of the top-level aten operator (i.e. pre-decompositions)
        sources = [
            origin.meta["original_aten"]._overloadpacket.__name__
            for origin in all_origins
            if origin.op == "call_function"
            and "original_aten" in origin.meta
            and origin.meta["original_aten"] is not None
        ]
        sources = sorted(OrderedSet(sources))
    elif descriptive_names == "torch":
        # Bases the kernel name off of the top-level "torch" operator (i.e. post-dynamo graph)
        sources = []
        for origin in all_origins:
            if origin.op == "call_function" and "source_fn_stack" in origin.meta:
                source_fn = origin.meta["source_fn_stack"][-1]
                if isinstance(source_fn[1], str):
                    sources.append(source_fn[1])
                else:
                    sources.append(source_fn[1].__name__)
        sources = sorted(OrderedSet(sources))
    elif descriptive_names == "inductor_node":
        sources = [
            origin.name for origin in all_origins if origin.op == "call_function"
        ]
    else:
        raise NotImplementedError
    sources = sources
    return "_".join(["fused"] + sources)


def get_kernel_metadata(
    node_schedule: Union[Sequence[BaseSchedulerNode], ExternKernel],
    wrapper: PythonWrapperCodegen,
) -> tuple[str, str]:
    all_origins = aggregate_origins(node_schedule)
    inductor_nodes = [origin for origin in all_origins if origin.op == "call_function"]

    from_node_dict = collections.defaultdict(list)
    original_aten_dict = collections.defaultdict(list)

    # Attempt to sort `inductor_nodes` topologically. Note that the case
    # where `inductor_nodes` contains nodes from multiple graph instances
    # is not supported. An example of this is conditional statements.
    single_graph = None
    if len(inductor_nodes):
        unique_graphs = OrderedSet(n.graph for n in inductor_nodes)
        if len(unique_graphs) == 1:
            single_graph = inductor_nodes[0].graph
            # create a map of idx -> node and cache it
            if not hasattr(single_graph, "_inductor_kernel_metadata_node_to_idx_map"):
                node_to_idx_map = {n: idx for idx, n in enumerate(single_graph.nodes)}
                single_graph._inductor_kernel_metadata_node_to_idx_map = node_to_idx_map  # type: ignore[attr-defined]
            inductor_nodes.sort(
                key=lambda n: single_graph._inductor_kernel_metadata_node_to_idx_map[n]  # type: ignore[attr-defined]
            )

    for node in inductor_nodes:
        if "original_aten" in node.meta and node.meta["original_aten"] is not None:
            key = str(node.meta["original_aten"]._overloadpacket)
            original_aten_dict[key].append(node.name)
        if "from_node" in node.meta:
            key = node.meta["from_node"][0].name
            from_node_dict[key].append(node.name)
    sort_str = "Topologically Sorted" if single_graph is not None else "Unsorted"
    metadata = (
        f"{wrapper.comment} {sort_str} Source Nodes: [{', '.join(from_node_dict.keys())}], "
        f"Original ATen: [{', '.join(original_aten_dict.keys())}]"
    )

    # trace back to original node here
    detailed_metadata = [f"{wrapper.comment} Source node to ATen node mapping:"]
    for original_node, nodes in sorted(from_node_dict.items()):
        detailed_metadata.append(
            f"{wrapper.comment}   {original_node} => {', '.join(sorted(nodes))}"
        )

    # print the aot_autograd graph fragment
    if single_graph is not None:
        detailed_metadata.append(f"{wrapper.comment} Graph fragment:")
        for n in inductor_nodes:
            # TODO(future): maybe refactor torch/fx/graph.py to make it easy to
            # generate python code for graph fragments
            detailed_metadata.append(f"{wrapper.comment}   {n.format_node()}")

    return metadata, "\n".join(detailed_metadata)


def dominated_nodes(
    initial_queue: Iterable[torch.fx.Node],
    skip_filter: Optional[Callable[[Any], bool]] = None,
) -> OrderedSet[torch.fx.Node]:
    """Returns the set of nodes whose values depend on those within initial_queue"""
    initial_queue = list(initial_queue)
    dominated_set = OrderedSet(initial_queue)

    while initial_queue:
        node = initial_queue.pop()
        for user in node.users:
            if skip_filter and skip_filter(user):
                continue
            if user not in dominated_set:
                dominated_set.add(user)
                initial_queue.append(user)

    return dominated_set


def gather_origins(
    args: Sequence[IRNode], kwargs: dict[str, IRNode]
) -> OrderedSet[IRNode]:
    import itertools

    from . import ir

    def is_unrealized_node(n: IRNode) -> bool:
        if isinstance(n, ir.TensorBox):
            return is_unrealized_node(n.data)
        if isinstance(n, ir.StorageBox):
            return is_unrealized_node(n.data)
<<<<<<< HEAD
        return isinstance(n, ir.IRNode) and isinstance(n, ir.Pointwise)
=======
        return isinstance(n, ir.IRNode) and not isinstance(
            n,
            (
                ir.ComputedBuffer,
                ir.InputsKernel,
                ir.InputBuffer,
                ir.TemplateBuffer,
            ),
        )
>>>>>>> eaa5d9d3

    kwarg_origins = [val.origins for val in kwargs.values() if is_unrealized_node(val)]
    arg_origins = [arg.origins for arg in args if is_unrealized_node(arg)]
    return OrderedSet(itertools.chain(*arg_origins, *kwarg_origins))


def sympy_str(expr: sympy.Expr) -> str:
    """
    Normal sympy str is very slow, this is a lot faster.  The result are
    somewhat worse, as it doesn't do as much simplification.  So don't
    use this for final codegen.
    """

    def is_neg_lead(expr: sympy.Expr) -> bool:
        return (
            isinstance(expr, sympy.Mul) and len(expr.args) == 2 and expr.args[0] == -1
        )

    def sympy_str_add(expr: sympy.Expr) -> str:
        if isinstance(expr, sympy.Add):
            # Special case 'a - b'. Note that 'a - b - c' will still appear as
            # 'a + -1 * b + -1 * c'.
            if len(expr.args) == 2 and is_neg_lead(expr.args[1]):
                return f"{sympy_str_mul(expr.args[0])} - {sympy_str_mul(expr.args[1].args[1])}"
            else:
                return " + ".join(map(sympy_str_mul, expr.args))
        else:
            return sympy_str_mul(expr)

    def sympy_str_mul(expr: sympy.Expr) -> str:
        if isinstance(expr, sympy.Mul):
            if is_neg_lead(expr):
                # Special case '-a'. Note that 'a * -b' will still appear as
                # '-1 * a * b'.
                return f"-{sympy_str_atom(expr.args[1])}"
            else:
                return " * ".join(map(sympy_str_atom, expr.args))
        else:
            return sympy_str_atom(expr)

    def sympy_str_atom(expr: sympy.Expr) -> str:
        if isinstance(expr, sympy.Symbol):
            return expr.name
        elif isinstance(expr, (sympy.Add, sympy.Mul)):
            return f"({sympy_str_add(expr)})"
        elif isinstance(expr, (ModularIndexing, CleanDiv, FloorDiv, Identity)):
            return f"{expr.func.__name__}({', '.join(map(sympy_str, expr.args))})"
        else:
            return str(expr)

    return sympy_str_add(expr)


def get_bounds_index_expr(index: sympy.Expr) -> ValueRanges[Any]:
    from .virtualized import V

    # If this expression does not come from an FX node, we compute its bounds
    if (
        config.compute_all_bounds
        and (fx_node := getattr(V.interpreter, "current_node", None))
        and fx_node.target != "index_expr"
    ):
        return bound_sympy(index)
    else:
        return ValueRanges.unknown()


def prefix_is_reduction(prefix: str) -> bool:
    return prefix[0] == "r"


def sympy_index_symbol_with_prefix(prefix: SymT, idx: int) -> sympy.Symbol:
    """
    Used to generate an integer-nonnegative symbol.
    """
    # This should never be used for creating shape/stride symbols, as those
    # should all be allocated before Inductor.
    assert prefix != SymT.SIZE
    # NOTE: shape symbols are positive (> 0), but index variables are only
    # non-negative (>= 0).
    return make_symbol(prefix, idx, integer=True, nonnegative=True)


def generate_assert(check: bool) -> bool:
    return (check or config.debug_index_asserts) and config.assert_indirect_indexing


def sympy_index_symbol(name: str) -> sympy.Symbol:
    """
    Used to generate an integer-nonnegative symbol.
    """
    # This should never be used for creating shape/stride symbols, as those
    # should all be allocated before Inductor.
    assert name[0] != "s"
    # NOTE: shape symbols are positive (> 0), but index variables are only
    # non-negative (>= 0).
    return sympy.Symbol(name, integer=True, nonnegative=True)


def sympy_subs(expr: sympy.Expr, replacements: dict[sympy.Expr, Any]) -> sympy.Expr:
    """
    When the passed replacement symbol v is a string, it is converted to a symbol with name v that
    have the same replaced expression integer and nonnegative properties.
    """

    def to_symbol(
        replaced: sympy.Expr, replacement: Union[sympy.Expr, str]
    ) -> sympy.Symbol:
        assert isinstance(replaced, sympy.Expr)
        if isinstance(replacement, str):
            return sympy.Symbol(
                replacement,
                integer=replaced.is_integer,  # type: ignore[attr-defined]
                nonnegative=replaced.is_nonnegative,  # type: ignore[attr-defined]
            )
        else:
            return replacement

    # xreplace is faster than subs, but is way more picky
    return sympy.sympify(expr).xreplace(
        {k: to_symbol(k, v) for k, v in replacements.items()}
    )


def is_symbolic(a: Any) -> TypeGuard[Union[torch.SymInt, torch.Tensor]]:
    return isinstance(a, torch.SymInt) or (
        isinstance(a, torch.Tensor)
        and any(is_symbolic(x) for x in itertools.chain(a.size(), a.stride()))
    )


def any_is_symbolic(*args: Any) -> bool:
    return any(is_symbolic(a) for a in args)


def get_first_incompatible_cudagraph_node(
    gm: torch.fx.GraphModule,
) -> Optional[torch.fx.Node]:
    from torch.fx.experimental.symbolic_shapes import free_unbacked_symbols

    forbidden_set = OrderedSet(
        [
            "aten._fused_moving_avg_obs_fq_helper.default",
            "aten._fused_moving_avg_obs_fq_helper_functional.default",
            "fbgemm.dense_to_jagged.default",
            "fbgemm.jagged_to_padded_dense.default",
            "run_and_save_rng_state",
            "run_with_rng_state",
            "aten._local_scalar_dense",
            # Technically, it's not necessary to ban this, because an
            # assert_scalar with constant arguments can be validly run
            # with CUDA graphs, but the operator is also pointless with
            # constant arguments, so might as well ban
            "aten._assert_scalar",
        ]
    )
    if torch.are_deterministic_algorithms_enabled():
        forbidden_set.update(
            (
                "aten._unsafe_index_put.default",
                "aten._unsafe_masked_index_put_accumulate.default",
                "aten.index_put.default",
                "aten.index_put_.default",
                "aten.scatter.src",
                "aten.scatter.reduce",
                "aten.scatter.value_reduce",
                "aten.scatter_add_",
                "aten.scatter_add.default",
                "aten.scatter_reduce.two",
                "aten.scatter_reduce_.two",
                "aten.scatter_reduce.two_out",
            )
        )

    for node in gm.graph.nodes:
        if str(node.target) in forbidden_set:
            return node

        if (
            not torch._inductor.config.graph_partition
            and isinstance(node.target, torch._ops.OpOverload)
            and torch._C.Tag.cudagraph_unsafe in node.target.tags
        ):
            # skip cudagraph if a cudagraph_unsafe op is detected.
            # graph_partition helps by spliting on this cudagraph_unsafe
            # op and cudagraphifying the subgraphs.
            return node

        if (val := node.meta.get("val")) is not None and free_unbacked_symbols(val):
            return node

    return None


def output_node(gm: torch.fx.GraphModule) -> Node:
    """Get the output node from an FX graph"""
    last_node = next(iter(reversed(gm.graph.nodes)))
    assert last_node.op == "output"
    return last_node


def get_all_devices(gm: torch.fx.GraphModule) -> OrderedSet[torch.device]:
    placeholder_nodes = gm.graph.find_nodes(op="placeholder")
    input_devices: OrderedSet[torch.device] = OrderedSet(
        node.meta["val"].device
        for node in placeholder_nodes
        if isinstance(node.meta.get("val"), torch.Tensor)
    )

    out_arg = output_node(gm).args[0]  # type: ignore[union-attr]
    out_args = out_arg if isinstance(out_arg, tuple) else (out_arg,)
    out_devices: OrderedSet[torch.device] = OrderedSet(
        arg.meta["val"].device
        for arg in out_args
        if isinstance(arg, torch.fx.Node)
        and isinstance(arg.meta.get("val"), torch.Tensor)
    )
    return input_devices | out_devices


_registered_caches: list[Any] = []


def clear_on_fresh_inductor_cache(obj: Any) -> Any:
    """
    Use this decorator to register any caches that should be cache_clear'd
    with fresh_inductor_cache().
    """
    if not hasattr(obj, "cache_clear") or not callable(obj.cache_clear):
        raise AttributeError(f"{obj} does not have a cache_clear method")

    _registered_caches.append(obj)
    return obj


def clear_inductor_caches() -> None:
    """
    Clear all registered caches.
    """
    for obj in _registered_caches:
        obj.cache_clear()


import gc


def unload_xpu_triton_pyds() -> None:
    # unload __triton_launcher.pyd
    for module_name in list(sys.modules.keys()):
        if not module_name.startswith("torch._inductor.runtime.compile_tasks."):
            continue
        m = sys.modules[module_name]
        for attr_name in m.__dict__.keys():
            if attr_name.startswith("triton_"):
                kernel = getattr(m, attr_name)
                if isinstance(
                    kernel, torch._inductor.runtime.triton_heuristics.CachingAutotuner
                ):
                    for result in kernel.compile_results:
                        if isinstance(
                            result,
                            torch._inductor.runtime.triton_heuristics.TritonCompileResult,
                        ):
                            result.kernel.run.mod.__del__()
        del sys.modules[module_name]

    # unload spirv_utils.pyd
    if "triton.runtime.driver" in sys.modules:
        mod = sys.modules["triton.runtime.driver"]
        del type(mod.driver.active.utils).instance
        del mod.driver.active.utils

    gc.collect()


@contextlib.contextmanager
def fresh_inductor_cache(
    cache_entries: Optional[dict[str, Any]] = None,
    dir: Optional[str] = None,
    delete: bool = True,
) -> Iterator[None]:
    """
    Contextmanager that provides a clean tmp cachedir for inductor.

    Optionally, pass a dict as 'cache_entries' to get a list of filenames and sizes
    generated with this cache instance.
    """
    clear_inductor_caches()

    inductor_cache_dir = tempfile.mkdtemp(dir=dir)
    try:
        with mock.patch.dict(
            os.environ, {"TORCHINDUCTOR_CACHE_DIR": inductor_cache_dir}
        ):
            log.debug("Using inductor cache dir %s", inductor_cache_dir)
            triton_cache_dir = os.path.join(inductor_cache_dir, "triton")
            with mock.patch.dict(os.environ, {"TRITON_CACHE_DIR": triton_cache_dir}):
                yield
                if isinstance(cache_entries, dict):
                    assert len(cache_entries) == 0, "expected empty cache_entries dict"
                    if os.path.exists(triton_cache_dir):
                        files = os.listdir(triton_cache_dir)
                        cache_entries.update(
                            {
                                f: os.path.getsize(os.path.join(triton_cache_dir, f))
                                for f in files
                                if ".lock" not in f
                            }
                        )
        if delete:
            if is_windows() and torch.xpu.is_available():
                unload_xpu_triton_pyds()

            shutil.rmtree(
                inductor_cache_dir,
                # Let's not fail if we can't clean up the temp dir. Also note that for
                # Windows, we can't delete the loaded modules because the module binaries
                # are open.
                onerror=lambda func, path, exc_info: log.warning(
                    "Failed to remove temporary cache dir at %s",
                    inductor_cache_dir,
                    exc_info=exc_info,
                ),
            )
    except Exception:
        log.warning("on error, temporary cache dir kept at %s", inductor_cache_dir)
        raise
    finally:
        clear_inductor_caches()


def argsort(seq: Sequence[Any]) -> list[int]:
    # preserve original order for equal strides
    getter = seq.__getitem__
    a_r = range(len(seq))
    return list(reversed(sorted(a_r, key=getter, reverse=True)))  # noqa: C413


def argsort_sym(
    shape_env: ShapeEnv, seq: Sequence[Union[int, torch.SymInt, sympy.Expr]]
) -> list[int]:
    def cmp(a: tuple[int, sympy.Expr], b: tuple[int, sympy.Expr]) -> int:
        a_idx, a_val = a
        b_idx, b_val = b

        def evaluate(expr: Union[bool, torch.SymInt, sympy.Expr]) -> bool:
            if isinstance(expr, bool):
                return expr
            return shape_env.evaluate_expr(expr, size_oblivious=True)

        if evaluate(a_val < b_val):
            return -1
        if evaluate(a_val > b_val):
            return 1
        # If strides are the same, prefer the original order.
        # (this matches argsort's algorithm).
        # For strides = [2048, 2048, 16, 1], this is
        # [3, 2, 1, 0].
        if a_idx < b_idx:
            return 1
        if a_idx > b_idx:
            return -1
        return 0

    # Strategy: convert all symints to sympy.Expr, then use a custom comparator
    exprs = [
        (idx, s.node.expr if isinstance(s, torch.SymInt) else s)
        for idx, s in enumerate(seq)
    ]
    exprs = sorted(exprs, key=functools.cmp_to_key(cmp))
    result = [idx for idx, _ in exprs]
    return result


@functools.lru_cache(8)
def get_dtype_size(dtype: torch.dtype) -> int:
    # TODO: Investigate why uint64 tensor creation causes overflow error:
    # Workaround for RuntimeError in memory size calculation, but underlying cause unclear
    if dtype == torch.uint64:
        return 8
    return torch.empty((), dtype=dtype).element_size()


class LineContext(NamedTuple):
    context: Any


@dataclasses.dataclass
class ValueWithLineMap:
    value: str
    line_map: list[tuple[int, LineContext]]


class IndentedBuffer:
    tabwidth = 4

    def __init__(self, initial_indent: int = 0) -> None:
        self._lines: list[Union[DeferredLineBase, LineContext, str]] = []
        self._indent = initial_indent

    @contextlib.contextmanager
    def set_tabwidth(self, tabwidth: int) -> Iterator[None]:
        prev = self.tabwidth
        try:
            self.tabwidth = tabwidth
            yield
        finally:
            self.tabwidth = prev

    def getvaluewithlinemap(self) -> ValueWithLineMap:
        buf = StringIO()
        p = 1
        linemap: list[tuple[int, LineContext]] = []
        for li in self._lines:
            if isinstance(li, DeferredLineBase):
                line = li()
                if line is None:
                    continue
            elif isinstance(li, LineContext):
                linemap.append((p, li.context))
                continue
            else:
                line = li
            assert isinstance(line, str)
            buf.write(line)
            buf.write("\n")
            p += 1 + line.count("\n")
        return ValueWithLineMap(buf.getvalue(), linemap)

    def getvalue(self) -> str:
        return self.getvaluewithlinemap().value

    def getrawvalue(self) -> str:
        buf = StringIO()
        for li in self._lines:
            if isinstance(li, DeferredLineBase):
                line = li()
                if line is None:
                    continue
            elif isinstance(li, LineContext):
                continue
            else:
                line = li
            assert isinstance(line, str)
            # backslash implies line continuation
            if line.endswith("\\"):
                buf.write(line[:-1])
            else:
                buf.write(line)
                buf.write("\n")
        return buf.getvalue()

    def clear(self) -> None:
        self._lines.clear()

    def __bool__(self) -> bool:
        return bool(self._lines)

    def prefix(self) -> str:
        return " " * (self._indent * self.tabwidth)

    def newline(self) -> None:
        self.writeline("\n")

    def writeline(self, line: Union[LineContext, DeferredLineBase, str]) -> None:
        if isinstance(line, LineContext):
            self._lines.append(line)
        elif isinstance(line, DeferredLineBase):
            self._lines.append(line.with_prefix(self.prefix()))
        elif line.strip():
            self._lines.append(f"{self.prefix()}{line}")
        else:
            self._lines.append("")

    def writelines(
        self, lines: Sequence[Union[LineContext, DeferredLineBase, str]]
    ) -> None:
        for line in lines:
            self.writeline(line)

    def indent(self, offset: int = 1) -> contextlib.AbstractContextManager[None]:
        @contextlib.contextmanager
        def ctx() -> Iterator[None]:
            self._indent += offset
            try:
                yield
            finally:
                self._indent -= offset

        return ctx()

    def do_indent(self, offset: int = 1) -> None:
        self._indent += offset

    def do_unindent(self, offset: int = 1) -> None:
        self._indent -= offset

    def splice(
        self, other_code: Union[IndentedBuffer, str], strip: bool = False
    ) -> None:
        if isinstance(other_code, IndentedBuffer):
            dedent = float("inf")
            for line in other_code._lines:
                if not isinstance(line, LineContext) and line:
                    dedent = min(dedent, len(line) - len(line.lstrip()))
            if math.isinf(dedent):
                dedent = 0
            for line in other_code._lines:
                if isinstance(line, LineContext):
                    self._lines.append(line)
                else:
                    IndentedBuffer.writeline(self, line[int(dedent) :])
        else:
            other_code = textwrap.dedent(other_code)
            if strip:
                other_code = other_code.lstrip()
            if not other_code:
                return
            other_code = other_code.rstrip()
            for s in other_code.split("\n"):
                self.writeline(s)

    def map(self, func: Callable[[Any], Any]) -> IndentedBuffer:
        res = IndentedBuffer(initial_indent=self._indent)
        res._lines = [func(line) for line in self._lines]
        return res

    def __repr__(self) -> str:
        return f"{type(self)}({self.getvalue()})"

    def __add__(self, other: Self) -> IndentedBuffer:
        assert self._indent == other._indent
        res = IndentedBuffer(initial_indent=self._indent)
        # TODO(rec): or should this be self.__class__(initial_indent=self._indent)?
        res.writelines(self._lines)
        res.writelines(other._lines)
        return res


class FakeIndentedBuffer(IndentedBuffer):
    def __init__(self) -> None:
        super().__init__()

    def __getattribute__(self, name: str) -> Any:
        if name == "__class__":  # Allow access to the class attribute
            return object.__getattribute__(self, name)
        raise RuntimeError(
            f"Tried to call self.{name} on FakeIndentedBuffer. This buffer"
            "is currently used on TritonTemplateKernel to prevent actual"
            "writes to the body without explicitly specifying the body with"
            "`TritonTemplateKernel.set_subgraph_body(name)`"
        )


@contextlib.contextmanager
def restore_stdout_stderr() -> Iterator[None]:
    initial_stdout, initial_stderr = sys.stdout, sys.stderr
    try:
        yield
    finally:
        sys.stdout, sys.stderr = initial_stdout, initial_stderr


class DeferredLineBase:
    """A line that can be 'unwritten' at a later time"""

    def __init__(self, line: str):
        if not line.strip():
            line = ""
        self.line = line

    def __call__(self) -> Union[str, None]:
        """Returns either self.line or None to indicate the line has been 'unwritten'"""
        raise NotImplementedError

    def _new_line(self, line: str) -> Self:
        """Returns a new deferred line with the same condition"""
        raise NotImplementedError

    def with_prefix(self, prefix: str) -> Self:
        return self._new_line(f"{prefix}{self.line}")

    def lstrip(self) -> Self:
        return self._new_line(self.line.lstrip())

    def __getitem__(self, index: Union[int, slice]) -> Self:
        return self._new_line(self.line[index])

    def __bool__(self) -> bool:
        return bool(self.line)

    def __len__(self) -> int:
        return len(self.line)


class DelayReplaceLine(DeferredLineBase):
    """At end of codegen call `line.replace(key, value_fn())`"""

    def __init__(self, key: str, value_fn: Callable[[], str], line: str):
        super().__init__(line)
        self.key = key
        self.value_fn = value_fn

    def __call__(self) -> str:
        return self.line.replace(self.key, self.value_fn())

    def _new_line(self, line: str) -> DelayReplaceLine:
        return DelayReplaceLine(self.key, self.value_fn, line)


@functools.lru_cache(None)
def is_big_gpu(index_or_device: Union[int, torch.device] = 0) -> bool:
    if isinstance(index_or_device, torch.device):
        device = index_or_device
    else:
        device = torch.device(get_gpu_type(), index_or_device)

    prop = DeviceProperties.create(device)

    # SM logic is not relevant to ROCm gpus
    # Arbitrarily skipping the older models
    if torch.version.hip:
        assert prop.major is not None
        if prop.major < 9 or prop.major == 10:
            log.warning("GPU arch does not support max_autotune_gemm mode usage")
            return False
        return True

    min_sms = 16 if device.type == "xpu" else 68  # 3080
    avail_sms = prop.multi_processor_count
    if avail_sms < min_sms:
        log.warning(
            "Not enough SMs to use max_autotune_gemm mode",
            extra={"min_sms": min_sms, "avail_sms": avail_sms},
        )
        return False
    return True


@functools.lru_cache
def get_max_num_sms() -> int:
    return torch.cuda.get_device_properties("cuda").multi_processor_count


def get_num_sms() -> int:
    """Handle experimental carveout if set otherwise return hardware SM count"""
    # TODO we need to properly guard on this global
    carveout = torch._C._get_sm_carveout_experimental()
    return get_max_num_sms() - (carveout if carveout is not None else 0)


def get_tma_workspace_arg(
    num_tma_descriptors: int,
    device: torch.device,
    num_programs: Optional[int] = None,
) -> WorkspaceArg:
    """Builds and returns a WorkspaceArg for the device side TMA workspace buffer."""
    from .codegen.common import WorkspaceArg, WorkspaceZeroMode

    if num_programs is None:
        num_programs = get_num_sms()
    zero_mode = WorkspaceZeroMode.from_bool(False)
    size = num_programs * num_tma_descriptors * TMA_DESCRIPTOR_SIZE
    return WorkspaceArg(
        count=size,
        zero_mode=zero_mode,
        device=device,
        outer_name=WorkspaceArg.unique_name(),
    )


def use_max_autotune() -> bool:
    return (
        config.max_autotune or config.max_autotune_gemm or config.search_autotune_cache
    )


def _use_template_for_gpu(
    layout: Layout, allowed_layout_dtypes: list[torch.dtype]
) -> bool:
    if layout.dtype not in allowed_layout_dtypes:
        log.debug(
            "Not using template since dtype %s is not in allowed layout dtypes %s",
            layout.dtype,
            allowed_layout_dtypes,
        )
    return (
        is_gpu(layout.device.type)
        and layout.dtype in allowed_layout_dtypes
        and is_big_gpu(layout.device)
    )


def _use_autotune_backend(backend: str) -> bool:
    return backend.upper() in [
        x.strip() for x in config.max_autotune_gemm_backends.upper().split(",")
    ]


def _use_conv_autotune_backend(backend: str) -> bool:
    return backend.upper() in [
        x.strip() for x in config.max_autotune_conv_backends.upper().split(",")
    ]


def use_triton_template(
    layout: Layout, *, enable_int32: bool = False, enable_float8: bool = False
) -> bool:
    from .codegen.common import BackendFeature, has_backend_feature

    layout_dtypes = [torch.float16, torch.bfloat16, torch.float32]
    if enable_int32:
        layout_dtypes = [torch.float16, torch.bfloat16, torch.float32, torch.int32]
    if enable_float8:
        layout_dtypes.extend([torch.float8_e4m3fn, torch.float8_e5m2])
    return (
        (
            (
                is_gpu(layout.device.type)
                and _use_template_for_gpu(layout, layout_dtypes)
            )
            or (layout.device.type == "cpu" and layout.dtype in layout_dtypes)
        )
        and use_max_autotune()
        and _use_autotune_backend("TRITON")
        and has_backend_feature(layout.device, BackendFeature.TRITON_TEMPLATES)
    )


def use_triton_tma_template(*matrices: IRNode) -> bool:
    from torch.utils._triton import has_triton_tma_device

    from .virtualized import V

    def _is_tma_compatible(x: IRNode) -> bool:
        if len(x.get_size()) != 2:
            return False

        dtype = x.get_dtype()
        if dtype not in (torch.float16, torch.bfloat16, torch.float8_e4m3fn):
            return False

        layout = x.get_layout()
        transposed = layout.is_transposed()
        if not (layout.is_contiguous() or transposed):
            return False

        inner_dim = layout.size[1]
        if transposed:
            inner_dim = layout.size[0]

        if dtype == torch.float8_e4m3fn and V.graph.sizevars.statically_known_lt(
            inner_dim, 32
        ):
            return False

        inner_bytes = inner_dim * dtype.itemsize
        return V.graph.sizevars.statically_known_multiple_of(inner_bytes, TMA_ALIGNMENT)

    return (
<<<<<<< HEAD
        config.triton.enable_persistent_tma_matmul
        and has_triton_tma_device()
        and all(_is_tma_compatible(m) for m in matrices)
=======
        all(len(m.get_size()) == 2 for m in matrices)
        and can_use_tma(*matrices, add_guards=add_guards)
        and config.triton.enable_persistent_tma_matmul
>>>>>>> eaa5d9d3
    )


def use_cutlass_template(layout: Layout, m: int, n: int, k: int) -> bool:
    from .virtualized import V

    gemm_size = V.graph.sizevars.size_hint(m * n * k, fallback=-1)
    if gemm_size <= 0 or gemm_size < config.cuda.cutlass_backend_min_gemm_size:
        return False
    from .codegen.cuda.cutlass_utils import try_import_cutlass

    # Do not use cutlass template on ROCm
    if torch.version.hip:
        return False

    # output dtype
    # FP32 not supported: https://github.com/pytorch/pytorch/issues/145952
    layout_dtypes = [torch.float16, torch.bfloat16, torch.int32]
    res = (
        _use_template_for_gpu(layout, layout_dtypes)
        and use_max_autotune()
        and _use_autotune_backend("CUTLASS")
    )

    if res:
        if not try_import_cutlass():
            log.warning(
                "Failed to import CUTLASS lib. Please check whether "
                "_inductor.config.cuda.cutlass_dir is set correctly. "
                "Skipping CUTLASS backend for now."
            )
            return False
    return res


decompose_k_threshold = 32

# To limit compile time
k_splits_limit = 5

# Hand-tuned
default_k_splits = [16, 32, 64, 128, 256]

_IntLike: TypeAlias = Union[int, sympy.Expr]


def use_decompose_k_choice(m: _IntLike, n: _IntLike, k: _IntLike) -> bool:
    from torch._inductor.virtualized import V

    return (
        V.graph.sizevars.is_expr_static_and_true(
            sympy.And(
                sympy.Ge(k, decompose_k_threshold * m),
                sympy.Ge(k, decompose_k_threshold * n),
            )
        )
        and not V.graph.aot_mode  # TODO: Support AOTI for decomposeK
        and not V.graph.cpp_wrapper
        and not config.disable_decompose_k
    )


@functools.lru_cache(None)
def get_k_splits(m: _IntLike, n: _IntLike, k: _IntLike) -> list[int]:
    # If k is a sympy expression, we can't do any splitting
    if isinstance(k, sympy.Expr) and not k.is_number:
        return default_k_splits

    if (isinstance(m, sympy.Expr) and not m.is_number) or (
        isinstance(n, sympy.Expr) and not n.is_number
    ):
        max_k_split = 256
    else:
        max_k_split = min(k // m, k // n)

    min_k_split = 2
    # Get all divisors of k, k has to be divisible by kPart
    divisors = sympy.divisors(k)

    divisors = [
        divisor
        for divisor in divisors
        if divisor <= max_k_split and divisor >= min_k_split
    ]

    pow_of_2_divisors, mul_of_32_divisors, rest_of_splits = [], [], []

    for d in divisors:
        kPart = k // d

        # Smaller than 128 might not even fit in a single tile, BLOCK_K can be 128
        if kPart < 128:
            continue

        # Power of 2 divisors are best performing, conform to hardware
        if (kPart & kPart - 1) == 0 and kPart >= 128:
            pow_of_2_divisors.append(d)
        # Else check if creates a multiple of 32
        elif kPart % 32 == 0:
            mul_of_32_divisors.append(d)
        # otherwise, take the smallest values
        else:
            rest_of_splits.append(d)

    # If the # of power of 2 divisors are greater than k_splits_limit, return all
    # This should be ok for compile time, all perfect squares between 128 and min(k / m, k / n)
    # should never be a massive amount
    if len(pow_of_2_divisors) >= k_splits_limit:
        return pow_of_2_divisors
    else:
        best_splits = pow_of_2_divisors + mul_of_32_divisors + rest_of_splits
        # Otherwise, conform results to k_splits_limit
        return best_splits[:k_splits_limit]


@functools.lru_cache(None)
def _rocm_native_device_arch_name(device: str) -> str:
    return torch.cuda.get_device_properties(device).gcnArchName


@functools.lru_cache(None)
def try_import_ck_lib() -> tuple[
    Optional[str], Callable[[], list[Any]], Callable[[], list[Any]], type[Any]
]:
    try:
        import ck4inductor  # type: ignore[import]
        from ck4inductor.universal_gemm.gen_instances import (  # type: ignore[import]
            gen_ops_library,
            gen_ops_preselected,
        )
        from ck4inductor.universal_gemm.op import (  # type: ignore[import]
            CKGemmOperation,
        )

        package_dirname = os.path.dirname(ck4inductor.__file__)
    except ImportError:

        def gen_ops_library() -> list[Any]:
            return []

        def gen_ops_preselected() -> list[Any]:
            return []

        class CKGemmOperation:  # type: ignore[no-redef]
            pass

        package_dirname = None
    return package_dirname, gen_ops_library, gen_ops_preselected, CKGemmOperation


def use_ck_template(layout: Layout) -> bool:
    # config knobs check 1
    if not use_max_autotune():
        return False
    # platform check
    if not torch.version.hip:
        return False
    # tensors must be on GPU
    if not layout.device.type == "cuda":
        return False
    # hardware check
    # if config arch list is not specified, get the native arch from the device properties
    native_arch = _rocm_native_device_arch_name(layout.device)
    requested_archs = {k.split(":")[0]: k for k in config.rocm.arch} or {
        native_arch.split(":")[0]: native_arch
    }
    requested_supported_archs = [
        requested_archs[k]
        for k in requested_archs.keys() & config.rocm.ck_supported_arch
    ]
    if not requested_supported_archs:
        return False
    # supported input dtypes
    if layout.dtype not in [torch.float16, torch.bfloat16, torch.float32]:
        return False

    ck_package_dirname, _, _, _ = try_import_ck_lib()

    if not ck_package_dirname:
        log.warning("Please pip install Composable Kernel package")
        return False

    if config.is_fbcode():
        config.rocm.ck_dir = ck_package_dirname

    if not config.rocm.ck_dir:
        log.warning("Please set TORCHINDUCTOR_CK_DIR env variable")
        return False

    if ck_package_dirname != config.rocm.ck_dir:
        log.warning("Invalid path to CK library")
        return False

    return True


def use_ck_gemm_template(layout: Layout, m: int, n: int, k: int) -> bool:
    from .virtualized import V

    return (
        _use_autotune_backend("CK")
        and use_ck_template(layout)
        and V.graph.sizevars.size_hint(m * n * k, fallback=-1) > 0
    )


def use_ck_conv_template(layout: Layout) -> bool:
    return _use_conv_autotune_backend("CK") and use_ck_template(layout)


def _use_template_for_cpu(layout: Layout) -> bool:
    return use_max_autotune() and layout.device.type == "cpu"


def use_cpp_bmm_template(
    layout: Layout, mat1: Union[ReinterpretView, Buffer], mat2: IRNode
) -> bool:
    from .ir import Layout

    assert isinstance(mat1.layout, Layout)

    return (
        use_cpp_gemm_template(layout, mat1, mat2, require_constant_mat2=False)
        and mat1.layout.is_contiguous()
    )


def use_cpp_gemm_template(
    layout: Layout,
    mat1: IRNode,
    mat2: IRNode,
    mat2_transposed: bool = False,
    require_constant_mat2: bool = True,
    is_woq_int4: bool = False,
    q_group_size: Optional[int] = None,
) -> bool:
    from . import ir
    from .codegen.cpp_micro_gemm import create_micro_gemm
    from .codegen.cpp_utils import get_gemm_template_output_and_compute_dtype
    from .kernel.mm_common import mm_args

    if not _use_template_for_cpu(layout) or not _use_autotune_backend("CPP"):
        return False

    if not config.cpp.weight_prepack:
        return False

    int8_gemm = mat1.get_dtype() in [torch.uint8, torch.int8]
    layout_dtypes = [torch.float32, torch.bfloat16, torch.half, torch.uint8]
    m, n, k, layout, mat1, mat2 = mm_args(
        mat1,
        mat2,
        out_dtype=layout.dtype if int8_gemm else None,
        mat2_transposed=mat2_transposed,
        use_4x2_dim=is_woq_int4,
    )

    # TODO(jgong5): support dynamic shapes for n or k
    if has_free_symbols((n, k)):
        return False
    if isinstance(mat2, ir.BaseView):
        mat2 = mat2.unwrap_view()

    output_dtype, _ = get_gemm_template_output_and_compute_dtype(mat1.get_dtype())
    micro_gemm = create_micro_gemm(
        "micro_gemm",
        m,
        n,
        k,
        input_dtype=mat1.get_dtype(),
        input2_dtype=mat2.get_dtype(),
        output_dtype=output_dtype,
        num_threads=parallel_num_threads(),
        use_ref=not is_woq_int4,
        q_group_size=q_group_size,
    )

    def is_last_dim_stride1(x: IRNode) -> bool:
        x.freeze_layout()
        return x.get_stride()[-1] == 1

    return (
        layout.dtype in layout_dtypes
        and micro_gemm is not None
        and is_last_dim_stride1(mat1)  # TODO(jgong5): support transposed input
        and isinstance(mat2, ir.StorageBox)
        and (mat2.is_module_buffer() or not require_constant_mat2)
    )


def use_aten_gemm_kernels() -> bool:
    return not use_max_autotune() or _use_autotune_backend("ATEN")


class DebugDirManager:
    counter = itertools.count(0)
    prev_debug_name: str

    def __init__(self) -> None:
        self.id = next(DebugDirManager.counter)

    def __enter__(self) -> None:
        self.prev_debug_name = torch._dynamo.config.debug_dir_root
        self.new_name = f"{self.prev_debug_name}_tmp_{self.id}"
        torch._dynamo.config.debug_dir_root = self.new_name

    def __exit__(self, *args: Any) -> None:
        shutil.rmtree(self.new_name)
        torch._dynamo.config.debug_dir_root = self.prev_debug_name


def run_and_get_code(
    fn: Callable[P, _T],
    *args: P.args,
    **kwargs: P.kwargs,
) -> tuple[_T, list[str]]:
    from .graph import GraphLowering

    source_codes: list[str] = []

    def save_output_code(code: str) -> None:
        source_codes.append(code)

    with mock.patch.object(GraphLowering, "save_output_code", save_output_code):
        torch._dynamo.reset()
        result = fn(*args, **kwargs)
    return result, source_codes


def run_and_get_kernels(
    fn: Callable[P, _T], *args: P.args, **kwargs: P.kwargs
) -> tuple[_T, list[str]]:
    result, source_codes = run_and_get_code(fn, *args, **kwargs)
    kernels = []
    for code in source_codes:
        kernels.extend(re.findall(r"'''.*?'''", code, re.DOTALL))
    return result, kernels


def run_fw_bw_and_get_code(fn: Callable[..., Any]) -> tuple[Any, list[str]]:
    def run_with_backward() -> Any:
        result = fn()
        result.sum().backward()
        return result

    return run_and_get_code(run_with_backward)


def get_code(fn: Callable[P, _T], *args: P.args, **kwargs: P.kwargs) -> list[str]:
    """Get the inductor-generated code, but skip any actual compilation or running."""
    from .graph import GraphLowering

    source_codes: list[str] = []

    def save_output_code(code: str) -> None:
        source_codes.append(code)

    def patched_compile_to_module(self: GraphLowering) -> Any:
        class DummyModule:
            """This is empty to replace the generated triton module"""

            def __init__(self) -> None:
                pass

            def call(self, *args: Any, **kwargs: Any) -> None:
                # Don't do anything when called
                pass

        wrapper_code, kernel_code = (
            self.codegen_with_cpp_wrapper() if self.cpp_wrapper else self.codegen()
        )
        # Skip all the actual compiling.
        nonlocal save_output_code
        save_output_code(wrapper_code.value)
        if kernel_code:
            save_output_code(kernel_code.value)

        return DummyModule()

    with (
        mock.patch.object(
            GraphLowering, "compile_to_module", patched_compile_to_module
        ),
        mock.patch.object(GraphLowering, "save_output_code", save_output_code),
    ):
        torch._dynamo.reset()
        # Note the return here is None
        _ = fn(*args, **kwargs)

    return source_codes


def get_triton_code(fn: Callable[P, _T], *args: P.args, **kwargs: P.kwargs) -> str:
    source_codes = get_code(fn, *args, **kwargs)
    # Can have two outputs if backwards was eagerly compiled
    assert 1 <= len(source_codes) <= 2, (
        f"expected one or two code outputs got {len(source_codes)}"
    )
    return source_codes[0]


def run_and_get_triton_code(
    fn: Callable[P, _T], *args: P.args, **kwargs: P.kwargs
) -> str:
    _, source_codes = run_and_get_code(fn, *args, **kwargs)
    # Can have two outputs if backwards was eagerly compiled
    assert 1 <= len(source_codes) <= 2, (
        f"expected one or two code outputs got {len(source_codes)}"
    )
    return source_codes[0]


def run_and_get_graph_lowering(
    fn: Callable[P, _T], *args: P.args, **kwargs: P.kwargs
) -> tuple[Any, list[GraphLowering]]:
    from torch._inductor.graph import GraphLowering
    from torch._inductor.output_code import CompiledFxGraph

    real_init = CompiledFxGraph.__init__
    graph_lowerings = []

    def fake_init(*args: Any, **kwargs: Any) -> None:
        real_init(*args, **kwargs)
        graph = args[2]
        assert isinstance(graph, GraphLowering)
        graph_lowerings.append(graph)

    with mock.patch.object(CompiledFxGraph, "__init__", fake_init):
        result = fn(*args, **kwargs)

    return result, graph_lowerings


@contextlib.contextmanager
def override_lowering(
    aten_op: Callable[..., Any], override_fn: Callable[..., Any]
) -> Iterator[None]:
    """
    Override the lowering of aten_op with override_fn.
    The first argument of override_fn is the original lowering fn.
    """
    from torch._inductor import lowering

    orig_fn = lowering.lowerings[aten_op]
    try:
        lowering.lowerings[aten_op] = functools.partial(override_fn, orig_fn)
        yield
    finally:
        lowering.lowerings[aten_op] = orig_fn


def add_scheduler_init_hook(
    pre_fn: Callable[..., Any], post_fn: Optional[Callable[..., Any]] = None
) -> Any:
    """
    Add hook functions to be called at the beginning and end of Scheduler.__init__.
    Used for unit tests.
    """
    from torch._inductor.scheduler import Scheduler

    orig_fn = Scheduler.__init__

    def wrapper(scheduler: Any, nodes: Any) -> Any:
        pre_fn(scheduler, nodes)
        out = orig_fn(scheduler, nodes)
        if post_fn:
            post_fn(scheduler, nodes)
        return out

    return unittest.mock.patch.object(Scheduler, "__init__", wrapper)


def developer_warning(msg: str) -> None:
    """
    Warnings that will be actionable for PyTorch developers, but not
    end users.  Allows us to easily disable them in stable releases but
    keep them on for nightly builds.
    """
    if config.developer_warnings:
        log.warning(msg)
    else:
        log.info(msg)


def get_benchmark_name() -> Optional[str]:
    """
    An experimental API used only when config.benchmark_kernel is true.

    The benchmark name is only available at codegen time. So we can not
    directly call it in benchmark_all_kernels which is run after codegen.

    The function assumes the argument after --only is the benchmark name.
    It works for torchbench.py/hugginface.py/timm_models.py. But for ad-hoc
    scripts, this function may return None.

    There are 2 flavors of --only argument we need handle:
    1. --only model_name
    2. --only=model_name
    """
    try:
        idx = sys.argv.index("--only")
        if (
            idx + 1 < len(sys.argv)
            and len(sys.argv[idx + 1]) > 0
            and sys.argv[idx + 1][0] != "-"
        ):
            return sys.argv[idx + 1]
    except ValueError:
        pass

    for arg in sys.argv:
        if arg.startswith("--only="):
            return arg[len("--only=") :]

    return None


def is_ones(items: Sequence[Any]) -> bool:
    return all(x == 1 for x in items)


def is_zeros(items: Sequence[Any]) -> bool:
    return all(x == 0 for x in items)


def is_cpu_device(inputs: Sequence[torch.Tensor]) -> bool:
    return all(
        item.device == torch.device("cpu")
        for item in inputs
        if isinstance(item, torch.Tensor)
    )


def get_sympy_Expr_dtype(val: sympy.Expr) -> torch.dtype:
    assert isinstance(val, sympy.Expr), (
        "only support sympy.Expr as input to get_sympy_Expr_dtype"
    )
    if val.is_integer:  # type: ignore[attr-defined]
        return torch.int64
    else:
        return torch.float64


@contextlib.contextmanager
def maybe_profile(should_profile: bool, *args: Any, **kwargs: Any) -> Iterator[Any]:
    if should_profile:
        with torch.profiler.profile(*args, **kwargs) as p:
            yield p
    else:
        yield


def parallel_num_threads() -> int:
    threads = config.cpp.threads
    if threads < 1:
        threads = torch.get_num_threads()
    return threads


@functools.lru_cache(None)
def get_backend_num_stages() -> int:
    from .runtime.triton_helpers import get_backend_options

    options = get_backend_options()
    return options.get("num_stages", 2 if torch.version.hip else 3)


@functools.lru_cache(None)
def get_device_tflops(dtype: torch.dtype) -> int:
    from triton.testing import get_max_simd_tflops, get_max_tensorcore_tflops

    assert dtype in (torch.float16, torch.bfloat16, torch.float32)

    if inspect.signature(get_max_simd_tflops).parameters.get("clock_rate"):
        # Triton API change in https://github.com/triton-lang/triton/pull/2293
        from torch._utils_internal import max_clock_rate

        sm_clock = max_clock_rate()
        if dtype in (torch.float16, torch.bfloat16):
            return get_max_tensorcore_tflops(dtype, sm_clock)

        if torch.backends.cuda.matmul.allow_tf32:
            return get_max_tensorcore_tflops(torch.float32, sm_clock)
        else:
            return get_max_simd_tflops(torch.float32, sm_clock)
    else:
        if dtype in (torch.float16, torch.bfloat16):
            return get_max_tensorcore_tflops(dtype)

        if torch.backends.cuda.matmul.allow_tf32:
            return get_max_tensorcore_tflops(torch.float32)
        else:
            return get_max_simd_tflops(torch.float32)


@functools.lru_cache(None)
def get_gpu_dram_gbps() -> int:
    from triton.testing import get_dram_gbps

    return get_dram_gbps()


def get_gpu_shared_memory() -> int:
    from triton.runtime import driver

    return driver.active.utils.get_device_properties(0).get("max_shared_mem", 0)


def is_welford_reduction(reduction_type: str) -> bool:
    return reduction_type.startswith("welford")


def reduction_num_outputs(reduction_type: str) -> int:
    if is_welford_reduction(reduction_type):
        return 3
    elif reduction_type == "online_softmax_reduce":
        return 2
    else:
        return 1


def is_linux() -> bool:
    return platform.system() == "Linux"


def is_windows() -> bool:
    return sys.platform == "win32"


def has_free_symbols(itr: Iterable[Any]) -> bool:
    return any(isinstance(x, sympy.Expr) and not x.is_number for x in itr)


def is_dynamic(*args: Any) -> bool:
    from . import ir

    for t in args:
        if isinstance(
            t, (ir.TensorBox, ir.StorageBox, ir.BaseView, ir.ComputedBuffer, ir.Buffer)
        ):
            if has_free_symbols(t.maybe_get_size() or ()) or has_free_symbols(
                t.maybe_get_stride() or ()
            ):
                return True
        elif not isinstance(t, ir.IRNode):
            continue
        else:
            raise TypeError(f"unexpected type for is_dynamic {type(t)}")

    return False


# Placeholder strings used in triton codegen.
class Placeholder(enum.Enum):
    # The placeholder for the actual name of a triton kernel.
    # e.g. for "def triton_" it would be "triton_"
    KERNEL_NAME = "KERNEL_NAME"

    # The descriptive name of the triton kernel; when unique_kernel_names = False, this
    # placeholder will be replaced with a string with more information.
    DESCRIPTIVE_NAME = "DESCRIPTIVE_NAME"


def pass_execution_and_save(
    func: Callable[..., Any], gm: GraphModule, inp: Sequence[Any], msg: str
) -> None:
    from .pattern_matcher import stable_topological_sort

    with tempfile.NamedTemporaryFile(
        mode="w",
        encoding="utf-8",
        delete=False,
    ) as f:
        before_io = io.StringIO()
        after_io = io.StringIO()
        ShapeProp(gm=gm, fake_mode=detect_fake_mode(inp)).propagate(*inp)
        print(f"Before:\n{gm.graph}", file=f)
        print(gm.graph, file=before_io)
        start_time = datetime.now()
        with GraphTransformObserver(gm, msg):
            func(gm.graph)
        time_elapsed = datetime.now() - start_time
        # recompile graph
        stable_topological_sort(gm.graph)
        gm.graph.lint()
        gm.recompile()

        print(f"After:\n{gm.graph}", file=f)
        print(gm.graph, file=after_io)
        t = before_io.getvalue() == after_io.getvalue()
        log.info(
            "%s, save before/after graph to %s, graph before/after are the same = %s, time elapsed = %s",
            msg,
            f.name,
            t,
            time_elapsed,
        )


def is_multi_outputs_template(input_buf: Optional[Union[Buffer, Operation]]) -> bool:
    """
    Check if input buffer is a multi-outputs template buffer
    """
    from . import ir

    return isinstance(input_buf, ir.CppTemplateBuffer) and isinstance(
        input_buf.layout, ir.MultiOutputLayout
    )


def is_output_of_multi_outputs_template(
    input_buf: Optional[Union[Buffer, Operation]],
) -> bool:
    """
    Check if input buffer is a output of multi-outputs template buffer
    """
    from . import ir

    return (
        isinstance(input_buf, ir.MultiOutput)
        and len(input_buf.inputs) == 1
        and is_multi_outputs_template(input_buf.inputs[0])
    )


def is_collective(
    node: Optional[Union[Node, Operation]],
    op: Optional[torch._ops.OperatorBase] = None,
) -> bool:
    if node is None:
        return False

    from . import ir

    return (
        type(node) == ir._CollectiveKernel and (op is None or node.op_overload is op)
    ) or (
        # TODO: this is a temporary solution to ensure that we can identify torchrec's
        # communication ops. But in order to allow better communication and computation
        # overlap, torchrec's communication ops should be not used.
        type(node) == ir.FallbackKernel
        and (
            # NOTE: the `hasattr()` check is to bypass errors such as the following:
            # AttributeError: '_OpNamespace' 'torchrec' object has no attribute 'all_to_all_single'
            (
                hasattr(torch.ops.torchrec, "all_to_all_single")
                and node.op_overload == torch.ops.torchrec.all_to_all_single.default
            )
            or (
                hasattr(torch.ops.torchrec, "all_gather_into_tensor")
                and node.op_overload
                == torch.ops.torchrec.all_gather_into_tensor.default
            )
            or (
                hasattr(torch.ops.torchrec, "reduce_scatter_tensor")
                and node.op_overload == torch.ops.torchrec.reduce_scatter_tensor.default
            )
        )
    )


def is_wait(node: Optional[Union[IRNode, Operation]]) -> bool:
    from . import ir

    return type(node) == ir._WaitKernel


def contains_collective(snode: BaseSchedulerNode) -> bool:
    from torch._inductor.scheduler import GroupedSchedulerNode

    if isinstance(snode, GroupedSchedulerNode):
        return any(contains_collective(x) for x in snode.snodes)

    return is_collective(snode.node)


def contains_wait(snode: BaseSchedulerNode) -> bool:
    from torch._inductor.scheduler import GroupedSchedulerNode

    if isinstance(snode, GroupedSchedulerNode):
        return any(contains_wait(x) for x in snode.snodes)
    else:
        return is_wait(snode.node)


def is_fallback_op(
    node: Optional[Operation],
    op: Union[torch._ops.OpOverload, Collection[torch._ops.OpOverload]],
) -> bool:
    from . import ir

    if isinstance(op, torch._ops.OpOverload):
        op = [op]
    return isinstance(node, ir.FallbackKernel) and node.op_overload in op


def buf_name_to_fused_snode(
    buf_name: str, name_to_buf: dict[str, Any], name_to_fused_node: dict[str, Any]
) -> Any:
    return name_to_fused_node[name_to_buf[buf_name].defining_op.get_name()]


def find_recursive_deps_of_node(
    snode: BaseSchedulerNode,
    collected_node_set: MutableSet[BaseSchedulerNode],
    name_to_buf: dict[str, SchedulerBuffer],
    name_to_fused_node: dict[str, BaseSchedulerNode],
    criteria_cb: Callable[[Any], bool] = lambda snode: False,
) -> None:
    if criteria_cb(snode):
        return
    collected_node_set.add(snode)
    for dep in snode.unmet_dependencies:
        defining_op_for_dep = buf_name_to_fused_snode(
            dep.name, name_to_buf, name_to_fused_node
        )
        if defining_op_for_dep in collected_node_set:
            continue
        find_recursive_deps_of_node(
            defining_op_for_dep,
            collected_node_set,
            name_to_buf,
            name_to_fused_node,
            criteria_cb=criteria_cb,
        )


def find_recursive_users_of_node(
    snode: BaseSchedulerNode,
    collected_node_set: MutableSet[BaseSchedulerNode],
    name_to_buf: dict[str, SchedulerBuffer],
    name_to_fused_node: dict[str, BaseSchedulerNode],
    criteria_cb: Callable[[Any], bool] = lambda snode: False,
) -> None:
    if criteria_cb(snode):
        return
    collected_node_set.add(snode)
    for o in snode.get_outputs():
        for user in o.users:
            assert user.node is not None
            if user.node.get_name() == "OUTPUT":
                continue
            if user.node.get_name() not in name_to_fused_node:
                continue
            user_op = name_to_fused_node[user.node.get_name()]
            if user_op in collected_node_set:
                continue
            find_recursive_users_of_node(
                user_op,
                collected_node_set,
                name_to_buf,
                name_to_fused_node,
                criteria_cb=criteria_cb,
            )


def num_fw_fixed_arguments(dynamo_gm_num_inputs: int, aot_fw_gm_num_inputs: int) -> int:
    "Computes the number of inputs to the aot fw graph which have fixed addresses (params and buffers)"
    num_rng_seed_offset_inputs = (
        2 if torch._functorch.config.functionalize_rng_ops else 0
    )
    # AOT won't lift any parameters if we're inlining NN Modules
    # however desugaring subclasses will still add arguments
    # resulted in extra fixed inputs https://github.com/pytorch/pytorch/issues/130502
    return aot_fw_gm_num_inputs - dynamo_gm_num_inputs - num_rng_seed_offset_inputs


def count_tangents(fx_g: torch.fx.GraphModule) -> int:
    """
    Infers which inputs are static for a backwards graph
    """

    def is_saved_tensor(x: Node) -> bool:
        return (
            "tangents" not in x.name
            and "bwd_seed" not in x.name
            and "bwd_base_offset" not in x.name
            and "bwd_rng_state" not in x.name
        )

    arg_count = 0
    static_arg_idxs = []
    for n in fx_g.graph.nodes:
        if n.op == "placeholder":
            if is_saved_tensor(n):
                static_arg_idxs.append(arg_count)
            arg_count += 1

    assert static_arg_idxs == list(range(len(static_arg_idxs)))
    return len(static_arg_idxs)


@dataclasses.dataclass
class BoxedBool:
    value: bool

    def __bool__(self) -> bool:
        return self.value

    @staticmethod
    def disable(obj: Any) -> Union[BoxedBool, bool]:
        if isinstance(obj, BoxedBool):
            obj.value = False
            return obj
        return False


@contextlib.contextmanager
def collect_defined_kernels(kernel_list: list[str]) -> Iterator[None]:
    from .codegen.wrapper import PythonWrapperCodegen

    orig_define_kernel = PythonWrapperCodegen.define_kernel

    def define_kernel(
        self: PythonWrapperCodegen,
        kernel_name: str,
        kernel_code: str,
        metadata: Optional[str] = None,
        gpu: bool = True,
        cpp_definition: Optional[str] = None,
    ) -> Any:
        kernel_list.append(kernel_code)
        return orig_define_kernel(
            self, kernel_name, kernel_code, metadata, gpu, cpp_definition
        )

    with mock.patch.object(PythonWrapperCodegen, "define_kernel", define_kernel):
        yield


def get_cloned_parameter_buffer_name(name: str) -> str:
    return name + "__original__"


def is_gpu(device: Optional[str]) -> bool:
    return device in GPU_TYPES


def device_need_guard(device: str) -> bool:
    return device != "mps" and is_gpu(device)  # TODO: MPS does not expose streams now


def needs_fallback_due_to_atomic_add_limitations(dtype: torch.dtype) -> bool:
    # tl.atomic add has bfloat16 support in fbcode
    # but not in OSS https://github.com/pytorch/pytorch/issues/97016
    # we will fallback until the code is upstreamed to OSS
    if (
        config.is_fbcode()
        and dtype == torch.bfloat16
        and torch.cuda.is_available()
        and torch.cuda.get_device_capability() >= (9, 0)
        and config.bfloat16_atomic_adds_enabled
    ):
        return False
    else:
        return dtype in OrderedSet([torch.int64, torch.bool, torch.bfloat16])


def use_scatter_fallback(
    op_overload: torch._ops.OpOverload,
    reduction_type: Optional[str],
    self_dtype: torch.dtype,
    src_dtype: torch.dtype,
    src_device_type: str,
    src_is_tensor: bool,
) -> bool:
    if (
        op_overload.overloadpacket
        in (torch.ops.aten.scatter_reduce_, torch.ops.aten.scatter_reduce)
        and reduction_type is None
    ):
        return False

    reduce_ty = (
        "add" if op_overload.overloadpacket == torch.ops.aten.scatter_ else "sum"
    )

    return (
        reduction_type not in (None, reduce_ty)
        or (
            src_is_tensor
            and is_gpu(src_device_type)
            and needs_fallback_due_to_atomic_add_limitations(src_dtype)
        )
        or (
            op_overload.overloadpacket == torch.ops.aten.scatter_reduce_
            and reduction_type == "sum"
            and src_is_tensor
            and src_device_type == "cpu"
            and config.cpp.fallback_scatter_reduce_sum
            and (config.cpp.dynamic_threads or parallel_num_threads() != 1)
        )
        or (reduction_type == reduce_ty and self_dtype in (torch.bool, torch.int64))
        or torch.are_deterministic_algorithms_enabled()
    )


def dump_node_schedule(node_schedule: Sequence[BaseSchedulerNode]) -> None:
    """
    An API that can be used in pdb to dump a node_schedule.
    Right mainly dump the read/write dependencies but can add more as needed.
    """
    from torch._inductor.codegen.simd import DisableReduction, EnableReduction
    from torch._inductor.scheduler import SchedulerNode

    print(f"Node schedule with {len(node_schedule)} nodes")
    for idx, node in enumerate(node_schedule):
        print(f" {idx:3}:")
        if node is EnableReduction:
            print("enable reduction")
        elif node is DisableReduction:
            print("disable reduction")
        elif isinstance(node, SchedulerNode):
            is_red = node.is_reduction()
            print(f"{'red' if is_red else 'pw'} scheduler node")
            if is_red:
                assert node.node is not None
                print(f"original reduction hint {node.node.data.reduction_hint}")  # type: ignore[attr-defined]
            print("ReadDep:")
            for dep in node.read_writes.reads:
                print(dep)
            print("WriteDep:")
            for dep in node.read_writes.writes:
                print(dep)
        else:
            raise RuntimeError(f"Unrecognized node type: {type(node)}")


def tensor_is_aligned(tensor: torch.Tensor) -> bool:
    # See Note: [Input Alignment handling in Inductor]
    # Right now, we don't try to guard on the alignment of the storage offset.
    # When this comment was written, non-symbolic storage_offsets are not guarded on
    # but symbolic storage_offsets are. For consistency, we suppress guard creation
    # upon performing this check: that ensures that we don't add recompiles when we
    # add this logic.
    from torch.fx.experimental.symbolic_shapes import statically_known_true

    return statically_known_true(
        (tensor.storage_offset() * get_dtype_size(tensor.dtype)) % GPU_ALIGN_BYTES == 0
    )


def should_assume_input_aligned(example_input: torch.Tensor) -> bool:
    # See Note: [Input Alignment handling in Inductor]

    # right now, we only care about alignment for cuda tensors.
    if not is_gpu(example_input.device.type):
        return False
    return config.assume_aligned_inputs or tensor_is_aligned(example_input)


def maybe_get_suppress_shape_guards_ctx() -> contextlib.AbstractContextManager[None]:
    # Try to get TracingContext.try_get().fake_mode.shape_env.suppress_guards()
    # If it's not available, return a nullcontext.

    # If we're dealing with cudagraphs, we might not have a tracing_context
    tracing_context = torch._guards.TracingContext.try_get()
    if not tracing_context:
        return contextlib.nullcontext()

    # In standalone inductor compile mode, we might not have a shape_env attached to the fake mode
    shape_env = tracing_context.fake_mode.shape_env
    if not shape_env:
        return contextlib.nullcontext()

    return shape_env.suppress_guards()


def run_and_get_cpp_code(
    fn: Callable[P, _T], *args: P.args, **kwargs: P.kwargs
) -> tuple[_T, str]:
    # We use the patch context manager instead of using it as a decorator.
    # In this way, we can ensure that the attribute is patched and unpatched correctly
    # even if this run_and_get_cpp_code function is called multiple times.
    with unittest.mock.patch.object(config, "debug", True):
        torch._dynamo.reset()
        import io
        import logging

        log_capture_string = io.StringIO()
        ch = logging.StreamHandler(log_capture_string)
        from torch._inductor.codecache import output_code_log

        output_code_log.addHandler(ch)
        prev_level = output_code_log.level
        output_code_log.setLevel(logging.DEBUG)
        result = fn(*args, **kwargs)
        s = log_capture_string.getvalue()
        output_code_log.setLevel(prev_level)
        output_code_log.removeHandler(ch)
    return result, s


def shape_env_from_inputs(inputs: Sequence[InputType]) -> Optional[ShapeEnv]:
    fake_mode = detect_fake_mode(inputs)

    # TODO(voz): It would be nice to enable this assert, but there are lots of tests that
    # pass in real inputs for now.
    # if len(inputs) > 0:
    # assert fake_mode is not None, breakpoint()

    if fake_mode is not None:
        return fake_mode.shape_env

    # When there are no tensor inputs, get shape_env from the first SymInt.
    for input in inputs:
        if isinstance(input, torch.SymInt):
            return input.node.shape_env

    # TODO(voz): Should we always have one anyway?
    return None


def align_inputs_from_check_idxs(
    model: Callable[[list[InputType]], _T],
    inputs_to_check: Sequence[int],
    mutated_input_idxs: OrderedSet[int],
) -> Callable[[list[InputType]], _T]:
    if len(inputs_to_check) == 0:
        return model

    def run(new_inputs: list[InputType]) -> Any:
        old_tensors, new_tensors = copy_misaligned_inputs(
            new_inputs, inputs_to_check, mutated_input_idxs
        )
        out = model(new_inputs)

        # If a mutated tensor was cloned to be aligned, we need to reflect back the mutation to the
        # original tensor.
        if len(old_tensors):
            torch._foreach_copy_(old_tensors, new_tensors)

        return out

    return run


def clone_preserve_strides(x: torch.Tensor) -> torch.Tensor:
    if 0 in x.size():
        # Short-circuits if the shape has no elements
        needed_size = 0
    else:
        needed_size = (
            sum((shape - 1) * stride for shape, stride in zip(x.size(), x.stride())) + 1
        )
    buffer = torch.as_strided(x, (needed_size,), (1,)).clone()
    return torch.as_strided(buffer, x.size(), x.stride())


def copy_misaligned_inputs(
    new_inputs: list[InputType],
    check_inputs_idxs: Sequence[int],
    return_pair_idxs: Optional[OrderedSet[int]] = None,
) -> tuple[list[torch.Tensor], list[torch.Tensor]]:
    """
    Clones misaligned tensors which we inferred were aligned. Returns a tuple of [old_tensors], [new_tensors] for every
    cloned tensor which is in `return_pair_idxs`.
    """

    old_tensors: list[torch.Tensor] = []
    new_tensors: list[torch.Tensor] = []

    # hoist above loop because this is on the hot path
    ret_pair_defined = return_pair_idxs is not None
    for i in check_inputs_idxs:
        _inp = new_inputs[i]
        assert isinstance(_inp, torch.Tensor)
        if _inp.data_ptr() % ALIGNMENT:
            new_inputs[i] = clone_preserve_strides(_inp)

            if ret_pair_defined and i in return_pair_idxs:  # type: ignore[operator]
                old_tensors.append(_inp)
                new_tensors.append(new_inputs[i])  # type: ignore[arg-type]

    return old_tensors, new_tensors


def remove_unaligned_input_idxs(
    inputs: Sequence[InputType],
    static_input_idxs: Sequence[int],
) -> Sequence[int]:
    """
    We require all inputs to be aligned, so introduce a copy for any
    that aren't.
    """
    aligned_static_input_idxs = []
    for idx in static_input_idxs:
        input = inputs[idx]
        if isinstance(input, torch.Tensor) and (input.data_ptr() % ALIGNMENT) == 0:
            aligned_static_input_idxs.append(idx)
    if len(aligned_static_input_idxs) != len(static_input_idxs):
        return aligned_static_input_idxs
    return static_input_idxs


def expr_fits_within_32bit(e: sympy.Expr) -> bool:
    from .virtualized import V

    int_max = torch.iinfo(torch.int32).max
    size_hint = V.graph.sizevars.size_hint
    has_hint = V.graph.sizevars.shape_env.has_hint

    # Allow for unhinted e as long as we can still statically prove
    # (e.g., via ValueRanges) that it is still in bounds
    if V.graph.sizevars.is_expr_static_and_true(e <= int_max):
        return True
    # Otherwise, the hint MUST exist and be in range
    return has_hint(e) and size_hint(e) <= int_max


def set_tracing_context_output_strides(
    example_inputs: Sequence[Any], compiled_graph: CompiledFxGraph
) -> None:
    # Return the output strides to the caller via TracingContext
    context = torch._guards.TracingContext.try_get()
    if context is not None and context.output_strides is not None:
        assert len(context.output_strides) == 0
        shape_env = shape_env_from_inputs(example_inputs)
        assert compiled_graph.output_strides is not None
        for exprs in compiled_graph.output_strides:
            if exprs is None:
                context.output_strides.append(None)
            else:
                fakify_first_call = False
                if ctx := torch._guards.TracingContext.try_get():
                    fakify_first_call = ctx.fakify_first_call

                def map_expr(e: Any) -> Union[float, int, SymInt, SymFloat, SymBool]:
                    if shape_env is None:
                        return int(e)
                    if fakify_first_call:
                        return shape_env.deserialize_symexpr(e)
                    return shape_env.evaluate_symexpr(e)

                context.output_strides.append(
                    tuple(map_expr(e) for e in exprs)  # type: ignore[misc]
                )


def should_use_remote_fx_graph_cache() -> bool:
    if config.fx_graph_remote_cache is not None:
        return config.fx_graph_remote_cache
    if not config.is_fbcode():
        return False

    if torch._utils_internal.is_fb_unit_test():
        return False

    try:
        from torch._inductor.fb.remote_cache import REMOTE_CACHE_VERSION
    except ModuleNotFoundError:
        return False

    return REMOTE_CACHE_VERSION >= torch._utils_internal.justknobs_getval_int(
        "pytorch/remote_cache:fx_graph_memcache_version"
    )


def normalize_name(name: str) -> str:
    return re.sub(r"[^a-zA-Z0-9_]", "_", name)


# correct cases where Triton types names don't match PyTorch
_triton_type_mapping = {
    "tl.bool": "tl.int1",
    "tl.float8_e4m3fn": "tl.float8e4nv",
    "tl.float8_e5m2": "tl.float8e5",
    "tl.float8_e4m3fnuz": "tl.float8e4b8",
    "tl.float8_e5m2fnuz": "tl.float8e5b16",
    # TODO: remove when support is added in triton
    # https://github.com/triton-lang/triton/issues/6054
    "tl.float8_e8m0fnu": "tl.uint8",
}
_torch_triton_mapping = {v: k for k, v in _triton_type_mapping.items()}


_triton_type_re = re.compile(r"^.*[.]")


def triton_type(dtype: torch.dtype) -> str:
    """Convert torch.dtype to triton type"""
    triton_type_name = _triton_type_re.sub("tl.", str(dtype))
    return _triton_type_mapping.get(triton_type_name, triton_type_name)


def triton_type_to_torch(dtype: str) -> torch.dtype:
    adjusted_type = _torch_triton_mapping.get(dtype, dtype)
    type_name = adjusted_type.replace("tl.", "")
    out_dtype = getattr(torch, type_name)
    assert isinstance(out_dtype, torch.dtype)
    return out_dtype


def is_same_tensor(data: torch.Tensor, value: torch.Tensor) -> bool:
    return (
        not data.is_mkldnn
        and data.size() == value.size()
        and data.stride() == value.stride()
        and data.dtype == value.dtype
        and data.device == value.device
        and data.untyped_storage().data_ptr() == value.untyped_storage().data_ptr()
        and data.storage_offset() == value.storage_offset()
    )


def is_same_mkldnn_tensor(data: torch.Tensor, value: torch.Tensor) -> bool:
    return (
        data.is_mkldnn
        and data.size() == value.size()
        and data.dtype == value.dtype
        and data.device == value.device
        and torch.ops.mkldnn.data_ptr(data) == torch.ops.mkldnn.data_ptr(value)
    )


@functools.lru_cache(None)
def boolean_ops() -> tuple[str, ...]:
    return (
        "isinf",
        "isnan",
        "logical_not",
        "logical_and",
        "signbit",
        "and_",
        "le",
        "lt",
        "ge",
        "gt",
        "eq",
        "ne",
        "or_",  # TODO should remove this op
        "xor",
    )


@dataclasses.dataclass
class OpDtypeRule:
    type_promotion_kind: ELEMENTWISE_TYPE_PROMOTION_KIND
    override_return_dtype: Optional[torch.dtype]


op_dtype_propagation_rules: dict[str, OpDtypeRule] = {}


def register_op_dtype_propagation_rules(
    name: str,
    type_promotion_kind: ELEMENTWISE_TYPE_PROMOTION_KIND,
    override_return_dtype: Optional[torch.dtype],
) -> None:
    op_dtype_propagation_rules[name] = OpDtypeRule(
        type_promotion_kind, override_return_dtype
    )


op_requires_libdevice_fp64: OrderedSet[str] = OrderedSet()


def register_op_requires_libdevice_fp64(name: str) -> None:
    op_requires_libdevice_fp64.add(name)


def get_current_backend() -> str:
    from torch._inductor.virtualized import V

    device_str = V.graph.get_current_device_or_throw().type
    if device_str == "cpu":
        return config.cpu_backend
    elif device_str == "mps":
        return "mps"
    else:
        return config.cuda_backend


def upcast_compute_type(dtype: torch.dtype) -> torch.dtype:
    """Maybe upcast [b]float16 to float32"""
    if (
        dtype in (torch.float16, torch.bfloat16)
        and config.triton.codegen_upcast_to_fp32
        and get_current_backend() == "triton"
    ):
        return torch.float32
    return dtype


KeyType = TypeVar("KeyType")
ValType = TypeVar("ValType")


class ScopedDict(MutableMapping[KeyType, ValType]):
    """
    A dictionary-like object that allows for scoped updates. It maintains
    an original dictionary and a set of new items that can override
    the original items within the scope.  The original dictionary is
    unmodified.
    """

    def __init__(self, original_dict: Mapping[KeyType, ValType]):
        self.original_dict = original_dict
        self.new_items: dict[KeyType, ValType] = {}

    def __getitem__(self, key: KeyType) -> ValType:
        if key in self.new_items:
            return self.new_items[key]
        return self.original_dict[key]

    def __setitem__(self, key: KeyType, value: ValType) -> None:
        self.new_items[key] = value

    def __contains__(self, key: object) -> bool:
        return key in self.new_items or key in self.original_dict

    def get(self, key: KeyType, default: Optional[ValType] = None) -> Optional[ValType]:  # type: ignore[override]
        if key in self.new_items:
            return self.new_items[key]
        return self.original_dict.get(key, default)

    def __len__(self) -> int:
        n = len(self.original_dict)
        for k in self.new_items:
            if k not in self.original_dict:
                n += 1
        return n

    def __iter__(self) -> Iterator[KeyType]:
        yield from self.original_dict
        for k in self.new_items:
            if k not in self.original_dict:
                yield k

    def __bool__(self) -> bool:
        return bool(self.original_dict or self.new_items)

    def __delitem__(self, key: KeyType) -> None:
        raise NotImplementedError


@dataclass_transform(frozen_default=True)
def ir_dataclass(cls: Optional[type[Any]] = None, /, *, frozen: bool = True) -> Any:
    def wrap(cls: _T) -> _T:
        if sys.version_info >= (3, 10):
            return dataclasses.dataclass(cls, kw_only=True, frozen=frozen)  # type: ignore[call-overload]
        else:
            # Polyfill for python=3.9. kw_only simply introduces an extra check
            # that only kwargs are used (and is not available on 3.9)
            return dataclasses.dataclass(cls, frozen=frozen)

    if cls is None:
        return wrap
    return wrap(cls)


def get_donated_idxs() -> Optional[list[int]]:
    tracing_context = torch._guards.TracingContext.try_get()
    if tracing_context is not None and tracing_context.fw_metadata:
        return tracing_context.fw_metadata.bw_donated_idxs
    return None


def set_kernel_post_grad_provenance_tracing(
    node_schedule: Union[Sequence[BaseSchedulerNode], ExternKernelOut],
    kernel_name: str,
    is_extern: bool = False,
) -> None:
    from .codegen.simd_kernel_features import DisableReduction, EnableReduction
    from .ir import ExternKernelOut
    from .virtualized import V

    if is_extern:
        assert isinstance(node_schedule, ExternKernelOut)
        curr_node_info = (
            V.debug._inductor_triton_kernel_to_post_grad_node_info.setdefault(
                kernel_name, []
            )
        )
        curr_node_info.extend(
            origin.name
            for origin in node_schedule.origins
            if origin.name not in curr_node_info
        )
    else:
        assert isinstance(node_schedule, list)
        for snode in node_schedule:
            if snode not in (EnableReduction, DisableReduction):
                if snode.node is not None:
                    curr_node_info = V.debug._inductor_triton_kernel_to_post_grad_node_info.setdefault(
                        kernel_name, []
                    )
                    curr_node_info.extend(
                        origin.name
                        for origin in snode.node.origins
                        if origin.name not in curr_node_info
                    )


class TritonAttrsDescriptorVersion(enum.Enum):
    V0_NO_TRITON = 0
    V1_COMPILER = 1  # triton.compiler.compiler.AttrsDescriptor
    V2_BACKENDS = 2  # triton.backends.compiler.AttrsDescriptor
    V3_BACKENDS_TUPLE = (
        3  # triton.backends.compiler.AttrsDescriptor, but with tuple support
    )
    V4_DICT = 4  # a raw dict


@functools.lru_cache(None)
def get_triton_attrs_descriptor_version() -> TritonAttrsDescriptorVersion:
    if importlib.util.find_spec("triton") is None:
        return TritonAttrsDescriptorVersion.V0_NO_TRITON

    import triton.backends.compiler
    import triton.compiler.compiler

    if hasattr(triton.backends.compiler, "AttrsDescriptor"):
        # Triton 3.2.0
        # AttrsDescriptor was moved from triton.compiler.compiler to triton.backends.compiler.
        # AttrsDescriptor and its serialization format were also changed.

        # TODO: implement V3_BACKENDS_TUPLE
        # On Dec 9, 2024, tuple support (triton #5220) was implemented and breaks handling.
        # We don't have a way to detect this (and haven't implemented this version)
        return TritonAttrsDescriptorVersion.V2_BACKENDS
    elif hasattr(triton.compiler.compiler, "AttrsDescriptor"):
        # Triton 3.0.0
        return TritonAttrsDescriptorVersion.V1_COMPILER
    else:
        # After Jan 1, 2025
        # AttrsDescriptor was removed and replaced with a raw dict.
        return TritonAttrsDescriptorVersion.V4_DICT


def triton_version_uses_attrs_dict() -> bool:
    return get_triton_attrs_descriptor_version() == TritonAttrsDescriptorVersion.V4_DICT


def is_cudagraph_unsafe_op(node: Operation) -> bool:
    """
    Returns True if the node is an op that is not cudagraphable.
    Usually only custom ops have this tag.
    """
    from . import ir

    if not isinstance(node, ir.FallbackKernel):
        return False

    if (
        isinstance(node.op_overload, torch._ops.OpOverload)
        and torch._C.Tag.cudagraph_unsafe in node.op_overload.tags
    ):
        return True

    return False


def get_ld_library_path() -> str:
    path = os.environ.get("LD_LIBRARY_PATH", "")
    if config.is_fbcode():
        from libfb.py.parutil import get_runtime_path

        runtime_path = get_runtime_path()
        if runtime_path:
            lib_path = os.path.join(runtime_path, "runtime", "lib")
            path = os.pathsep.join([lib_path, path]) if path else lib_path

    return path


def is_codegen_graph_partition_subgraph(wrapper: PythonWrapperCodegen) -> bool:
    from torch._inductor.codegen.wrapper import SubgraphPythonWrapperCodegen

    return (
        isinstance(wrapper, SubgraphPythonWrapperCodegen)
        and wrapper.partition_signatures is not None
<<<<<<< HEAD
    )
=======
    )


def is_using_cudagraph_partition() -> bool:
    return (
        torch._inductor.config.triton.cudagraphs
        and torch._inductor.config.graph_partition
    )


def dtype_from_size(size: int) -> torch.dtype:
    from .virtualized import V

    if V.graph.sizevars.statically_known_lt(
        size, 2**31
    ) and V.graph.sizevars.statically_known_geq(size, -(2**31)):
        return torch.int32
    else:
        return torch.int64


SUPPORTED_MKLDNN_DEVICES = ("cpu", "xpu")


def is_mkldnn_bf16_supported(device_type: str) -> bool:
    """
    Returns True if the device supports MKL-DNN BF16.
    """
    if device_type == "cpu":
        return torch.ops.mkldnn._is_mkldnn_bf16_supported()
    elif "xpu" in device_type:
        # match "xpu", "xpu:0", "xpu:1", etc.
        return True
    return False


def is_mkldnn_fp16_supported(device_type: str) -> bool:
    """
    Returns True if the device supports MKL-DNN FP16.
    """
    if device_type == "cpu":
        return torch.ops.mkldnn._is_mkldnn_fp16_supported()
    elif "xpu" in device_type:
        # match "xpu", "xpu:0", "xpu:1", etc.
        return True
    return False


def tabulate_2d(elements: Sequence[Sequence[T]], headers: Sequence[T]) -> str:
    widths = [len(str(e)) for e in headers]
    for row in elements:
        assert len(row) == len(headers)
        for i, e in enumerate(row):
            widths[i] = max(widths[i], len(str(e)))
    lines = []
    lines.append("|".join(f" {h:{w}} " for h, w in zip(headers, widths)))
    #              widths          whitespace      horizontal separators
    total_width = sum(widths) + (len(widths) * 2) + (len(widths) - 1)
    lines.append("-" * total_width)
    for row in elements:
        lines.append("|".join(f" {e:{w}} " for e, w in zip(row, widths)))
    return "\n".join(lines)


def zip_dicts(
    dict1: Mapping[KeyType, ValType],
    dict2: Mapping[KeyType, ValType],
    d1_default: ValType | None = None,
    d2_default: ValType | None = None,
) -> Generator[tuple[KeyType, ValType | None, ValType | None], None, None]:
    """
    Zip two dictionaries together, replacing missing keys with default values.

    Args:
        dict1 (dict): The first dictionary.
        dict2 (dict): The second dictionary.
        d1_default (Any): the default value for the first dictionary
        d2_default (Any): the default value for the second dictionary

    Yields:
        tuple: A tuple containing the key, the value from dict1 (or d1_default if missing),
               and the value from dict2 (or d2_default if missing).
    """
    # Find the union of all keys
    all_keys = OrderedSet(dict1.keys()) | OrderedSet(dict2.keys())

    # Iterate over all keys
    for key in all_keys:
        # Get the values from both dictionaries, or default if missing
        value1 = dict1.get(key)
        value2 = dict2.get(key)

        yield (
            key,
            value1 if value1 is not None else d1_default,
            value2 if value2 is not None else d2_default,
        )


def maybe_aoti_standalone_config(config_patches: dict[str, Any]) -> dict[str, Any]:
    """
    Ensures the configuration is internally consistent for standalone AOTInductor.

    If `aot_inductor.compile_standalone` is set to True in the provided
    `config_patches` (or falls back to the global config), this function ensures
    that the following configs are also enabled:
        - `aot_inductor.package_cpp_only`

    Args:
        config_patches (dict[str, Any]): A dictionary of user-provided config
            overrides for AOTInductor compilation.

    Returns:
        dict[str, Any]: The possibly-updated `config_patches` dictionary.
    """

    def patch_config(
        config_patches: dict[str, Any], config_name: str, config_value: Any
    ) -> None:
        value = config_patches.get(config_name, getattr(config, config_name))
        if value is None:
            config_patches[config_name] = config_value
        elif not value and value != config_value:
            raise RuntimeError(
                f"Invalid config: {config_name}={config_value} when aot_inductor.compile_standalone is True."
            )

    compile_standalone = config_patches.get(
        "aot_inductor.compile_standalone", config.aot_inductor.compile_standalone
    )
    # Make a copy of the config_patches to avoid modifying the original dictionary, needed for testing
    config_patches = config_patches.copy()
    if compile_standalone:
        # Standlaone AOTInductor means only generate cpp project for building a standalone binary
        patch_config(config_patches, "aot_inductor.package_cpp_only", True)
        # Standlaone AOTInductor needs to embed the kernel code in the binary
        patch_config(config_patches, "aot_inductor.embed_kernel_binary", True)
        # Default to use multi-arch kernel codegen for non-rocm GPU
        patch_config(
            config_patches, "aot_inductor.emit_multi_arch_kernel", not torch.version.hip
        )
        patch_config(
            config_patches, "aot_inductor.model_name_for_generated_files", "aoti_model"
        )

    return config_patches


def is_valid_aoti_model_name() -> bool:
    """
    Validates if a model name is suitable for use in code generation.

    """
    from torch._inductor import config

    model_name = config.aot_inductor.model_name_for_generated_files

    if model_name is None:
        return True

    if not isinstance(model_name, str):
        raise ValueError("Invalid AOTI model name: Model name must be a string")

    if model_name == "":
        return True

    # Can only contain alphanumeric characters and underscores
    if not re.match(r"^[a-zA-Z_][a-zA-Z0-9_]*$", model_name):
        raise ValueError(
            "Invalid AOTI model name: Model name can only contain letters, numbers, and underscores"
        )

    return True


def get_free_symbols(x: IterateExprs, unbacked_only: bool) -> OrderedSet[sympy.Symbol]:
    if unbacked_only:
        return free_unbacked_symbols(x)
    else:
        return free_symbols(x)


def maybe_log_cudagraph_partition(
    msg: str,
    prefix: Optional[str] = "cudagraph partition due to ",
    node: Optional[BaseSchedulerNode] = None,
) -> None:
    """
    Cudagraph partition may lead to extra memory overhead so we
    log partition reasons to help users understand the overhead.
    """
    if not config.triton.cudagraphs:
        return

    warning_msg = f"{prefix}{msg}"

    if (
        node
        and (ir_node := node.node)
        and (fx_node := ir_node.get_origin_node())
        and (stack_trace := fx_node.meta.get("stack_trace", None))
    ):
        warning_msg = f"{warning_msg}. Found from : \n {stack_trace}"

    perf_hint_log.warning(warning_msg)


def python_subprocess_env() -> dict[str, str]:
    """
    Get a base environment for running Python subprocesses.
    """

    env = {
        # Inherit the environment of the current process.
        **os.environ,
        # Set the PYTHONPATH so the subprocess can find torch.
        "PYTHONPATH": os.environ.get(
            "TORCH_CUSTOM_PYTHONPATH", os.pathsep.join(sys.path)
        ),
    }

    # Set PYTHONHOME for internal builds, to account for builds that bundle the
    # runtime.  Otherwise they will use the libraries and headers from the
    # platform runtime instead.
    #
    # This can't be done for external builds.  The process can be run from a
    # venv and that won't include Python headers.  The process needs to be able
    # to search for and find the platform runtime.
    if config.is_fbcode():
        env["PYTHONHOME"] = sysconfig.get_path("data")

    return env
>>>>>>> eaa5d9d3
<|MERGE_RESOLUTION|>--- conflicted
+++ resolved
@@ -23,7 +23,14 @@
 import textwrap
 import time
 import unittest
-from collections.abc import Collection, Iterator, Mapping, MutableMapping, MutableSet
+from collections.abc import (
+    Collection,
+    Generator,
+    Iterator,
+    Mapping,
+    MutableMapping,
+    MutableSet,
+)
 from datetime import datetime
 from io import StringIO
 from typing import (
@@ -52,14 +59,25 @@
 import sympy
 
 import torch
+from torch._inductor.analysis.device_info import datasheet_tops
 from torch._inductor.runtime.hints import DeviceProperties
+from torch.utils._dtype_abbrs import dtype_abbrs
 from torch.utils._ordered_set import OrderedSet
-from torch.utils._pytree import tree_map_only
+from torch.utils._pytree import tree_flatten, tree_map_only
 
 
 OPTIMUS_EXCLUDE_POST_GRAD = [
     "activation_quantization_aten_pass",
+    "inductor_autotune_lookup_table",
 ]
+
+from torch.fx.experimental.symbolic_shapes import (
+    free_symbols,
+    free_unbacked_symbols,
+    IterateExprs,
+    ShapeEnv,
+)
+
 
 if TYPE_CHECKING:
     from collections.abc import Iterable, Sequence, ValuesView
@@ -67,32 +85,23 @@
     from torch import SymBool, SymFloat, SymInt
     from torch._prims_common import ELEMENTWISE_TYPE_PROMOTION_KIND
     from torch.fx import GraphModule
-    from torch.fx.experimental.symbolic_shapes import ShapeEnv
     from torch.fx.node import Node
 
     from .codegen.common import WorkspaceArg
     from .codegen.wrapper import PythonWrapperCodegen
     from .graph import GraphLowering
-    from .ir import (
-        Buffer,
-        ExternKernel,
-        ExternKernelOut,
-        IRNode,
-        Layout,
-        Operation,
-        ReinterpretView,
-    )
+    from .ir import Buffer, ExternKernel, IRNode, Layout, Operation, ReinterpretView
     from .output_code import CompiledFxGraph
     from .scheduler import BaseSchedulerNode, SchedulerBuffer
 
 
-GPU_TYPES = ["cuda", "mps", "xpu"]
+GPU_TYPES = ["cuda", "mps", "xpu", "mtia"]
 T = TypeVar("T")
 
 
 # defines here before import torch._dynamo is for avoiding circular import
 # when get_gpu_type is imported from dynamo
-@functools.lru_cache(None)
+@functools.cache
 def get_gpu_type() -> str:
     avail_gpus = [x for x in GPU_TYPES if getattr(torch, x).is_available()]
     assert len(avail_gpus) <= 1
@@ -123,6 +132,8 @@
 _IS_WINDOWS = sys.platform == "win32"
 
 log = logging.getLogger(__name__)
+perf_hint_log = torch._logging.getArtifactLogger(__name__, "perf_hints")
+
 
 _T = TypeVar("_T")
 VarRanges = dict[sympy.Expr, sympy.Expr]
@@ -242,7 +253,10 @@
         [
             event
             for event in p.events()
-            if event.device_type == DeviceType.CUDA and "fused_abs_max_0" in event.name
+            if (
+                event.device_type == DeviceType.CUDA
+                and re.match(r"fused_abs_max_\d", event.name) is not None
+            )
         ]
     )
     if filtered_events:
@@ -288,6 +302,8 @@
     # Warm-up
     for _ in range(n_warmup):
         fn()
+
+    torch.cuda.synchronize()
 
     with torch.profiler.profile(
         activities=[
@@ -339,7 +355,7 @@
     return res
 
 
-@functools.lru_cache(None)
+@functools.cache
 def has_torchvision_roi_align() -> bool:
     try:
         from torchvision.ops import roi_align  # noqa: F401
@@ -380,17 +396,17 @@
 
 
 def ceildiv(
-    numer: Union[int, sympy.Expr], denom: Union[int, sympy.Expr]
+    number: Union[int, sympy.Expr], denom: Union[int, sympy.Expr]
 ) -> Union[int, sympy.Expr]:
-    if isinstance(numer, sympy.Expr) or isinstance(denom, sympy.Expr):
-        return CeilDiv(sympy.sympify(numer), sympy.sympify(denom))
+    if isinstance(number, sympy.Expr) or isinstance(denom, sympy.Expr):
+        return CeilDiv(sympy.sympify(number), sympy.sympify(denom))
     # TODO: There is a bug in a call to this function, to repro:
     # python benchmarks/dynamo/huggingface.py --inductor -d cuda --accuracy
     # --amp --only YituTechConvBert --dynamic-shapes
-    assert isinstance(numer, int) and isinstance(denom, int), (
-        f"{numer}: {type(numer)}, {denom}: {type(denom)}"
-    )
-    return runtime_ceildiv(numer, denom)
+    assert isinstance(number, int) and isinstance(denom, int), (
+        f"{number}: {type(number)}, {denom}: {type(denom)}"
+    )
+    return runtime_ceildiv(number, denom)
 
 
 def _type_of(key: Optional[torch.dtype]) -> str:
@@ -412,6 +428,7 @@
         # TODO: remove when support is added in triton
         # https://github.com/triton-lang/triton/issues/6054
         "float8_e8m0fnu": "u8",
+        "float4_e2m1fn_x2": "u8",
         "float16": "fp16",
         "bfloat16": "bf16",
         "float32": "fp32",
@@ -708,6 +725,20 @@
     node_schedule: Union[Sequence[BaseSchedulerNode], ExternKernel],
     wrapper: PythonWrapperCodegen,
 ) -> tuple[str, str]:
+    """
+    Retrieves metadata information for a kernel.
+    Args:
+        node_schedule (Union[Sequence[BaseSchedulerNode], ExternKernel]):
+            Either a sequence of BaseSchedulerNode objects or an ExternKernel instance.
+        wrapper (PythonWrapperCodegen):
+            An instance of PythonWrapperCodegen, used to define the code comment format.
+    Returns:
+        tuple[str, str]:
+            A tuple containing two strings:
+                - The first string represents the kernel's metadata.
+                - The second string represent the kernel's detailed metadata.
+    """
+
     all_origins = aggregate_origins(node_schedule)
     inductor_nodes = [origin for origin in all_origins if origin.op == "call_function"]
 
@@ -752,11 +783,85 @@
 
     # print the aot_autograd graph fragment
     if single_graph is not None:
+        from . import ir
+
         detailed_metadata.append(f"{wrapper.comment} Graph fragment:")
-        for n in inductor_nodes:
-            # TODO(future): maybe refactor torch/fx/graph.py to make it easy to
-            # generate python code for graph fragments
-            detailed_metadata.append(f"{wrapper.comment}   {n.format_node()}")
+        all_reads: OrderedSet[str] = OrderedSet()
+        all_writes: list[str] = []
+        if not isinstance(node_schedule, ir.ExternKernel):
+            from .virtualized import V
+
+            def get_buffer_info(
+                buffer: Union[ir.TensorBox, ir.Buffer, ir.TorchBindObject], rw_name: str
+            ) -> tuple[str, ir.Layout | None]:
+                if isinstance(buffer, ir.TensorBox) and isinstance(
+                    buffer.data, ir.StorageBox
+                ):
+                    origin_node = buffer.data.data.origin_node
+                else:
+                    origin_node = buffer.origin_node
+                if origin_node is None:
+                    # use the read/write name if no origin node is found
+                    name = rw_name
+                else:
+                    name = origin_node.name
+                try:
+                    layout = buffer.get_layout()
+                except NotImplementedError:
+                    layout = None
+                return name, layout
+
+            def stringify_shape(shape: Iterable[int]) -> str:
+                return f"[{', '.join([str(x) for x in shape])}]"
+
+            def stringfy_layout(layout: ir.Layout | None) -> str:
+                if layout is None:
+                    return ""
+                shape_annotation = f"{stringify_shape(layout.size)}"
+                stride_annotation = f"{stringify_shape(layout.stride)}"
+                device_annotation = f"{layout.device}"
+
+                return (
+                    f'"{dtype_abbrs[layout.dtype]}{shape_annotation}'
+                    f'{stride_annotation}{device_annotation}"'
+                )
+
+            for n in node_schedule:
+                if not hasattr(n, "read_writes") or n.read_writes is None:
+                    continue
+                if hasattr(n.read_writes, "reads") and n.read_writes.reads is not None:
+                    for r in n.read_writes.reads:
+                        # Remove the dupricated inputs
+                        if r.name in all_reads:
+                            continue
+                        all_reads.add(r.name)
+                        buffer = V.graph.try_get_buffer(r.name)
+                        if buffer is None:
+                            continue
+                        input_name, layout = get_buffer_info(buffer, r.name)
+                        detailed_metadata.append(
+                            f"{wrapper.comment}   %{input_name} : Tensor "
+                            f"{stringfy_layout(layout)} = PlaceHolder[target={input_name}]"
+                        )
+
+                if (
+                    hasattr(n.read_writes, "writes")
+                    and n.read_writes.writes is not None
+                ):
+                    for w in n.read_writes.writes:
+                        buffer = V.graph.try_get_buffer(w.name)
+                        if buffer is None:
+                            continue
+                        output_name, _ = get_buffer_info(buffer, w.name)
+
+                        all_writes.append("%" + output_name)
+
+        for node in inductor_nodes:
+            detailed_metadata.append(
+                f"{wrapper.comment}   {node.format_node(include_tensor_metadata=True)}"
+            )
+
+        detailed_metadata.append(f"{wrapper.comment}   return {','.join(all_writes)}")
 
     return metadata, "\n".join(detailed_metadata)
 
@@ -783,9 +888,7 @@
 
 def gather_origins(
     args: Sequence[IRNode], kwargs: dict[str, IRNode]
-) -> OrderedSet[IRNode]:
-    import itertools
-
+) -> OrderedSet[torch.fx.Node]:
     from . import ir
 
     def is_unrealized_node(n: IRNode) -> bool:
@@ -793,9 +896,6 @@
             return is_unrealized_node(n.data)
         if isinstance(n, ir.StorageBox):
             return is_unrealized_node(n.data)
-<<<<<<< HEAD
-        return isinstance(n, ir.IRNode) and isinstance(n, ir.Pointwise)
-=======
         return isinstance(n, ir.IRNode) and not isinstance(
             n,
             (
@@ -805,11 +905,14 @@
                 ir.TemplateBuffer,
             ),
         )
->>>>>>> eaa5d9d3
-
-    kwarg_origins = [val.origins for val in kwargs.values() if is_unrealized_node(val)]
-    arg_origins = [arg.origins for arg in args if is_unrealized_node(arg)]
-    return OrderedSet(itertools.chain(*arg_origins, *kwarg_origins))
+
+    # kwargs and args may include a container of node, for example torch.cat([t1, t2])
+    # flatten them before search the unrealized nodes
+    kwargs_flatten, _ = tree_flatten(kwargs)
+    kwargs_origins = [val.origins for val in kwargs_flatten if is_unrealized_node(val)]
+    args_flatten, _ = tree_flatten(args)
+    args_origins = [val.origins for val in args_flatten if is_unrealized_node(val)]
+    return OrderedSet(itertools.chain(*args_origins, *kwargs_origins))
 
 
 def sympy_str(expr: sympy.Expr) -> str:
@@ -987,10 +1090,10 @@
         if (
             not torch._inductor.config.graph_partition
             and isinstance(node.target, torch._ops.OpOverload)
-            and torch._C.Tag.cudagraph_unsafe in node.target.tags
+            and torch._C.Tag.cudagraph_unsafe in node.target.tags  # type: ignore[attr-defined]
         ):
             # skip cudagraph if a cudagraph_unsafe op is detected.
-            # graph_partition helps by spliting on this cudagraph_unsafe
+            # graph_partition helps by splitting on this cudagraph_unsafe
             # op and cudagraphifying the subgraphs.
             return node
 
@@ -1024,29 +1127,6 @@
         and isinstance(arg.meta.get("val"), torch.Tensor)
     )
     return input_devices | out_devices
-
-
-_registered_caches: list[Any] = []
-
-
-def clear_on_fresh_inductor_cache(obj: Any) -> Any:
-    """
-    Use this decorator to register any caches that should be cache_clear'd
-    with fresh_inductor_cache().
-    """
-    if not hasattr(obj, "cache_clear") or not callable(obj.cache_clear):
-        raise AttributeError(f"{obj} does not have a cache_clear method")
-
-    _registered_caches.append(obj)
-    return obj
-
-
-def clear_inductor_caches() -> None:
-    """
-    Clear all registered caches.
-    """
-    for obj in _registered_caches:
-        obj.cache_clear()
 
 
 import gc
@@ -1081,27 +1161,54 @@
     gc.collect()
 
 
+_registered_caches: list[Any] = []
+
+
+def clear_on_fresh_cache(obj: Any) -> Any:
+    """
+    Use this decorator to register any caches that should be cache_clear'd
+    with fresh_cache().
+    """
+    if not hasattr(obj, "cache_clear") or not callable(obj.cache_clear):
+        raise AttributeError(f"{obj} does not have a cache_clear method")
+
+    _registered_caches.append(obj)
+    return obj
+
+
+def clear_caches() -> None:
+    """
+    Clear all registered caches.
+    """
+    for obj in _registered_caches:
+        obj.cache_clear()
+
+
 @contextlib.contextmanager
-def fresh_inductor_cache(
+def fresh_cache(
     cache_entries: Optional[dict[str, Any]] = None,
     dir: Optional[str] = None,
     delete: bool = True,
 ) -> Iterator[None]:
     """
-    Contextmanager that provides a clean tmp cachedir for inductor.
+    Contextmanager that provides a clean tmp cachedir for pt2 caches.
 
     Optionally, pass a dict as 'cache_entries' to get a list of filenames and sizes
     generated with this cache instance.
     """
-    clear_inductor_caches()
-
-    inductor_cache_dir = tempfile.mkdtemp(dir=dir)
+    clear_caches()
+
+    from torch._inductor.cpp_builder import normalize_path_separator
+
+    inductor_cache_dir = normalize_path_separator(tempfile.mkdtemp(dir=dir))
     try:
         with mock.patch.dict(
             os.environ, {"TORCHINDUCTOR_CACHE_DIR": inductor_cache_dir}
         ):
             log.debug("Using inductor cache dir %s", inductor_cache_dir)
-            triton_cache_dir = os.path.join(inductor_cache_dir, "triton")
+            triton_cache_dir = normalize_path_separator(
+                os.path.join(inductor_cache_dir, "triton")
+            )
             with mock.patch.dict(os.environ, {"TRITON_CACHE_DIR": triton_cache_dir}):
                 yield
                 if isinstance(cache_entries, dict):
@@ -1124,6 +1231,7 @@
                 # Let's not fail if we can't clean up the temp dir. Also note that for
                 # Windows, we can't delete the loaded modules because the module binaries
                 # are open.
+                ignore_errors=is_windows(),
                 onerror=lambda func, path, exc_info: log.warning(
                     "Failed to remove temporary cache dir at %s",
                     inductor_cache_dir,
@@ -1134,7 +1242,13 @@
         log.warning("on error, temporary cache dir kept at %s", inductor_cache_dir)
         raise
     finally:
-        clear_inductor_caches()
+        clear_caches()
+
+
+# Deprecated functions -- only keeping them for BC reasons
+clear_on_fresh_inductor_cache = clear_on_fresh_cache
+clear_inductor_caches = clear_caches
+fresh_inductor_cache = fresh_cache
 
 
 def argsort(seq: Sequence[Any]) -> list[int]:
@@ -1416,7 +1530,7 @@
         return DelayReplaceLine(self.key, self.value_fn, line)
 
 
-@functools.lru_cache(None)
+@functools.cache
 def is_big_gpu(index_or_device: Union[int, torch.device] = 0) -> bool:
     if isinstance(index_or_device, torch.device):
         device = index_or_device
@@ -1474,12 +1588,6 @@
         zero_mode=zero_mode,
         device=device,
         outer_name=WorkspaceArg.unique_name(),
-    )
-
-
-def use_max_autotune() -> bool:
-    return (
-        config.max_autotune or config.max_autotune_gemm or config.search_autotune_cache
     )
 
 
@@ -1529,52 +1637,102 @@
             )
             or (layout.device.type == "cpu" and layout.dtype in layout_dtypes)
         )
-        and use_max_autotune()
+        and (config.max_autotune or config.max_autotune_gemm)
         and _use_autotune_backend("TRITON")
         and has_backend_feature(layout.device, BackendFeature.TRITON_TEMPLATES)
     )
 
 
-def use_triton_tma_template(*matrices: IRNode) -> bool:
+def can_use_tma(*matrices: IRNode, add_guards: bool = False) -> bool:
+    """
+    Return True iff *all* supplied tensors satisfy the CUDA-12.9 TMA constraints
+    that Triton relies on today.
+    * https://docs.nvidia.com/cuda/cuda-driver-api/group__CUDA__TENSOR__MEMORY.html
+
+    A tensor is accepted when:
+      * 2 ≤ rank ≤ 5
+      * dtype ∈ {FP16, BF16, FP8-E4M3FN}
+      * Every logical size ≥ 2
+      * Base pointer 16-byte aligned
+      * All "outer" dims have 16-byte aligned strides
+      * The “inner” dim has stride 1 (contiguous)
+      * For FP8 tensors, inner dim ≥ 32
+    """
     from torch.utils._triton import has_triton_tma_device
 
     from .virtualized import V
 
+    def _aligned(expr_bytes: Union[int, sympy.Expr]) -> bool:
+        return V.graph.sizevars.statically_known_multiple_of(expr_bytes, TMA_ALIGNMENT)
+
     def _is_tma_compatible(x: IRNode) -> bool:
-        if len(x.get_size()) != 2:
+        sizes = x.get_size()
+        strides = x.get_stride()
+        rank = len(sizes)
+        dtype = x.get_dtype()
+        itemsize = dtype.itemsize
+
+        # 2 ≤ rank ≤ 5
+        if rank < 2 or rank > 5:
             return False
 
-        dtype = x.get_dtype()
+        # dtype ∈ {FP16, BF16, FP8-E4M3FN}
         if dtype not in (torch.float16, torch.bfloat16, torch.float8_e4m3fn):
             return False
 
-        layout = x.get_layout()
-        transposed = layout.is_transposed()
-        if not (layout.is_contiguous() or transposed):
+        # Base pointer 16-byte aligned
+        if x.get_name() in V.graph.unaligned_buffers:
             return False
 
-        inner_dim = layout.size[1]
-        if transposed:
-            inner_dim = layout.size[0]
-
-        if dtype == torch.float8_e4m3fn and V.graph.sizevars.statically_known_lt(
+        if add_guards:
+            sizes_i = V.graph.sizevars.guard_int_seq(sizes)
+            strides_i = V.graph.sizevars.guard_int_seq(strides)
+        else:
+            sizes_i = [V.graph.sizevars.symbolic_hint(s) for s in sizes]
+            strides_i = [V.graph.sizevars.symbolic_hint(st) for st in strides]
+
+        # Every logical size ≥ 2
+        if any(not V.graph.sizevars.statically_known_geq(s, 2) for s in sizes_i):
+            return False
+
+        # Find the single contiguous (“inner”) dim
+        inner = [
+            i
+            for i, st in enumerate(strides_i)
+            if V.graph.sizevars.statically_known_equals(st, 1)
+        ]
+        if len(inner) != 1:
+            return False
+        inner_idx = inner[0]
+
+        # All "outer" dims must have 16-byte aligned strides
+        for i, st in enumerate(strides_i):
+            if i == inner_idx:
+                continue
+            if not _aligned(st * itemsize):
+                return False
+
+        # Inner dim byte width must still be a multiple of 16 B
+        inner_dim = sizes_i[inner_idx]
+        if not _aligned(inner_dim * itemsize):
+            return False
+
+        # FP8 special case: inner ≥ 32
+        if dtype == torch.float8_e4m3fn and not V.graph.sizevars.statically_known_geq(
             inner_dim, 32
         ):
             return False
 
-        inner_bytes = inner_dim * dtype.itemsize
-        return V.graph.sizevars.statically_known_multiple_of(inner_bytes, TMA_ALIGNMENT)
-
+        return True
+
+    return has_triton_tma_device() and all(_is_tma_compatible(m) for m in matrices)
+
+
+def use_triton_tma_template(*matrices: IRNode, add_guards: bool = False) -> bool:
     return (
-<<<<<<< HEAD
-        config.triton.enable_persistent_tma_matmul
-        and has_triton_tma_device()
-        and all(_is_tma_compatible(m) for m in matrices)
-=======
         all(len(m.get_size()) == 2 for m in matrices)
         and can_use_tma(*matrices, add_guards=add_guards)
         and config.triton.enable_persistent_tma_matmul
->>>>>>> eaa5d9d3
     )
 
 
@@ -1595,7 +1753,7 @@
     layout_dtypes = [torch.float16, torch.bfloat16, torch.int32]
     res = (
         _use_template_for_gpu(layout, layout_dtypes)
-        and use_max_autotune()
+        and (config.max_autotune or config.max_autotune_gemm)
         and _use_autotune_backend("CUTLASS")
     )
 
@@ -1603,29 +1761,34 @@
         if not try_import_cutlass():
             log.warning(
                 "Failed to import CUTLASS lib. Please check whether "
-                "_inductor.config.cuda.cutlass_dir is set correctly. "
-                "Skipping CUTLASS backend for now."
+                "_inductor.config.cuda.cutlass_dir %s is set correctly. "
+                "Skipping CUTLASS backend for now.",
+                config.cuda.cutlass_dir,
             )
             return False
     return res
 
 
-decompose_k_threshold = 32
-
-# To limit compile time
-k_splits_limit = 5
-
-# Hand-tuned
-default_k_splits = [16, 32, 64, 128, 256]
+def _use_cutlass_for_op(op_name: str) -> bool:
+    """Check if CUTLASS should be used for the given operation."""
+    enabled_ops = config.cuda.cutlass_enabled_ops.upper()
+    if enabled_ops == "ALL":
+        return True
+    return op_name.upper() in [x.strip() for x in enabled_ops.split(",")]
+
 
 _IntLike: TypeAlias = Union[int, sympy.Expr]
 
 
+@functools.cache
 def use_decompose_k_choice(m: _IntLike, n: _IntLike, k: _IntLike) -> bool:
     from torch._inductor.virtualized import V
 
+    decompose_k_threshold = config.triton.decompose_k_threshold
+
     return (
-        V.graph.sizevars.is_expr_static_and_true(
+        not torch.version.hip
+        and V.graph.sizevars.statically_known_true(
             sympy.And(
                 sympy.Ge(k, decompose_k_threshold * m),
                 sympy.Ge(k, decompose_k_threshold * n),
@@ -1633,15 +1796,21 @@
         )
         and not V.graph.aot_mode  # TODO: Support AOTI for decomposeK
         and not V.graph.cpp_wrapper
-        and not config.disable_decompose_k
-    )
-
-
-@functools.lru_cache(None)
+    )
+
+
+@functools.cache
 def get_k_splits(m: _IntLike, n: _IntLike, k: _IntLike) -> list[int]:
+    # To limit compile time
+    k_splits_limit = config.triton.num_decompose_k_splits
+
+    # Hand-tuned
+    default_k_splits = [16, 32, 64, 128, 256]
     # If k is a sympy expression, we can't do any splitting
     if isinstance(k, sympy.Expr) and not k.is_number:
         return default_k_splits
+    elif k_splits_limit == 0:
+        return []
 
     if (isinstance(m, sympy.Expr) and not m.is_number) or (
         isinstance(n, sympy.Expr) and not n.is_number
@@ -1679,23 +1848,20 @@
         else:
             rest_of_splits.append(d)
 
-    # If the # of power of 2 divisors are greater than k_splits_limit, return all
-    # This should be ok for compile time, all perfect squares between 128 and min(k / m, k / n)
-    # should never be a massive amount
-    if len(pow_of_2_divisors) >= k_splits_limit:
-        return pow_of_2_divisors
-    else:
-        best_splits = pow_of_2_divisors + mul_of_32_divisors + rest_of_splits
-        # Otherwise, conform results to k_splits_limit
-        return best_splits[:k_splits_limit]
-
-
-@functools.lru_cache(None)
+    if config.max_autotune_gemm_search_space == "EXHAUSTIVE":
+        return pow_of_2_divisors + mul_of_32_divisors + rest_of_splits
+
+    best_splits = pow_of_2_divisors + mul_of_32_divisors + rest_of_splits
+    # Otherwise, conform results to k_splits_limit
+    return best_splits[:k_splits_limit]
+
+
+@functools.cache
 def _rocm_native_device_arch_name(device: str) -> str:
     return torch.cuda.get_device_properties(device).gcnArchName
 
 
-@functools.lru_cache(None)
+@functools.cache
 def try_import_ck_lib() -> tuple[
     Optional[str], Callable[[], list[Any]], Callable[[], list[Any]], type[Any]
 ]:
@@ -1727,7 +1893,7 @@
 
 def use_ck_template(layout: Layout) -> bool:
     # config knobs check 1
-    if not use_max_autotune():
+    if not (config.max_autotune or config.max_autotune_gemm):
         return False
     # platform check
     if not torch.version.hip:
@@ -1781,12 +1947,24 @@
     )
 
 
+def use_ck_tile_gemm_template(layout: Layout, m: int, n: int, k: int) -> bool:
+    from .virtualized import V
+
+    return (
+        _use_autotune_backend("CKTILE")
+        and use_ck_template(layout)
+        and V.graph.sizevars.size_hint(m * n * k, fallback=-1) > 0
+    )
+
+
 def use_ck_conv_template(layout: Layout) -> bool:
     return _use_conv_autotune_backend("CK") and use_ck_template(layout)
 
 
 def _use_template_for_cpu(layout: Layout) -> bool:
-    return use_max_autotune() and layout.device.type == "cpu"
+    return (
+        config.max_autotune or config.max_autotune_gemm
+    ) and layout.device.type == "cpu"
 
 
 def use_cpp_bmm_template(
@@ -1835,6 +2013,7 @@
     # TODO(jgong5): support dynamic shapes for n or k
     if has_free_symbols((n, k)):
         return False
+
     if isinstance(mat2, ir.BaseView):
         mat2 = mat2.unwrap_view()
 
@@ -1866,7 +2045,9 @@
 
 
 def use_aten_gemm_kernels() -> bool:
-    return not use_max_autotune() or _use_autotune_backend("ATEN")
+    return not (
+        config.max_autotune or config.max_autotune_gemm
+    ) or _use_autotune_backend("ATEN")
 
 
 class DebugDirManager:
@@ -1947,7 +2128,6 @@
             self.codegen_with_cpp_wrapper() if self.cpp_wrapper else self.codegen()
         )
         # Skip all the actual compiling.
-        nonlocal save_output_code
         save_output_code(wrapper_code.value)
         if kernel_code:
             save_output_code(kernel_code.value)
@@ -2134,7 +2314,7 @@
     return threads
 
 
-@functools.lru_cache(None)
+@functools.cache
 def get_backend_num_stages() -> int:
     from .runtime.triton_helpers import get_backend_options
 
@@ -2142,9 +2322,22 @@
     return options.get("num_stages", 2 if torch.version.hip else 3)
 
 
-@functools.lru_cache(None)
-def get_device_tflops(dtype: torch.dtype) -> int:
+@functools.cache
+def get_device_tflops(dtype: torch.dtype) -> float:
+    """
+    We don't want to throw errors in this function. First check to see if the device is in device_info.py,
+    then fall back to the inaccurate triton estimation.
+    """
+    ds_tops = datasheet_tops(dtype, is_tf32=torch.backends.cuda.matmul.allow_tf32)
+    if ds_tops is not None:
+        return ds_tops
+
     from triton.testing import get_max_simd_tflops, get_max_tensorcore_tflops
+
+    SM80OrLater = torch.cuda.is_available() and torch.cuda.get_device_capability() >= (
+        8,
+        0,
+    )
 
     assert dtype in (torch.float16, torch.bfloat16, torch.float32)
 
@@ -2153,7 +2346,7 @@
         from torch._utils_internal import max_clock_rate
 
         sm_clock = max_clock_rate()
-        if dtype in (torch.float16, torch.bfloat16):
+        if dtype in (torch.float16, torch.bfloat16) and SM80OrLater:
             return get_max_tensorcore_tflops(dtype, sm_clock)
 
         if torch.backends.cuda.matmul.allow_tf32:
@@ -2161,7 +2354,7 @@
         else:
             return get_max_simd_tflops(torch.float32, sm_clock)
     else:
-        if dtype in (torch.float16, torch.bfloat16):
+        if dtype in (torch.float16, torch.bfloat16) and SM80OrLater:
             return get_max_tensorcore_tflops(dtype)
 
         if torch.backends.cuda.matmul.allow_tf32:
@@ -2170,7 +2363,7 @@
             return get_max_simd_tflops(torch.float32)
 
 
-@functools.lru_cache(None)
+@functools.cache
 def get_gpu_dram_gbps() -> int:
     from triton.testing import get_dram_gbps
 
@@ -2296,7 +2489,7 @@
     return (
         isinstance(input_buf, ir.MultiOutput)
         and len(input_buf.inputs) == 1
-        and is_multi_outputs_template(input_buf.inputs[0])
+        and is_multi_outputs_template(input_buf.inputs[0])  # type: ignore[arg-type]
     )
 
 
@@ -2310,7 +2503,9 @@
     from . import ir
 
     return (
-        type(node) == ir._CollectiveKernel and (op is None or node.op_overload is op)
+        isinstance(node, ir._CollectiveKernel)
+        and not isinstance(node, ir._WaitKernel)
+        and (op is None or node.op_overload is op)
     ) or (
         # TODO: this is a temporary solution to ensure that we can identify torchrec's
         # communication ops. But in order to allow better communication and computation
@@ -2636,10 +2831,9 @@
         return contextlib.nullcontext()
 
     # In standalone inductor compile mode, we might not have a shape_env attached to the fake mode
+    if not tracing_context.fake_mode or not tracing_context.fake_mode.shape_env:
+        return contextlib.nullcontext()
     shape_env = tracing_context.fake_mode.shape_env
-    if not shape_env:
-        return contextlib.nullcontext()
-
     return shape_env.suppress_guards()
 
 
@@ -2741,7 +2935,9 @@
     ret_pair_defined = return_pair_idxs is not None
     for i in check_inputs_idxs:
         _inp = new_inputs[i]
-        assert isinstance(_inp, torch.Tensor)
+        assert isinstance(_inp, torch.Tensor), (
+            f"Expected tensors only, but got: {type(_inp)}"
+        )
         if _inp.data_ptr() % ALIGNMENT:
             new_inputs[i] = clone_preserve_strides(_inp)
 
@@ -2779,8 +2975,28 @@
 
     # Allow for unhinted e as long as we can still statically prove
     # (e.g., via ValueRanges) that it is still in bounds
-    if V.graph.sizevars.is_expr_static_and_true(e <= int_max):
+    if V.graph.sizevars.statically_known_true(e <= int_max):
         return True
+
+    # AOTI doesn't guard on < 2**32, so checking hints isn't a viable option,
+    # in case the hinted value is < 2**32, but the allowed range is larger.
+    # However, to prevent possible perf regressions on pre-existing AOTI models
+    # which don't set an upper bound on the valid range, we'll skip the check.
+    # To recap:
+    # - If using AOTI:
+    #   - If allowed range has no upper bound, then check the hint to determine
+    #       whether this fits in int32
+    #   - If allowed range does have an upper bound, then obey the upper bound
+    #       (check whether upper bound < int32_max) without checking the hint.
+
+    if V.aot_compilation:
+        # check whether value has an upper bound (1e20 is > INT64_MAX, assume
+        # there is no upper bound if it can be larger than 1e20)
+        if V.graph.sizevars.statically_known_true(e < 1e20):
+            # if so, then assume int_max < upper bound < inf
+            # so this could potentially have int64 values
+            return False
+
     # Otherwise, the hint MUST exist and be in range
     return has_hint(e) and size_hint(e) <= int_max
 
@@ -2847,6 +3063,7 @@
     # TODO: remove when support is added in triton
     # https://github.com/triton-lang/triton/issues/6054
     "tl.float8_e8m0fnu": "tl.uint8",
+    "tl.float4_e2m1fn_x2": "tl.uint8",
 }
 _torch_triton_mapping = {v: k for k, v in _triton_type_mapping.items()}
 
@@ -2890,7 +3107,7 @@
     )
 
 
-@functools.lru_cache(None)
+@functools.cache
 def boolean_ops() -> tuple[str, ...]:
     return (
         "isinf",
@@ -3033,42 +3250,6 @@
     return None
 
 
-def set_kernel_post_grad_provenance_tracing(
-    node_schedule: Union[Sequence[BaseSchedulerNode], ExternKernelOut],
-    kernel_name: str,
-    is_extern: bool = False,
-) -> None:
-    from .codegen.simd_kernel_features import DisableReduction, EnableReduction
-    from .ir import ExternKernelOut
-    from .virtualized import V
-
-    if is_extern:
-        assert isinstance(node_schedule, ExternKernelOut)
-        curr_node_info = (
-            V.debug._inductor_triton_kernel_to_post_grad_node_info.setdefault(
-                kernel_name, []
-            )
-        )
-        curr_node_info.extend(
-            origin.name
-            for origin in node_schedule.origins
-            if origin.name not in curr_node_info
-        )
-    else:
-        assert isinstance(node_schedule, list)
-        for snode in node_schedule:
-            if snode not in (EnableReduction, DisableReduction):
-                if snode.node is not None:
-                    curr_node_info = V.debug._inductor_triton_kernel_to_post_grad_node_info.setdefault(
-                        kernel_name, []
-                    )
-                    curr_node_info.extend(
-                        origin.name
-                        for origin in snode.node.origins
-                        if origin.name not in curr_node_info
-                    )
-
-
 class TritonAttrsDescriptorVersion(enum.Enum):
     V0_NO_TRITON = 0
     V1_COMPILER = 1  # triton.compiler.compiler.AttrsDescriptor
@@ -3079,7 +3260,7 @@
     V4_DICT = 4  # a raw dict
 
 
-@functools.lru_cache(None)
+@functools.cache
 def get_triton_attrs_descriptor_version() -> TritonAttrsDescriptorVersion:
     if importlib.util.find_spec("triton") is None:
         return TritonAttrsDescriptorVersion.V0_NO_TRITON
@@ -3121,7 +3302,7 @@
 
     if (
         isinstance(node.op_overload, torch._ops.OpOverload)
-        and torch._C.Tag.cudagraph_unsafe in node.op_overload.tags
+        and torch._C.Tag.cudagraph_unsafe in node.op_overload.tags  # type: ignore[attr-defined]
     ):
         return True
 
@@ -3147,9 +3328,6 @@
     return (
         isinstance(wrapper, SubgraphPythonWrapperCodegen)
         and wrapper.partition_signatures is not None
-<<<<<<< HEAD
-    )
-=======
     )
 
 
@@ -3381,5 +3559,4 @@
     if config.is_fbcode():
         env["PYTHONHOME"] = sysconfig.get_path("data")
 
-    return env
->>>>>>> eaa5d9d3
+    return env