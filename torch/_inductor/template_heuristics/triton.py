from __future__ import annotations

import dataclasses
import itertools
import math
import os
from functools import partial
from threading import Lock
from typing import Any, Callable, Optional, TYPE_CHECKING

import sympy

import torch
from torch._inductor.template_heuristics.triton_addmm import AddMMConfigMixin
from torch.utils._ordered_set import OrderedSet
from torch.utils._triton import has_triton_stable_tma_api

from .. import config, config as inductor_config
from ..kernel.bmm import bmm_template
from ..kernel.mm import (
    mm_template,
    persistent_tma_mm_template,
    scaled_mm_device_tma_template,
)
from ..kernel.mm_plus_mm import mm_plus_mm_template
from ..kernel_inputs import KernelInputs, MMKernelInputs
from ..utils import (
    get_backend_num_stages,
    get_num_sms,
    get_tma_workspace_arg,
    TMA_DESCRIPTOR_SIZE,
    using_b200,
)
from ..virtualized import V
from .gemm import GemmMaxAutotuneTemplateConfigHeuristics
from .registry import register_template_heuristic


if TYPE_CHECKING:
    from collections.abc import Generator

    from triton import Config as TritonConfig

    from ..ir import Layout


# Gemm Configs
@dataclasses.dataclass
class BaseConfig:
    """
    Base Gemm configuration used for most backends (CPU, CUDA)
    """

    block_m: int
    block_n: int
    block_k: int
    num_stages: int
    num_warps: int
    hint_override: Optional[int] = None


@dataclasses.dataclass
class GemmConfig(BaseConfig):
    """
    Gemm configuration used for most backends (CPU, CUDA)
    """

    group_m: int = 8


ConvConfig = BaseConfig


# FlexAttention Configs
@dataclasses.dataclass
class FlexConfig:
    """
    Base Config class for flex attention
    - FlexAttn forward, backward and flex decode will use this

    NOTE:
    For flex_attn bwd block_m and block_n are reused for block_m1, block_m2, block_n1, block_n2

    """

    block_m: int
    block_n: int
    num_stages: int
    num_warps: int


@dataclasses.dataclass
class FlexDecodeConfig:
    """
    Config class for flex decoding
    """

    block_n: int
    num_stages: int
    num_warps: int


# ROCm classes
@dataclasses.dataclass
class ROCmGemmConfig(GemmConfig):
    """
    ROCm subclass for GEMMs, with AMD backend specific tuneable kernargs
    """

    matrix_instr_nonkdim: int = 16
    waves_per_eu: int = 0
    kpack: int = 2


@dataclasses.dataclass
class ROCmConvConfig(ConvConfig):
    """
    ROCm subclass for Conv, with AMD backend specific tuneable kernargs
    """

    matrix_instr_nonkdim: int = 16
    waves_per_eu: int = 0
    kpack: int = 2


@dataclasses.dataclass
class ROCmFlexConfig(FlexConfig):
    """
    ROCm subclass for FlexAttn, with AMD backend specific tuneable kernargs
    """

    matrix_instr_nonkdim: int = 0
    waves_per_eu: int = 0
    kpack: int = 2


@dataclasses.dataclass
class ROCmFlexDecodeConfig(FlexDecodeConfig):
    """
    ROCm subclass for FlexDecode, with AMD backend specific tuneable kernargs
    """

    matrix_instr_nonkdim: int = 0
    waves_per_eu: int = 0
    kpack: int = 2


class BaseHeuristicSingleton(type):
    """
    Thread-safe implementation of single to be used in the config heuristic subclasses
    to ensure heavy __init__ calls are not repeatedly run
    """

    _instances: dict[type[Any], Any] = {}
    _lock: Lock = Lock()

    def __call__(
        cls: BaseHeuristicSingleton, *args: Any, **kwargs: Any
    ) -> BaseConfigHeuristic:
        with cls._lock:
            if cls not in cls._instances:
                instance = super().__call__()
                cls._instances[cls] = instance
            return cls._instances[cls]


class BaseConfigHeuristic(metaclass=BaseHeuristicSingleton):
    """
    Base class for mm_configs, device specific triton kernels config inherit from here
    """

    def __init__(self) -> None:
        # Whether the heuristic is used for int8. Use this when the heuristic is int8 exclusive
        # but prefer the preprocess_mm_configs argument when it's used for both
        self.has_int8_tensor: bool = False
        # Whether to scale configs at all
        # TODO(coconutruben): remove this once mm_plus_mm and tests support scaling
        self.should_scale_configs: bool = True
        # List of dictionaries to store the kernel configs. Configs that evaluate to true
        # will be utilised on the target platform. The configs are as follows:
        # (BLOCK_M, BLOCK_N, BLOCK_K, num_stages, num_warps)
        self.mm_configs: list[BaseConfig] = [
            GemmConfig(32, 32, 16, 1, 2),
            GemmConfig(32, 32, 128, 2, 4),
            GemmConfig(32, 64, 32, 5, 8),
            GemmConfig(64, 32, 32, 5, 8),
            GemmConfig(64, 32, 128, 5, 4),
            GemmConfig(64, 64, 16, 2, 4),
            GemmConfig(64, 64, 32, 2, 4),
            GemmConfig(64, 64, 64, 3, 8),
            GemmConfig(64, 64, 128, 5, 4),
            GemmConfig(64, 128, 32, 3, 4),
            GemmConfig(64, 128, 32, 4, 8),
            GemmConfig(64, 128, 64, 3, 4),
            GemmConfig(64, 128, 128, 4, 4),
            GemmConfig(128, 64, 32, 3, 4),
            GemmConfig(128, 64, 32, 4, 8),
            GemmConfig(128, 128, 32, 2, 8),
            GemmConfig(128, 128, 32, 3, 4),
            GemmConfig(128, 128, 64, 3, 4),
            GemmConfig(128, 128, 64, 5, 8),
        ]

        # Exhaustive search for mm configs
        self.exhaustive_configs: list[BaseConfig] = [
            GemmConfig(BLOCK_M, BLOCK_N, BLOCK_K, num_stages, num_warps, group_m)
            for BLOCK_M, BLOCK_N, BLOCK_K in itertools.product(
                [16, 32, 64, 128, 256], repeat=3
            )
            for num_stages in [1, 2, 3, 4, 5]
            for num_warps in [2, 4, 8]
            for group_m in [8]
        ]

        # these are only used in tuned_mm when AutoHeuristic is enabled
        # the idea is that when AutoHeuristic collects data to learn a heuristic, more configs are autotuned
        # when the learned heuristic is used, the learned heuristic reduces the number of configs down to 10
        # which saves compilation time (since less configs are autotuned) and potentially increase performance
        # because the learned heuristic might predict a config that is not part mm_configs
        self.extra_mm_configs: list[BaseConfig] = [
            GemmConfig(16, 32, 16, 3, 2),
            GemmConfig(16, 32, 32, 4, 2),
            GemmConfig(16, 32, 32, 5, 2),
            GemmConfig(64, 64, 128, 3, 4),
            GemmConfig(128, 64, 32, 2, 2),
            GemmConfig(128, 64, 64, 3, 8),
            GemmConfig(128, 64, 128, 4, 8),
            GemmConfig(128, 128, 32, 4, 4),
            GemmConfig(128, 128, 64, 3, 8),
            GemmConfig(128, 128, 64, 5, 4),
        ]

        self.int8_mm_configs: list[BaseConfig] = [
            GemmConfig(64, 64, 32, 2, 4),
            GemmConfig(64, 128, 32, 3, 4),
            GemmConfig(128, 64, 32, 3, 4),
            GemmConfig(64, 128, 32, 4, 8),
            GemmConfig(128, 64, 32, 4, 8),
            GemmConfig(64, 32, 32, 5, 8),
            GemmConfig(32, 64, 32, 5, 8),
            GemmConfig(128, 128, 32, 2, 8),
            GemmConfig(64, 64, 64, 3, 8),
            GemmConfig(128, 256, 128, 3, 8),
            GemmConfig(256, 128, 128, 3, 8),
        ]

        self.mixed_mm_configs: list[BaseConfig] = [
            GemmConfig(16, 128, 256, 3, 4),
            GemmConfig(16, 128, 256, 5, 8),
        ]

        self.persistent_mm_configs: list[BaseConfig] = [
            GemmConfig(128, 256, 64, 3, 8),
            GemmConfig(128, 128, 64, 3, 8),
            GemmConfig(128, 128, 128, 3, 8),
            GemmConfig(128, 128, 128, 3, 4),
            GemmConfig(128, 128, 64, 4, 8),
            GemmConfig(128, 128, 64, 5, 8),
            GemmConfig(256, 128, 64, 4, 8),
            GemmConfig(128, 128, 64, 5, 4),
        ]

        self.scaled_mm_configs: list[BaseConfig] = [
            GemmConfig(128, 256, 32, 3, 8),
            GemmConfig(256, 128, 32, 3, 8),
            GemmConfig(256, 64, 32, 4, 4),
            GemmConfig(64, 256, 32, 4, 4),
            GemmConfig(128, 128, 32, 4, 4),
            GemmConfig(128, 64, 32, 4, 4),
            GemmConfig(64, 128, 32, 4, 4),
            GemmConfig(128, 32, 32, 4, 4),
            GemmConfig(64, 32, 32, 5, 2),
            GemmConfig(256, 128, 128, 3, 8),
            GemmConfig(256, 64, 128, 4, 4),
            GemmConfig(64, 256, 128, 4, 4),
            GemmConfig(128, 128, 128, 4, 4),
            GemmConfig(128, 64, 64, 4, 4),
            GemmConfig(64, 128, 64, 4, 4),
            GemmConfig(128, 32, 64, 4, 4),
            GemmConfig(64, 32, 64, 5, 2),
            GemmConfig(16, 32, 32, 2, 2),
            GemmConfig(16, 64, 32, 2, 2),
            GemmConfig(16, 128, 32, 2, 4),
            GemmConfig(16, 256, 32, 2, 4),
            GemmConfig(16, 32, 64, 2, 2),
            GemmConfig(16, 64, 64, 2, 2),
            GemmConfig(16, 128, 64, 2, 4),
            GemmConfig(16, 256, 64, 2, 4),
            GemmConfig(32, 32, 32, 2, 2),
            GemmConfig(32, 64, 32, 2, 2),
            GemmConfig(32, 128, 32, 2, 4),
            GemmConfig(32, 256, 32, 2, 4),
            GemmConfig(32, 32, 64, 2, 2),
            GemmConfig(32, 64, 64, 2, 2),
            GemmConfig(32, 128, 64, 2, 4),
            GemmConfig(32, 256, 64, 2, 4),
            GemmConfig(16, 32, 32, 3, 2),
            GemmConfig(16, 64, 32, 3, 2),
            GemmConfig(16, 128, 32, 3, 4),
            GemmConfig(16, 256, 32, 3, 4),
            GemmConfig(16, 32, 64, 3, 2),
            GemmConfig(16, 64, 64, 3, 2),
            GemmConfig(16, 128, 64, 3, 4),
            GemmConfig(16, 256, 64, 3, 4),
            GemmConfig(32, 32, 32, 3, 2),
            GemmConfig(32, 64, 32, 3, 2),
            GemmConfig(32, 128, 32, 3, 4),
            GemmConfig(32, 256, 32, 3, 4),
            GemmConfig(32, 32, 64, 3, 2),
            GemmConfig(32, 64, 64, 3, 2),
            GemmConfig(32, 128, 64, 3, 4),
            GemmConfig(32, 256, 64, 3, 4),
            GemmConfig(16, 32, 32, 4, 2),
            GemmConfig(16, 64, 32, 4, 2),
            GemmConfig(16, 128, 32, 4, 4),
            GemmConfig(16, 256, 32, 4, 4),
            GemmConfig(16, 32, 64, 4, 2),
            GemmConfig(16, 64, 64, 4, 2),
            GemmConfig(16, 128, 64, 4, 4),
            GemmConfig(16, 256, 64, 4, 4),
            GemmConfig(32, 32, 32, 4, 2),
            GemmConfig(32, 64, 32, 4, 2),
            GemmConfig(32, 128, 32, 4, 4),
            GemmConfig(32, 256, 32, 4, 4),
            GemmConfig(32, 32, 64, 4, 2),
            GemmConfig(32, 64, 64, 4, 2),
            GemmConfig(32, 128, 64, 4, 4),
            GemmConfig(32, 256, 64, 4, 4),
            GemmConfig(16, 32, 32, 5, 2),
            GemmConfig(16, 64, 32, 5, 2),
            GemmConfig(16, 128, 32, 5, 4),
            GemmConfig(16, 256, 32, 5, 4),
            GemmConfig(16, 32, 64, 5, 2),
            GemmConfig(16, 64, 64, 5, 2),
            GemmConfig(16, 128, 64, 5, 4),
            GemmConfig(16, 256, 64, 5, 4),
            GemmConfig(32, 32, 32, 5, 2),
            GemmConfig(32, 64, 32, 5, 2),
            GemmConfig(32, 128, 32, 5, 4),
            GemmConfig(32, 256, 32, 5, 4),
            GemmConfig(32, 32, 64, 5, 2),
            GemmConfig(32, 64, 64, 5, 2),
            GemmConfig(32, 128, 64, 5, 4),
            GemmConfig(32, 256, 64, 5, 4),
            GemmConfig(16, 32, 32, 6, 2),
            GemmConfig(16, 64, 32, 6, 2),
            GemmConfig(16, 128, 32, 6, 4),
            GemmConfig(16, 256, 32, 6, 4),
            GemmConfig(16, 32, 64, 6, 2),
            GemmConfig(16, 64, 64, 6, 2),
            GemmConfig(16, 128, 64, 6, 4),
            GemmConfig(16, 256, 64, 6, 4),
            GemmConfig(32, 32, 32, 6, 2),
            GemmConfig(32, 64, 32, 6, 2),
            GemmConfig(32, 128, 32, 6, 4),
            GemmConfig(32, 256, 32, 6, 4),
            GemmConfig(32, 32, 64, 6, 2),
            GemmConfig(32, 64, 64, 6, 2),
            GemmConfig(32, 128, 64, 6, 4),
            GemmConfig(32, 256, 64, 6, 4),
        ]

        self.scaled_persistent_mm_configs: list[BaseConfig] = [
            GemmConfig(128, 128, 64, 3, 8),
            GemmConfig(128, 128, 128, 3, 8),
            GemmConfig(128, 128, 128, 4, 8),
            GemmConfig(128, 128, 128, 4, 4),
            GemmConfig(128, 128, 128, 3, 4),
            GemmConfig(128, 128, 128, 5, 4),
            GemmConfig(128, 128, 128, 5, 8),
            GemmConfig(128, 128, 128, 6, 8),
            GemmConfig(128, 128, 64, 4, 8),
        ]

        # TODO: Unify with other gemm patterns, mm_plus_mm currently follows
        # slightly different pattern than rest
        self.mm_plus_mm_configs: list[BaseConfig] = [
            GemmConfig(64, 64, 32, 2, 4),
            GemmConfig(64, 64, 32, 3, 8),
            GemmConfig(64, 64, 32, 4, 16),
            GemmConfig(64, 32, 32, 4, 8),
            GemmConfig(32, 64, 32, 4, 8),
            GemmConfig(128, 128, 32, 1, 8),
            GemmConfig(64, 64, 64, 1, 8),
            GemmConfig(32, 32, 128, 1, 8),
            GemmConfig(64, 64, 16, 2, 4),
            GemmConfig(32, 32, 16, 1, 2),
        ]

        self.conv_configs: list[BaseConfig] = [
            ConvConfig(64, 256, 16, 2, 4),
            ConvConfig(256, 64, 16, 2, 4),
            ConvConfig(1024, 16, 16, 1, 8),
            ConvConfig(128, 128, 32, 2, 8),
            ConvConfig(64, 64, 32, 2, 4),
            ConvConfig(64, 256, 32, 2, 8),
            ConvConfig(256, 64, 32, 2, 8),
        ]

        self.flex_attn_fwd_autotune_configs: list[FlexConfig] = [
            FlexConfig(128, 64, 3, 4),
            FlexConfig(128, 128, 3, 4),
            FlexConfig(128, 128, 2, 8),
            FlexConfig(64, 128, 3, 4),
            FlexConfig(64, 64, 3, 4),
        ]

        self.flex_attn_bwd_autotune_configs: list[FlexConfig] = [
            FlexConfig(BLOCK1, BLOCK2, s, w)
            for BLOCK1 in [32, 64]
            for BLOCK2 in [32, 64, 128]
            for s in [1, 3, 4, 5]  # num_stages
            for w in ([4, 8] if BLOCK1 >= 128 or BLOCK2 >= 128 else [4])
            if BLOCK2 % BLOCK1 == 0
        ]

        self.flex_decode_autotune_configs: list[FlexDecodeConfig] = [
            FlexDecodeConfig(64, 3, 2),
            FlexDecodeConfig(32, 3, 2),
            FlexDecodeConfig(128, 3, 2),
        ]

        self.exhaustive_flex_attn_fwd_configs: list[FlexConfig] = [
            FlexConfig(BLOCK_M, BLOCK_N, num_stages, num_warps)
            for BLOCK_M in [16, 32, 64, 128]
            for BLOCK_N in [32, 64, 128]
            for num_stages in [1, 3, 4, 5]
            for num_warps in [2, 4, 8]
        ]

        self.exhaustive_flex_attn_bwd_configs: list[FlexConfig] = [
            FlexConfig(BLOCK1, BLOCK2, num_stages, num_warps)
            for BLOCK1 in [16, 32, 64, 128]
            for BLOCK2 in [16, 32, 64, 128]
            for num_stages in [1, 3, 4, 5]
            for num_warps in [2, 4, 8]
            if BLOCK2 % BLOCK1 == 0
        ]

        self.exhaustive_flex_decode_configs: list[FlexDecodeConfig] = [
            FlexDecodeConfig(block_n, num_stages, num_warps)
            for block_n in [16, 32, 64, 128]
            for num_stages in [1, 3, 4, 5]
            for num_warps in [2, 4, 8]
        ]

    def _finalize_mm_configs(
        self,
        configs: list[BaseConfig],
    ) -> Generator[TritonConfig, None, None]:
        """
        Finalizes configs after scaling, applying additional constraints.
        """
        used: OrderedSet[tuple[Optional[int], ...]] = OrderedSet()

        max_mm_configs = config.test_configs.max_mm_configs

        for conf in configs:
            # Each warp computes a 16x16 tile = 256 elements
            num_warps = min(conf.num_warps, conf.block_m * conf.block_n // 256)

            # Construct key for finding duplicate configs
            key: tuple[Optional[int], ...] = (
                conf.block_m,
                conf.block_n,
                conf.block_k,
                conf.num_stages,
                conf.hint_override,
                num_warps,
            )

            # Check if gemm specific arg exists - add to key if does
            group_m = getattr(conf, "group_m", None)
            if group_m is not None:
                key += (group_m,)

            if key not in used and (
                max_mm_configs is None or len(used) < max_mm_configs
            ):
                used.add(key)
                kwargs = {
                    "BLOCK_M": conf.block_m,
                    "BLOCK_N": conf.block_n,
                    "BLOCK_K": conf.block_k,
                    "hint_override": conf.hint_override,
                }
                if group_m is not None:
                    kwargs["GROUP_M"] = group_m
                yield self.triton_config(conf.num_stages, num_warps, **kwargs)

    def _scale_mm_configs(
        self,
        m: int,
        n: int,
        k: int,
        configs: list[BaseConfig],
        scale: float,
        has_int8_tensor: bool,
        exclude: Callable[[sympy.Integer, sympy.Integer, sympy.Integer], bool],
        hint_override: Optional[int] = None,
    ) -> list[BaseConfig]:
        """
        Scales and filters matrix multiplication configs based on input size.
        """
        if not self.should_scale_configs:
            return configs
        from ..runtime.runtime_utils import next_power_of_2

        min_block_size = 16
        min_block_size_k = 32 if (has_int8_tensor or self.has_int8_tensor) else 16

        scaled_configs = []
        for hint_override in [None] + config.multi_kernel_hints:
            m_hint = max(
                next_power_of_2(
                    V.graph.sizevars.size_hint(
                        m,
                        fallback=config.unbacked_symint_fallback,  # type: ignore[arg-type]
                        hint_override=hint_override,
                    )
                ),
                min_block_size,
            )
            n_hint = max(
                next_power_of_2(
                    V.graph.sizevars.size_hint(
                        n,
                        fallback=config.unbacked_symint_fallback,  # type: ignore[arg-type]
                        hint_override=hint_override,
                    )
                ),
                min_block_size,
            )
            k_hint = max(
                next_power_of_2(
                    V.graph.sizevars.size_hint(
                        k,
                        fallback=config.unbacked_symint_fallback,  # type: ignore[arg-type]
                        hint_override=hint_override,
                    )
                ),
                min_block_size_k,
            )

            for c in configs:
                scaled_config = dataclasses.replace(
                    c,
                    block_m=max(min(int(c.block_m * scale), m_hint), min_block_size),
                    block_n=max(min(int(c.block_n * scale), n_hint), min_block_size),
                    block_k=max(min(int(c.block_k * scale), k_hint), min_block_size_k),
                    hint_override=hint_override,
                )

                if not exclude(
                    scaled_config.block_m, scaled_config.block_n, scaled_config.block_k
                ):
                    scaled_configs.append(scaled_config)

        return scaled_configs

    def _get_exceeding_shared_memory_checker(
        self,
    ) -> Optional[Callable[[BaseConfig, int], bool]]:
        """
        Returns a function that checks whether a given configuration exceeds the available shared memory for the device.
        If the device does not report available shared memory, returns None.
        """

        try:
            device = torch.cuda.current_device()
            props = torch.cuda.get_device_properties(device)
            if not hasattr(props, "shared_memory_per_block_optin"):  # for NVidia GPUs
                return None
            sm_available = int(props.shared_memory_per_block_optin)
        except Exception:
            # If CUDA is not available or properties cannot be queried, return None
            return None

        # TODO make a BaseDeviceConfigHeuristics to handle different device configuration in its own implementation.
        def exceeds(gemm_config: BaseConfig, dtype_size: int) -> bool:
            shared_mem_accum = dtype_size * (
                gemm_config.block_m * gemm_config.block_k
                + gemm_config.block_n * gemm_config.block_k
            )
            return shared_mem_accum * gemm_config.num_stages > sm_available

        return exceeds

    def _prune_exceeding_max_shared_mem_configs(
        self,
        configs: list[BaseConfig],
        dtype_size: int,
    ) -> list[BaseConfig]:
        if dtype_size <= 0:
            return configs

        is_exceeding_shared_memory = self._get_exceeding_shared_memory_checker()
        if is_exceeding_shared_memory is None:
            return configs

        return [c for c in configs if not is_exceeding_shared_memory(c, dtype_size)]

    def _prune_exhaustive_configs(
        self,
        configs: list[BaseConfig],
        dtype_size: int,
    ) -> list[BaseConfig]:
        is_exceeding_shared_memory = self._get_exceeding_shared_memory_checker()

        pruned_configs = []
        for gemm_config in configs:
            # Will use more shared memory than available
            if is_exceeding_shared_memory and is_exceeding_shared_memory(
                gemm_config, dtype_size
            ):
                continue

            NUM_REG = 255
            acc_regs = math.ceil(
                gemm_config.block_m * gemm_config.block_n / (gemm_config.num_warps * 32)
            )
            # Lower bound for register spillage, if exceeds the kernel will certainly spill
            if acc_regs > NUM_REG:
                continue

            pruned_configs.append(gemm_config)

        return pruned_configs

    def _filter_configs(self, configs: list[BaseConfig]) -> list[BaseConfig]:
        """
        Filter configs based on specific requirements.
        Subclasses can override this to implement custom filtering logic.
        """
        return configs

    def preprocess_mm_configs(
        self,
        m: int,
        n: int,
        k: int,
        configs: list[BaseConfig],
        has_int8_tensor: bool = False,
        scale: float = 1.0,
        exclude: Callable[
            [sympy.Integer, sympy.Integer, sympy.Integer], bool
        ] = lambda m, n, k: False,
        dtype_size: int = 0,
        op_name: str = "mm",  # For preprocessing overrides e.g. on CPU
    ) -> Generator[TritonConfig, None, None]:
        configs = self._filter_configs(configs)
        scaled_configs = self._scale_mm_configs(
            m, n, k, configs, scale, has_int8_tensor, exclude
        )

        # Filter out configs that require more shared memory than is available.
        if config.max_autotune_prune_choices_based_on_shared_mem:
            scaled_configs = self._prune_exceeding_max_shared_mem_configs(
                scaled_configs, dtype_size
            )

        if config.max_autotune_gemm_search_space == "EXHAUSTIVE":
            assert dtype_size > 0, "dtype_size must be provided for exhaustive search"
            scaled_configs = self._prune_exhaustive_configs(scaled_configs, dtype_size)
        return self._finalize_mm_configs(scaled_configs)

    def triton_config(
        self, num_stages: int, num_warps: int, **kwargs: Any
    ) -> TritonConfig:
        from triton import Config as TritonConfig  # type: ignore[attr-defined]

        return TritonConfig(kwargs, num_stages=num_stages, num_warps=num_warps)

    def get_mm_configs(self) -> partial[Generator[TritonConfig, None, None]]:
        return partial(self.preprocess_mm_configs, configs=self.mm_configs)

    def get_exhaustive_mm_configs(self) -> partial[Generator[TritonConfig, None, None]]:
        return partial(self.preprocess_mm_configs, configs=self.exhaustive_configs)

    def get_conv_configs(self) -> partial[Generator[TritonConfig, None, None]]:
        return partial(
            self.preprocess_mm_configs, configs=self.conv_configs, op_name="conv"
        )

    # Flex attn helpers
    def get_flex_attn_fwd_configs(self, head_dim: int, dtype: Any) -> list[FlexConfig]:
        flex_attn_fwd_configs: list[FlexConfig] = []

        if config.max_autotune:
            if config.max_autotune_flex_search_space == "EXHAUSTIVE":
                return self.exhaustive_flex_attn_fwd_configs
            flex_attn_fwd_configs += self.flex_attn_fwd_autotune_configs

        if head_dim <= 256:
            if dtype == torch.float32:
                default_config = FlexConfig(64, 64, 3, 4)
            else:
                default_config = FlexConfig(128, 64, 3, 4)
        else:
            if dtype == torch.float32:
                default_config = FlexConfig(32, 16, 3, 4)
            else:
                default_config = FlexConfig(64, 32, 3, 4)

        if default_config not in flex_attn_fwd_configs:
            flex_attn_fwd_configs.append(default_config)

        return flex_attn_fwd_configs

    def get_flex_attn_bwd_configs(self, head_dim: int, dtype: Any) -> list[FlexConfig]:
        flex_attn_bwd_configs: list[FlexConfig] = []

        if config.max_autotune:
            if config.max_autotune_flex_search_space == "EXHAUSTIVE":
                return self.exhaustive_flex_attn_bwd_configs
            flex_attn_bwd_configs += self.flex_attn_bwd_autotune_configs

        default_config = FlexConfig(16, 16, 1, 4)

        if default_config not in flex_attn_bwd_configs:
            flex_attn_bwd_configs.append(default_config)

        return flex_attn_bwd_configs

    def get_flex_decode_configs(
        self, head_dim: int, dtype: Any
    ) -> list[FlexDecodeConfig]:
        flex_decode_configs: list[FlexDecodeConfig] = []

        if config.max_autotune:
            if config.max_autotune_flex_search_space == "EXHAUSTIVE":
                return self.exhaustive_flex_decode_configs
            flex_decode_configs += self.flex_decode_autotune_configs

        default_config = FlexDecodeConfig(block_n=64, num_stages=1, num_warps=2)

        if default_config not in flex_decode_configs:
            flex_decode_configs.append(default_config)

        return flex_decode_configs


class CPUConfigHeuristic(BaseConfigHeuristic):
    """
    CPU-specific config heuristic with CPU-specific optimizations.
    """

    def _get_cpu_exclude_function(
        self, method: str = "bmm"
    ) -> Callable[[sympy.Integer, sympy.Integer, sympy.Integer], bool]:
        """
        Get CPU-specific exclude function based on method type.
        Returns a function that can be used as exclude condition.
        Moved from mm_common._is_large_block_for_cpu and refactored to return a function.
        """
        if method in ("conv"):

            def exclude_conv(
                m: sympy.Integer, n: sympy.Integer, k: sympy.Integer
            ) -> bool:
                # Thresholds are experimentally determined to reduce Triton CPU compile times
                if m > 256 or n > 256 or k > 256:
                    return True
                return m * n * k > 2**17

            return exclude_conv
        elif method in ("mm", "addmm", "int_mm"):

            def exclude_mm(
                m: sympy.Integer, n: sympy.Integer, k: sympy.Integer
            ) -> bool:
                return m * n > 2**13

            return exclude_mm
        else:  # Default to bmm implementation for unknown methods

            def exclude_bmm(
                m: sympy.Integer, n: sympy.Integer, k: sympy.Integer
            ) -> bool:
                if m > 128 or n > 128 or k > 128:
                    return True
                return m * n > 2**12

            return exclude_bmm

    def preprocess_mm_configs(
        self,
        m: int,
        n: int,
        k: int,
        configs: list[BaseConfig],
        has_int8_tensor: bool = False,
        scale: float = 1.0,
        exclude: Callable[
            [sympy.Integer, sympy.Integer, sympy.Integer], bool
        ] = lambda m, n, k: False,
        dtype_size: int = 0,
        op_name: str = "mm",  # For preprocessing overrides e.g. on CPU
    ) -> Generator[TritonConfig, None, None]:
        """
        CPU-specific preprocessing that applies CPU-specific scaling (0.5) and exclusion logic.
        """
        # Get CPU-specific exclude function based on operation type
        cpu_exclude_fn = self._get_cpu_exclude_function(op_name)

        # Apply CPU-specific scaling (0.5) and exclusion logic
        return super().preprocess_mm_configs(
            m,
            n,
            k,
            configs=configs,
            has_int8_tensor=has_int8_tensor,
            scale=0.5,
            exclude=cpu_exclude_fn,
            dtype_size=dtype_size,
            op_name=op_name,
        )


class CUDAConfigHeuristic(BaseConfigHeuristic):
    """
    Child class for CUDA device specific gemm/flex attention/conv/ configs.
    """

    def __init__(self) -> None:
        super().__init__()

        self.sm_120_default_flex_config = {
            (torch.float32, 64): FlexConfig(128, 32, 2, 4),
            (torch.float32, 128): FlexConfig(128, 32, 2, 4),
            (torch.float32, 256): FlexConfig(64, 16, 2, 4),
            (torch.bfloat16, 64): FlexConfig(128, 64, 2, 4),
            (torch.bfloat16, 128): FlexConfig(128, 64, 2, 8),
            (torch.bfloat16, 256): FlexConfig(32, 64, 2, 4),
            (torch.float16, 64): FlexConfig(128, 64, 2, 4),
            (torch.float16, 128): FlexConfig(128, 64, 2, 8),
            (torch.float16, 256): FlexConfig(32, 64, 2, 4),
        }

        self.sm_100_default_flex_config = {
            (torch.float32, 64): FlexConfig(128, 32, 3, 4),
            (torch.float32, 128): FlexConfig(32, 64, 3, 4),
            (torch.float32, 256): FlexConfig(32, 32, 3, 4),
            (torch.bfloat16, 64): FlexConfig(128, 128, 3, 4),
            (torch.bfloat16, 128): FlexConfig(128, 64, 3, 8),
            (torch.bfloat16, 256): FlexConfig(64, 32, 3, 4),
            (torch.float16, 64): FlexConfig(128, 128, 3, 4),
            (torch.float16, 128): FlexConfig(128, 64, 3, 8),
            (torch.float16, 256): FlexConfig(64, 32, 3, 4),
        }

        self.h100_default_flex_config = {
            (torch.float32, 64): FlexConfig(128, 32, 3, 4),
            (torch.float32, 128): FlexConfig(32, 64, 3, 4),
            (torch.float32, 256): FlexConfig(32, 32, 3, 4),
            (torch.bfloat16, 64): FlexConfig(128, 128, 3, 4),
            (torch.bfloat16, 128): FlexConfig(128, 64, 3, 8),
            (torch.bfloat16, 256): FlexConfig(64, 32, 3, 4),
            (torch.float16, 64): FlexConfig(128, 128, 3, 4),
            (torch.float16, 128): FlexConfig(128, 64, 3, 8),
            (torch.float16, 256): FlexConfig(64, 32, 3, 4),
        }

        self.a100_default_flex_config = {
            (torch.float32, 64): FlexConfig(128, 32, 3, 4),
            (torch.float32, 128): FlexConfig(128, 32, 3, 4),
            (torch.float32, 256): FlexConfig(64, 16, 3, 4),
            (torch.bfloat16, 64): FlexConfig(128, 64, 3, 4),
            (torch.bfloat16, 128): FlexConfig(128, 64, 3, 8),
            (torch.bfloat16, 256): FlexConfig(32, 64, 3, 4),
            (torch.float16, 64): FlexConfig(128, 64, 3, 4),
            (torch.float16, 128): FlexConfig(128, 64, 3, 8),
            (torch.float16, 256): FlexConfig(32, 64, 3, 4),
        }

    def get_flex_attn_fwd_configs(self, head_dim: int, dtype: Any) -> list[FlexConfig]:
        capability = torch.cuda.get_device_capability()
        flex_attn_fwd_configs: list[FlexConfig] = []

        if config.max_autotune:
            if config.max_autotune_flex_search_space == "EXHAUSTIVE":
                return self.exhaustive_flex_attn_fwd_configs
            flex_attn_fwd_configs += self.flex_attn_fwd_autotune_configs

        if head_dim <= 256:
            if dtype == torch.float32:
                default_config = FlexConfig(64, 64, 3, 4)
            else:
                default_config = FlexConfig(128, 64, 3, 4)
            if capability >= (12, 0):
                default_config = self.sm_120_default_flex_config.get(
                    (dtype, head_dim), default_config
                )
            elif capability >= (10, 0):
                default_config = self.sm_100_default_flex_config.get(
                    (dtype, head_dim), default_config
                )
            elif capability == (9, 0):
                default_config = self.h100_default_flex_config.get(
                    (dtype, head_dim), default_config
                )
            elif capability >= (8, 0):
                default_config = self.a100_default_flex_config.get(
                    (dtype, head_dim), default_config
                )
        else:
            if dtype == torch.float32:
                default_config = FlexConfig(32, 16, 3, 4)
            else:
                default_config = FlexConfig(64, 32, 3, 4)

        if default_config not in flex_attn_fwd_configs:
            flex_attn_fwd_configs.append(default_config)

        return flex_attn_fwd_configs

    def get_flex_attn_bwd_configs(self, head_dim: int, dtype: Any) -> list[FlexConfig]:
        capability = torch.cuda.get_device_capability()

        flex_attn_bwd_configs: list[FlexConfig] = []

        if config.max_autotune:
            if config.max_autotune_flex_search_space == "EXHAUSTIVE":
                return self.exhaustive_flex_attn_bwd_configs
            flex_attn_bwd_configs += self.flex_attn_bwd_autotune_configs

        if dtype == torch.float32:
            default_config = FlexConfig(16, 16, 1, 4)
        elif head_dim <= 256 and capability == (9, 0):  # H100
            if head_dim == 64:
                default_config = FlexConfig(64, 64, 3, 4)
            elif head_dim == 128:
                default_config = FlexConfig(64, 128, 3, 8)
            else:
                default_config = FlexConfig(64, 64, 2, 4)
        elif head_dim <= 256 and capability >= (10, 0):  # B100
            if head_dim == 64 or head_dim == 128:
                default_config = FlexConfig(32, 32, 2, 4)
            else:
                default_config = FlexConfig(32, 32, 1, 4)
        elif capability >= (8, 0):  # A100
            if head_dim == 64:
                default_config = FlexConfig(32, 128, 3, 4)
            elif head_dim == 128:
                # SM86/89 have smaller shared memory sizes
                num_stages = 3 if capability[1] == 0 else 2
                default_config = FlexConfig(64, 64, num_stages, 4)
            else:
                default_config = FlexConfig(64, 64, 2, 4)
        else:  # modest hardware or extremely large head_dim
            default_config = FlexConfig(16, 16, 1, 4)

        if default_config not in flex_attn_bwd_configs:
            flex_attn_bwd_configs.append(default_config)

        return flex_attn_bwd_configs

    def get_flex_decode_configs(
        self, head_dim: int, dtype: Any
    ) -> list[FlexDecodeConfig]:
        capability = torch.cuda.get_device_capability()

        default_config = FlexDecodeConfig(64, 1, 2)

        flex_decode_configs: list[FlexDecodeConfig] = []

        if config.max_autotune:
            if config.max_autotune_flex_search_space == "EXHAUSTIVE":
                return self.exhaustive_flex_decode_configs
            flex_decode_configs += self.flex_decode_autotune_configs

        if capability in [(9, 0), (10, 0), (10, 3)]:  # sm_90, sm_100, sm_103
            if head_dim > 128 and dtype == torch.float32:
                default_config = FlexDecodeConfig(64, 1, 2)
            else:
                default_config = FlexDecodeConfig(64, 3, 2)
        else:
            default_config = FlexDecodeConfig(64, 1, 2)

        if default_config not in flex_decode_configs:
            flex_decode_configs.append(default_config)

        return flex_decode_configs


class ROCmConfigHeuristic(BaseConfigHeuristic):
    """
    Child class for ROCm specific gemm/flex attention/conv/ configs.
    """

    def __init__(self) -> None:
        super().__init__()

        self.default_num_stages = get_backend_num_stages()

        self.mm_configs: list[BaseConfig] = [
            ROCmGemmConfig(
                16, 16, 256, self.default_num_stages, 4, group_m=4, waves_per_eu=2
            ),
            ROCmGemmConfig(32, 16, 256, self.default_num_stages, 4, group_m=4),
            ROCmGemmConfig(
                32, 32, 16, self.default_num_stages, 4, group_m=8, waves_per_eu=2
            ),
            ROCmGemmConfig(32, 32, 128, self.default_num_stages, 4, group_m=8),
            ROCmGemmConfig(32, 64, 64, self.default_num_stages, 4, group_m=8),
            ROCmGemmConfig(
                64, 16, 128, self.default_num_stages, 4, group_m=8, waves_per_eu=2
            ),
            ROCmGemmConfig(64, 32, 32, self.default_num_stages, 4, group_m=8),
            ROCmGemmConfig(64, 32, 64, self.default_num_stages, 4, group_m=8),
            ROCmGemmConfig(64, 32, 64, self.default_num_stages, 8, group_m=8),
            ROCmGemmConfig(64, 32, 128, self.default_num_stages, 4, group_m=8),
            ROCmGemmConfig(64, 64, 16, self.default_num_stages, 4, group_m=8),
            ROCmGemmConfig(64, 64, 64, self.default_num_stages, 4, group_m=4),
            ROCmGemmConfig(64, 64, 128, self.default_num_stages, 8, group_m=16),
            ROCmGemmConfig(64, 64, 256, self.default_num_stages, 8, group_m=4),
            ROCmGemmConfig(
                64, 128, 32, self.default_num_stages, 4, group_m=4, waves_per_eu=2
            ),
            ROCmGemmConfig(64, 128, 32, self.default_num_stages, 8, group_m=8),
            ROCmGemmConfig(64, 128, 64, self.default_num_stages, 8, group_m=4),
            ROCmGemmConfig(64, 128, 128, self.default_num_stages, 8, group_m=4),
            ROCmGemmConfig(128, 32, 32, self.default_num_stages, 4, group_m=8),
            ROCmGemmConfig(128, 32, 64, self.default_num_stages, 4, group_m=8),
            ROCmGemmConfig(
                128, 64, 32, self.default_num_stages, 4, group_m=8, waves_per_eu=2
            ),
            ROCmGemmConfig(128, 64, 64, self.default_num_stages, 4, group_m=16),
            ROCmGemmConfig(128, 64, 128, self.default_num_stages, 8, group_m=4),
            ROCmGemmConfig(
                128, 128, 32, self.default_num_stages, 4, group_m=16, waves_per_eu=2
            ),
            ROCmGemmConfig(128, 128, 32, self.default_num_stages, 8, group_m=16),
            ROCmGemmConfig(
                128, 128, 32, self.default_num_stages, 8, group_m=16, waves_per_eu=2
            ),
            ROCmGemmConfig(128, 128, 64, self.default_num_stages, 4, group_m=16),
            ROCmGemmConfig(128, 128, 64, self.default_num_stages, 8, group_m=8),
            ROCmGemmConfig(128, 128, 128, self.default_num_stages, 8, group_m=16),
            ROCmGemmConfig(
                128, 256, 32, self.default_num_stages, 4, group_m=16, waves_per_eu=2
            ),
            ROCmGemmConfig(128, 256, 64, self.default_num_stages, 8, group_m=4),
            ROCmGemmConfig(256, 64, 64, self.default_num_stages, 8, group_m=4),
            ROCmGemmConfig(
                256, 128, 32, self.default_num_stages, 4, group_m=4, waves_per_eu=2
            ),
            ROCmGemmConfig(256, 128, 32, self.default_num_stages, 8, group_m=16),
            ROCmGemmConfig(256, 128, 64, self.default_num_stages, 8, group_m=4),
            ROCmGemmConfig(256, 256, 64, self.default_num_stages, 8, group_m=4),
        ]

        # Exhaustive search for mm configs
        self.exhaustive_configs: list[BaseConfig] = [
            ROCmGemmConfig(
                BLOCK_M,
                BLOCK_N,
                BLOCK_K,
                num_stages,
                num_warps,
                group_m,
                matrix_instr_nonkdim,
                waves_per_eu,
                kpack,
            )
            for BLOCK_M, BLOCK_N, BLOCK_K in itertools.product(
                [16, 32, 64, 128, 256], repeat=3
            )
            for num_stages in [1, self.default_num_stages]
            for num_warps in [4, 8]
            for group_m in [4, 8, 16]
            for matrix_instr_nonkdim in [0, 16]
            for waves_per_eu in [0, 2]
            for kpack in [2]
        ]

        self.default_flex_config = {
            (torch.float32, 64): ROCmFlexConfig(128, 32, 1, 4),
            (torch.float32, 128): ROCmFlexConfig(128, 32, 1, 4),
            (torch.float32, 256): ROCmFlexConfig(64, 16, 1, 4),
            (torch.bfloat16, 64): ROCmFlexConfig(128, 64, 1, 8),
            (torch.bfloat16, 128): ROCmFlexConfig(128, 64, 1, 8),
            (torch.bfloat16, 256): ROCmFlexConfig(32, 64, 1, 8),
            (torch.float16, 64): ROCmFlexConfig(128, 64, 1, 8),
            (torch.float16, 128): ROCmFlexConfig(128, 64, 1, 8),
            (torch.float16, 256): ROCmFlexConfig(32, 64, 1, 4),
        }

        self.flex_attn_fwd_autotune_configs: list[FlexConfig] = [
            ROCmFlexConfig(BLOCK1, BLOCK2, 1, w)
            for BLOCK1 in [16, 64, 128]
            for BLOCK2 in [16, 32, 64, 128]
            for w in [4, 8]
        ]

        self.flex_attn_bwd_autotune_configs: list[FlexConfig] = [
            ROCmFlexConfig(BLOCK1, BLOCK2, 1, w, mfma)
            for BLOCK1 in [16, 32, 64]
            for BLOCK2 in [32, 64, 128]
            for w in ([4, 8] if BLOCK1 >= 128 or BLOCK2 >= 128 else [4])
            for mfma in [0, 16]
            if BLOCK2 % BLOCK1 == 0
        ]

        self.flex_decode_autotune_configs: list[FlexDecodeConfig] = [
            ROCmFlexDecodeConfig(32, 1, 4),
            ROCmFlexDecodeConfig(64, 1, 4),
            ROCmFlexDecodeConfig(128, 1, 4),
            ROCmFlexDecodeConfig(32, 1, 8),
            ROCmFlexDecodeConfig(64, 1, 8),
            ROCmFlexDecodeConfig(128, 1, 8),
        ]

        self.exhaustive_flex_attn_fwd_configs: list[FlexConfig] = [
            ROCmFlexConfig(BLOCK_M, BLOCK_N, num_stages, num_warps, mfma, wpeu)
            for BLOCK_M in [16, 32, 64, 128]
            for BLOCK_N in [32, 64, 128]
            for num_stages in [1, 2]
            for num_warps in [2, 4, 8]
            for mfma in [0, 16]
            for wpeu in [0, int(8 // num_warps)]
        ]

        self.exhaustive_flex_attn_bwd_configs: list[FlexConfig] = [
            ROCmFlexConfig(BLOCK1, BLOCK2, num_stages, num_warps, mfma, wpeu)
            for BLOCK1 in [16, 32, 64, 128]
            for BLOCK2 in [16, 32, 64, 128]
            for num_stages in [1, 2]
            for num_warps in [2, 4, 8]
            for mfma in [0, 16]
            for wpeu in [0, int(8 // num_warps)]
            if BLOCK2 % BLOCK1 == 0
        ]

        self.exhaustive_flex_decode_configs: list[FlexDecodeConfig] = [
            ROCmFlexDecodeConfig(block_n, num_stages, num_warps, mfma, wpeu, kpack=2)
            for block_n in [16, 32, 64, 128]
            for num_stages in [1, 2]
            for num_warps in [2, 4, 8]
            for mfma in [0, 16]
            for wpeu in [0, int(8 // num_warps)]
        ]

    def _filter_configs(self, configs: list[BaseConfig]) -> list[BaseConfig]:
        """
        ROCm specific filtering
        """
        for c in configs:
            c.num_stages = self.default_num_stages
        return super()._filter_configs(configs)

    def _finalize_mm_configs(
        self,
        configs: list[BaseConfig],
    ) -> Generator[TritonConfig, None, None]:
        """
        Finalizes configs after scaling, applying additional constraints.
        """
        used: OrderedSet[tuple[int, ...]] = OrderedSet()

        max_mm_configs = config.test_configs.max_mm_configs

        for conf in configs:
            # Each warp computes a 16x16 tile = 256 elements
            conf.num_warps = min(conf.num_warps, conf.block_m * conf.block_n // 256)

            # Defaults for AMD triton backend kern args if not set
            matrix_instr_nonkdim = getattr(conf, "matrix_instr_nonkdim", 16)
            waves_per_eu = getattr(conf, "waves_per_eu", 0)
            kpack = getattr(conf, "kpack", 2)

            if matrix_instr_nonkdim != 0 and (
                conf.block_m % matrix_instr_nonkdim != 0
                or conf.block_n % matrix_instr_nonkdim != 0
            ):
                #  block_m and block_n must be a multiple of matrix_instr_nonkdim
                continue

            # Construct key for finding duplicate configs
            key: tuple[int, ...] = (
                conf.block_m,
                conf.block_n,
                conf.block_k,
                conf.num_stages,
                conf.num_warps,
                waves_per_eu,
                matrix_instr_nonkdim,
                kpack,
            )

            # Check if gemm specific arg exists - add to key if does
            group_m = getattr(conf, "group_m", None)
            if group_m is not None:
                key += (group_m,)

            if waves_per_eu != 0:
                waves_per_eu = int(8 // conf.num_warps)

            if key not in used and (
                max_mm_configs is None or len(used) < max_mm_configs
            ):
                used.add(key)
                kwargs = {
                    "BLOCK_M": conf.block_m,
                    "BLOCK_N": conf.block_n,
                    "BLOCK_K": conf.block_k,
                    "num_stages": conf.num_stages,
                    "num_warps": conf.num_warps,
                    "matrix_instr_nonkdim": matrix_instr_nonkdim,
                    "waves_per_eu": waves_per_eu,
                    "kpack": kpack,
                }
                if group_m is not None:
                    kwargs["GROUP_M"] = group_m
                yield self.triton_config(**kwargs)

    def get_flex_attn_fwd_configs(self, head_dim: int, dtype: Any) -> list[FlexConfig]:
        flex_attn_fwd_configs: list[FlexConfig] = []

        if config.max_autotune:
            if config.max_autotune_flex_search_space == "EXHAUSTIVE":
                return self.exhaustive_flex_attn_fwd_configs
            flex_attn_fwd_configs += self.flex_attn_fwd_autotune_configs

        if head_dim <= 256:
            if dtype == torch.float32:
                default_config = ROCmFlexConfig(64, 64, 1, 4)
            else:
                default_config = ROCmFlexConfig(128, 64, 1, 8)
            default_config = self.default_flex_config.get(
                (dtype, head_dim), default_config
            )
        else:
            if dtype == torch.float32:
                default_config = ROCmFlexConfig(32, 16, 1, 4)
            else:
                default_config = ROCmFlexConfig(64, 32, 1, 4)

        if default_config not in flex_attn_fwd_configs:
            flex_attn_fwd_configs.append(default_config)

        return flex_attn_fwd_configs

    def get_flex_attn_bwd_configs(self, head_dim: int, dtype: Any) -> list[FlexConfig]:
        flex_attn_bwd_configs: list[FlexConfig] = []

        if config.max_autotune:
            if config.max_autotune_flex_search_space == "EXHAUSTIVE":
                return self.exhaustive_flex_attn_bwd_configs
            flex_attn_bwd_configs += self.flex_attn_bwd_autotune_configs

        if dtype == torch.float32:
            default_config = ROCmFlexConfig(16, 16, 1, 4)
        elif head_dim <= 256:
            if head_dim == 64:
                default_config = ROCmFlexConfig(64, 64, 1, 4)
            elif head_dim == 128:
                default_config = ROCmFlexConfig(64, 128, 1, 8)
            else:
                default_config = ROCmFlexConfig(64, 64, 1, 4)
        else:
            default_config = ROCmFlexConfig(16, 16, 1, 4)

        if default_config not in flex_attn_bwd_configs:
            flex_attn_bwd_configs.append(default_config)

        return flex_attn_bwd_configs

    def get_flex_decode_configs(
        self, head_dim: int, dtype: Any
    ) -> list[FlexDecodeConfig]:
        flex_decode_configs: list[FlexDecodeConfig] = []

        if config.max_autotune:
            if config.max_autotune_flex_search_space == "EXHAUSTIVE":
                return self.exhaustive_flex_decode_configs
            flex_decode_configs += self.flex_decode_autotune_configs

        default_config = ROCmFlexDecodeConfig(64, 1, 4)

        if default_config not in flex_decode_configs:
            flex_decode_configs.append(default_config)

        return flex_decode_configs


class XPUConfigHeuristic(BaseConfigHeuristic):
    """
    Placeholder child class for Intel GPU specific overrides.
    """

    def __init__(self) -> None:
        super().__init__()

        self.xpu_default_flex_config = {
            (torch.float32, 64): FlexConfig(128, 32, 1, 16),
            (torch.float32, 128): FlexConfig(128, 32, 1, 16),
            (torch.float32, 256): FlexConfig(64, 16, 1, 8),
            (torch.bfloat16, 64): FlexConfig(128, 64, 1, 16),
            (torch.bfloat16, 128): FlexConfig(128, 64, 1, 16),
            (torch.bfloat16, 256): FlexConfig(32, 64, 1, 4),
            (torch.float16, 64): FlexConfig(128, 64, 1, 16),
            (torch.float16, 128): FlexConfig(128, 64, 1, 16),
            (torch.float16, 256): FlexConfig(32, 64, 1, 4),
        }
        self.flex_attn_fwd_autotune_configs: list[FlexConfig] = [
            FlexConfig(32, 16, 2, 4),
            FlexConfig(128, 64, 2, 16),
            FlexConfig(128, 64, 2, 8),
            FlexConfig(128, 32, 2, 16),
            FlexConfig(128, 32, 2, 8),
        ]
        self.flex_attn_bwd_autotune_configs: list[FlexConfig] = []
        self.flex_decode_autotune_configs: list[FlexDecodeConfig] = []

        if not bool(os.getenv("CI")):
            self.flex_attn_bwd_autotune_configs += [
                FlexConfig(BLOCK1, BLOCK2, s, w)
                for BLOCK1 in [32, 64]
                for BLOCK2 in [32, 64, 128]
                for s in [1, 3, 4, 5]  # num_stages
                for w in ([4, 8] if BLOCK1 >= 128 or BLOCK2 >= 128 else [4])
                if BLOCK2 % BLOCK1 == 0
            ]
            self.flex_decode_autotune_configs += [
                FlexDecodeConfig(32, 1, 2),
                FlexDecodeConfig(32, 1, 1),
                FlexDecodeConfig(32, 2, 2),
                FlexDecodeConfig(32, 2, 1),
                FlexDecodeConfig(64, 1, 2),
                FlexDecodeConfig(64, 1, 1),
                FlexDecodeConfig(64, 2, 2),
                FlexDecodeConfig(64, 2, 1),
            ]

    def get_flex_attn_fwd_configs(self, head_dim: int, dtype: Any) -> list[FlexConfig]:
        flex_attn_fwd_configs: list[FlexConfig] = []

        if config.max_autotune:
            if config.max_autotune_flex_search_space == "EXHAUSTIVE":
                return self.exhaustive_flex_attn_fwd_configs
            flex_attn_fwd_configs += self.flex_attn_fwd_autotune_configs

        if head_dim <= 256:
            if dtype == torch.float32:
                default_config = FlexConfig(64, 64, 1, 8)
            else:
                default_config = FlexConfig(128, 64, 1, 16)
            default_config = self.xpu_default_flex_config.get(
                (dtype, head_dim), default_config
            )
        else:
            if dtype == torch.float32:
                default_config = FlexConfig(32, 16, 1, 4)
            else:
                default_config = FlexConfig(64, 32, 1, 8)

        if default_config not in flex_attn_fwd_configs:
            flex_attn_fwd_configs.append(default_config)

        return flex_attn_fwd_configs

    def get_flex_attn_bwd_configs(self, head_dim: int, dtype: Any) -> list[FlexConfig]:
        flex_attn_bwd_configs: list[FlexConfig] = []

        if config.max_autotune:
            if config.max_autotune_flex_search_space == "EXHAUSTIVE":
                return self.exhaustive_flex_attn_bwd_configs
            flex_attn_bwd_configs += self.flex_attn_bwd_autotune_configs

        if dtype == torch.float32:
            default_config = FlexConfig(16, 16, 1, 4)
        elif head_dim <= 256:
            if head_dim == 64:
                default_config = FlexConfig(64, 64, 1, 8)
            elif head_dim == 128:
                default_config = FlexConfig(64, 128, 1, 8)
            else:
                default_config = FlexConfig(64, 64, 1, 8)
        else:  # modest hardware or extremely large head_dim
            default_config = FlexConfig(16, 16, 1, 4)

        if default_config not in flex_attn_bwd_configs:
            flex_attn_bwd_configs.append(default_config)

        return flex_attn_bwd_configs

    def get_flex_decode_configs(
        self, head_dim: int, dtype: Any
    ) -> list[FlexDecodeConfig]:
        flex_decode_configs: list[FlexDecodeConfig] = []

        if config.max_autotune:
            if config.max_autotune_flex_search_space == "EXHAUSTIVE":
                return self.exhaustive_flex_decode_configs
            flex_decode_configs += self.flex_decode_autotune_configs

        default_config = FlexDecodeConfig(64, 1, 2)

        if default_config not in flex_decode_configs:
            flex_decode_configs.append(default_config)

        return flex_decode_configs

    def _prune_exhaustive_configs(
        self,
        configs: list[BaseConfig],
        dtype_size: int,
    ) -> list[BaseConfig]:
        return configs


class MTIAConfigHeuristic(BaseConfigHeuristic):
    """
    Placeholder child class for MTIA specific overrides.
    """


# Template-specific mixin classes
class MMTemplateConfigMixin(GemmMaxAutotuneTemplateConfigHeuristics):
    """
    Mixin class that converts config lists to template kwargs.
    This handles the logic that was previously in choices.get_mm_configs.

    This mixin expects to be used with BaseConfigHeuristic or its subclasses.
    """

    # Type annotations to ensure the mixin works with BaseConfigHeuristic
    get_mm_configs: Callable[[], partial[Generator[TritonConfig, None, None]]]
    get_exhaustive_mm_configs: Callable[
        [], partial[Generator[TritonConfig, None, None]]
    ]
    _filter_configs: Callable[[list[BaseConfig]], list[BaseConfig]]

    def _valid(self, kernel_inputs: KernelInputs) -> bool:
        return True

    def _get_config_generator(
        self,
    ) -> partial[Generator[TritonConfig, None, None]]:
        """
        Get the appropriate config generator based on search space.
        Can be overridden by subclasses for template-specific behavior.
        """
        # Handle exhaustive search case
        if config.max_autotune_gemm_search_space == "EXHAUSTIVE":
            return self.get_exhaustive_mm_configs()
        else:
            return self.get_mm_configs()

    def _get_template_configs_impl(
        self,
        kernel_inputs: KernelInputs,
        layout: Any,
        op_name: str,
    ) -> Generator[dict[str, Any], None, None]:
        """
        Convert config lists to template kwargs.
        This replaces the logic from choices.get_mm_configs and inlines mm_options.
        """
        assert isinstance(kernel_inputs, MMKernelInputs), (
            f"{self.__class__.__name__} requires MMKernelInputs"
        )
        input_nodes = kernel_inputs.nodes()
        if len(input_nodes) < 2:
            raise ValueError(f"Need at least 2 input tensors, got {len(input_nodes)}")
        if not self._valid(kernel_inputs):
            return

        # Extract M, N, K from kernel_inputs
        m, n, k = kernel_inputs.mnk_symbolic()

        # Extract dtype and device_type from kernel_inputs
        dtype = kernel_inputs.dtype()

        # Get the appropriate config generator
        configs = self._get_config_generator()

        # Generate and process configs
        for c in configs(m, n, k, dtype_size=dtype.itemsize, op_name=op_name):
            template_kwargs = self._convert_config_to_template_kwargs(
                c, m, n, k, layout
            )
            yield template_kwargs

    def _convert_config_to_template_kwargs(
        self,
        triton_config: TritonConfig,
        m: sympy.Integer,
        n: sympy.Integer,
        k: sympy.Integer,
        layout: Any,
    ) -> dict[str, Any]:
        """
        Convert triton config to template kwargs.
        Moved from mm_common.mm_options.
        """
        # Calculate EVEN_K symbolic
        even_k_symbolic = (
            # it isn't worth guarding on this
            sympy.gcd(k, triton_config.kwargs["BLOCK_K"])
            == triton_config.kwargs["BLOCK_K"]
        )

        # Calculate allow_tf32
        allow_tf32 = torch.backends.cuda.matmul.allow_tf32 and (
            not inductor_config.force_same_precision
            or ((m % 16) == 0 and (n % 16) == 0 and (k % 8) == 0)
        )

        # Build options dict
        options_dict = dict(
            EVEN_K=even_k_symbolic,
            ALLOW_TF32=allow_tf32,
            USE_FAST_ACCUM=False,  # Option for _scaled_mm
            ACC_TYPE=self._get_acc_type(layout.dtype),
            num_stages=triton_config.num_stages,
            num_warps=triton_config.num_warps,
            **triton_config.kwargs,
        )

        # If GROUP_M not specified then default to 8
        if "GROUP_M" not in triton_config.kwargs:
            group_m = triton_config.kwargs.get("GROUP_M", 8)
            options_dict["GROUP_M"] = group_m

        return options_dict

    def _get_acc_type(self, dtype: torch.dtype) -> str:
        """
        Get accumulator type for the given dtype.
        Moved from mm_common.acc_type.
        """
        if dtype in (torch.float16, torch.bfloat16):
            return "tl.float32"
        return f"tl.{dtype}".replace("torch.", "")


# INT8 specific mixin to filter correctly
class INT8MMTemplateConfigMixin(MMTemplateConfigMixin):
    """
    Ensure that we feed in has_int8_tensor=True
    """

    def __init__(self) -> None:
        super().__init__()
        self.has_int8_tensor = True


# MMPlusMM specific mixin to avoid running _scale_mm_configs
class MMPlusMMTemplateConfigMixin(MMTemplateConfigMixin):
    """
    Ensure that _should_scale_configs is False
    """

    # TODO(coconutruben): remove this once all tests work
    # with proper scaling on mm_plus_mm
    def __init__(self) -> None:
        super().__init__()
        self.should_scale_configs = False

    def _get_template_configs_impl(
        self,
        kernel_inputs: KernelInputs,
        layout: Any,
        op_name: str,
    ) -> Generator[dict[str, Any], None, None]:
        assert isinstance(kernel_inputs, MMKernelInputs), "Expect MMKernelInputs"
        m, n, k = kernel_inputs.mnk_symbolic()
        for kwargs in super()._get_template_configs_impl(
            kernel_inputs, layout, op_name
        ):
            # Apply BLOCK_K constraint specific to mm_plus_mm
            # see https://github.com/triton-lang/triton/issues/1298
            # BLOCK_K = K causes llvm error
            if V.graph.sizevars.statically_known_lt(kwargs.get("BLOCK_K", k), k):
                yield kwargs


class TMAWorkspaceMixin(MMTemplateConfigMixin):
    """
    Small mixin to ensure that the workspace arg is correct for TMA
    and TMA specific filtering can happen.
    """

    def get_extra_kwargs(
        self,
        kernel_inputs: KernelInputs,
        layout: Layout,
        op_name: str,
    ) -> dict[str, Any]:
        kwargs = super().get_extra_kwargs(kernel_inputs, layout, op_name)
        kwargs["workspace_arg"] = get_tma_workspace_arg(
            num_tma_descriptors=2,
            device=kernel_inputs.device(),
        )
        return kwargs

    def _filter_configs(self, configs: list[BaseConfig]) -> list[BaseConfig]:
        """
        TMA specific filtering, as num_warps=2 not safe for TMA
        """
        configs = [c for c in configs if c.num_warps != 2]
        return super()._filter_configs(configs)


# TMA-specific mixin for TMA templates
class TMATemplateConfigMixin(TMAWorkspaceMixin, MMTemplateConfigMixin):
    """
    TMA-specific mixin that uses persistent configs and adds TMA options.
    This inherits from MMTemplateConfigMixin and overrides config generation.
    """

    def _get_template_configs_impl(
        self,
        kernel_inputs: KernelInputs,
        layout: Any,
        op_name: str,
    ) -> Generator[dict[str, Any], None, None]:
        """
        Generate TMA template configs by calling super and adding TMA-specific options.
        """
        assert isinstance(kernel_inputs, MMKernelInputs), (
            "TMATemplateConfigMixin requires MMKernelInputs"
        )
        mat1, mat2 = kernel_inputs.mat1mat2()
        tma_opts = {
            "A_ROW_MAJOR": not mat1.layout.is_transposed(),
            "B_ROW_MAJOR": not mat2.layout.is_transposed(),
            "NUM_SMS": get_num_sms(),
            "TMA_SIZE": TMA_DESCRIPTOR_SIZE,
            "TMA_EXPERIMENTAL_API": not has_triton_stable_tma_api(),
        }
        # Get base template configs from superclass
        for template_kwargs in super()._get_template_configs_impl(
            kernel_inputs,
            layout,
            op_name,
        ):
            yield {**template_kwargs, **tma_opts}


# Scaled MM-specific mixin for scaled MM templates
class BaseScaledMMConfigMixin(MMTemplateConfigMixin):
    """
    This is a base that handles the common case for ScaledMM

    The TMA and non-TMA should build on top of this
    """

    def adjust_kernel_inputs(
        self, kernel_inputs: KernelInputs, op_name: str
    ) -> KernelInputs:
        """
        for scaled_mm, we need to unsqueeze scale tensors, and bias
        """
        assert isinstance(kernel_inputs, MMKernelInputs), (
            "Expect MMKernelInputs for scaled MM"
        )
        inputs = super().adjust_kernel_inputs(kernel_inputs, op_name)
        nodes = inputs.nodes()
        mat_a, mat_b, scale_a, scale_b, *bias = nodes
        bias = bias[0] if bias else None
        # Prepare triton input nodes and create kernel_inputs at the top
        from ..lowering import lowerings as L

        aten = torch.ops.aten
        if bias and len(mat_b.get_size()) == len(bias.get_size()) + 1:
            # Need to unsqueeze bias from [N] -> [1, N]
            bias = L[aten.unsqueeze](bias, 0)

        if len(scale_a.get_size()) == 0 or len(scale_b.get_size()) == 0:
            assert len(scale_a.get_size()) == len(scale_b.get_size())
            # Need to unsqueeze scale from [] -> [1, 1]
            scale_a = L[aten.unsqueeze](L[aten.unsqueeze](scale_a, 0), 1)
            scale_b = L[aten.unsqueeze](L[aten.unsqueeze](scale_b, 0), 1)
        nodes = [mat_a, mat_b, scale_a, scale_b]
        if bias:
            nodes.append(bias)
        return MMKernelInputs(
            nodes, mat1_idx=kernel_inputs._mat1_idx, mat2_idx=kernel_inputs._mat2_idx
        )

    def _get_template_configs_impl(
        self,
        kernel_inputs: KernelInputs,
        layout: Any,
        op_name: str,
    ) -> Generator[dict[str, Any], None, None]:
        """
        Generate scaled MM template configs with scaled MM-specific options.
        Handles the remaining logic from mm_common including assertions and SCALING_ROWWISE.
        """
        kernel_inputs = self.adjust_kernel_inputs(kernel_inputs, op_name)
        input_nodes = kernel_inputs.nodes()
        # Initial assertion from mm_common.scaled_mm_options
        assert len(input_nodes) >= 4, (
            f"scaled_mm requires at least 4 inputs, got {len(input_nodes)}"
        )

        # Extract scale tensors (typically scale_a and scale_b are input_nodes[2] and input_nodes[3])
        scale_a = input_nodes[2]
        scale_b = input_nodes[3]

        # Scale compatibility assertion from mm_common.scaled_mm_options
        def are_compatible_scales(size_a: Any, size_b: Any) -> bool:
            # Same sized scales are compatible
            if len(size_a) == len(size_b):
                return True

            # Both need to be scalars or len(1) tensors
            if len(size_a) <= 1 and len(size_b) <= 1:
                return True

            return False

        def is_scalar_like(sz: Any) -> bool:
            return (len(sz) == 0) or all(
                V.graph.sizevars.statically_known_equals(d, 1) for d in sz
            )

        size_a, size_b = scale_a.get_size(), scale_b.get_size()
        assert are_compatible_scales(size_a, size_b), (
            "Expect scale_a and scale_b to be either both scalars (including single-element tensors) "
            f"or 1-dimensional tensors with the same size. Got scale_a: {len(size_a)} and scale_b: {len(size_b)}."
        )

        assert isinstance(kernel_inputs, MMKernelInputs), (
            f"{self.__class__.__name__} requires MMKernelInputs"
        )

        if not self._valid(kernel_inputs):
            return

        # Get base template configs from superclass
        for template_kwargs in super()._get_template_configs_impl(
            kernel_inputs, layout, op_name
        ):
            # Add scaled MM-specific options (moved from mm_common.scaled_mm_options)
            # Override accumulator type for scaled MM
            template_kwargs["ACC_TYPE"] = "tl.float32"
            # Add SCALING_ROWWISE attribute based on scale tensor shapes
            both_scalar_like = is_scalar_like(size_a) and is_scalar_like(size_b)
            template_kwargs["SCALING_ROWWISE"] = not both_scalar_like

            yield template_kwargs


class ScaledMMConfigMixin(BaseScaledMMConfigMixin):
    """Mixing for scaled mm with the regular mm template"""

    def get_extra_kwargs(
        self,
        kernel_inputs: KernelInputs,
        layout: Layout,
        op_name: str,
    ) -> dict[str, Any]:
        kwargs = super().get_extra_kwargs(kernel_inputs, layout, op_name)
        from ..kernel.mm_common import scale_mm_epilogue

        return {
            **kwargs,
            "suffix_args": kernel_inputs.count - 2,
            "epilogue_fn": scale_mm_epilogue(),
            "epilogue_fn_hash": "scale_mm_epilogue",
        }

    def _valid(self, kernel_inputs: KernelInputs) -> bool:
        assert isinstance(kernel_inputs, MMKernelInputs), (
            "Expect MMKernelInputs for ScaledMMConfigMixin"
        )
        _, _, k = kernel_inputs.mnk_symbolic()
        if V.graph.sizevars.guard_or_false(sympy.Le(k, 16)):
            # Triton crashes however uncommon for real workloads
            return False

        # On NVIDIA B200 GPUs, K dim must be >= 32 for tcgen05.mma.kind::f8f6f4.* PTX instruction to be valid
        # source: https://docs.nvidia.com/cuda/parallel-thread-execution/#tcgen05-matrix-shape
        if using_b200() and V.graph.sizevars.guard_or_false(sympy.Lt(k, 32)):
            return False
        return True


# Scaled TMA-specific mixin for scaled MM templates with TMA
class ScaledTMAConfigMixin(TMAWorkspaceMixin, BaseScaledMMConfigMixin):
    """
    Scaled TMA-specific mixin that extends BaseScaledMMConfigMixin with TMA functionality.
    This is for scaled MM templates that use device TMA.
    This inherits from BaseScaledMMConfigMixin and adds TMA-specific options.
    """

    def _get_template_configs_impl(
        self,
        kernel_inputs: KernelInputs,
        layout: Any,
        op_name: str,
    ) -> Generator[dict[str, Any], None, None]:
        """
        Generate scaled TMA template configs with both scaled MM and TMA-specific options.
        """
        # Get base scaled MM template configs from superclass
        for template_kwargs in super()._get_template_configs_impl(
            kernel_inputs,
            layout,
            op_name,
        ):
            # Add TMA-specific options for device TMA scaled MM
            template_kwargs["TMA_SIZE"] = TMA_DESCRIPTOR_SIZE
            template_kwargs["NUM_SMS"] = get_num_sms()
            template_kwargs["TMA_EXPERIMENTAL_API"] = not has_triton_stable_tma_api()

            yield template_kwargs


# Template-specific heuristic classes using multiple inheritance


@register_template_heuristic(
    mm_template.uid,
    "cuda",
    register=torch.version.hip is None,
)
@register_template_heuristic(
    bmm_template.uid,
    "cuda",
    register=torch.version.hip is None,
)
class CUDAMMTemplateConfigHeuristic(MMTemplateConfigMixin, CUDAConfigHeuristic):
    """Standard MM template heuristic for CUDA"""


@register_template_heuristic(
    mm_template.uid, "cuda", register=torch.version.hip is None, op_name="addmm"
)
@register_template_heuristic(
    bmm_template.uid, "cuda", register=torch.version.hip is None, op_name="baddbmm"
)
class CUDAAddMMTemplateConfigHeuristic(AddMMConfigMixin, CUDAMMTemplateConfigHeuristic):
    """Addmm specific mixin for CUDA"""


# TODO(coconutruben): deprecate once autoheuristic is deprecated
@register_template_heuristic(
    mm_template.uid,
    "cuda",
    register=torch.version.hip is None,
    op_name="mm-ah",
)
class CUDAMMAHTemplateConfigHeuristic(MMTemplateConfigMixin, CUDAConfigHeuristic):
    """Standard MM template heuristic for CUDA using the extra mm configs only (for autoheuristic)"""

    def __init__(self) -> None:
        super().__init__()
        # Override mm_configs to use scaled_mm_configs
        self.mm_configs = self.extra_mm_configs
        self.exhaustive_configs = self.extra_mm_configs


@register_template_heuristic(
    persistent_tma_mm_template.uid,
    "cuda",
    register=torch.version.hip is None,
)
class CUDAPersistentTMATemplateConfigHeuristic(
    TMATemplateConfigMixin, CUDAConfigHeuristic
):
    """Persistent TMA template heuristic for CUDA"""

    def __init__(self) -> None:
        super().__init__()
        # Override mm_configs to use persistent_mm_configs
        self.mm_configs = self.persistent_mm_configs


<<<<<<< HEAD
@register_template_heuristic(
    "mm_persistent_tma",
    "xpu",
)
class XPUPersistentTMATemplateConfigHeuristic(
    TMATemplateConfigMixin, XPUConfigHeuristic
):
    """Persistent TMA template heuristic for CUDA"""

    def __init__(self) -> None:
        super().__init__()
        # Override mm_configs to use persistent_mm_configs
        self.mm_configs = self.persistent_mm_configs


# TODO(coconutruben): replace with template.name once templates are importable
=======
>>>>>>> 4dd73e65
@register_template_heuristic(
    persistent_tma_mm_template.uid,
    "cuda",
    register=torch.version.hip is None,
    op_name="addmm",
)
class CUDAAddmmPersistentTMATemplateConfigHeuristic(
    AddMMConfigMixin, CUDAPersistentTMATemplateConfigHeuristic
):
    """Addmm specific mixin for CUDA"""


@register_template_heuristic(
    mm_template.uid, "cuda", register=torch.version.hip is None, op_name="scaled_mm"
)
class CUDAScaledMMTemplateConfigHeuristic(ScaledMMConfigMixin, CUDAConfigHeuristic):
    """Scaled MM template heuristic for CUDA"""

    def __init__(self) -> None:
        super().__init__()
        # Override mm_configs to use scaled_mm_configs
        self.mm_configs = self.scaled_mm_configs
        # NOTE: overriding exhaustive configs here to be the same as mm_configs
        # as we haven't validated exhaustive support here yet
        # TODO(coconutruben): remove this once we have validated exhaustive support
        # for scaled_mm
        self.exhaustive_configs = self.scaled_mm_configs


@register_template_heuristic(
    scaled_mm_device_tma_template.uid,
    "cuda",
    register=torch.version.hip is None,
)
class CUDAScaledTMATemplateConfigHeuristic(ScaledTMAConfigMixin, CUDAConfigHeuristic):
    """Scaled TMA template heuristic for CUDA"""

    def __init__(self) -> None:
        super().__init__()
        # Override mm_configs to use scaled_persistent_mm_configs for TMA
        self.mm_configs = self.scaled_persistent_mm_configs
        # NOTE: overriding exhaustive configs here to be the same as mm_configs
        # as we haven't validated exhaustive support here yet
        # TODO(coconutruben): remove this once we have validated exhaustive support
        # for scaled_mm
        self.exhaustive_configs = self.scaled_persistent_mm_configs


@register_template_heuristic(
    mm_plus_mm_template.uid,
    "cuda",
    register=torch.version.hip is None,
)
class CUDAMMPlusMMTemplateConfigHeuristic(
    MMPlusMMTemplateConfigMixin, CUDAConfigHeuristic
):
    """MM Plus MM template heuristic for CUDA"""

    def __init__(self) -> None:
        super().__init__()
        # Override mm_configs to use mm_plus_mm_configs
        self.mm_configs = self.mm_plus_mm_configs
        # NOTE: overriding exhaustive configs here to be the same as mm_configs
        # as we haven't validated exhaustive support here yet
        # TODO(coconutruben): remove this once we have validated exhaustive support
        # for scaled_mm
        self.exhaustive_configs = self.mm_plus_mm_configs


@register_template_heuristic(
    mm_template.uid,
    "cuda",
    register=torch.version.hip is None,
    op_name="int_mm",
)
class CUDAInt8MMTemplateConfigHeuristic(INT8MMTemplateConfigMixin, CUDAConfigHeuristic):
    """Int8 MM template heuristic for CUDA"""

    def __init__(self) -> None:
        super().__init__()
        # Override mm_configs to use int8_mm_configs
        self.mm_configs = self.int8_mm_configs
        # NOTE: overriding exhaustive configs here to be the same as mm_configs
        # as we haven't validated exhaustive support here yet
        # TODO(coconutruben): remove this once we have validated exhaustive support
        # for scaled_mm
        self.exhaustive_configs = self.int8_mm_configs


# ROCm template-specific classes


@register_template_heuristic(
    mm_template.uid,
    "cuda",
    register=torch.version.hip is not None,
)
@register_template_heuristic(
    bmm_template.uid,
    "cuda",
    register=torch.version.hip is not None,
)
class ROCmMMTemplateConfigHeuristic(MMTemplateConfigMixin, ROCmConfigHeuristic):
    """Standard MM template heuristic for ROCm"""


# TODO(coconutruben): replace with template.name once templates are importable
@register_template_heuristic(
    mm_template.uid, "cuda", register=torch.version.hip is not None, op_name="addmm"
)
# TODO(coconutruben): replace with template.name once templates are importable
@register_template_heuristic(
    bmm_template.uid, "cuda", register=torch.version.hip is not None, op_name="baddbmm"
)
class ROCmAddMMTemplateConfigHeuristic(AddMMConfigMixin, ROCmMMTemplateConfigHeuristic):
    """Addmm specific mixin for ROCm"""


# TODO(coconutruben): deprecate once autoheuristic is deprecated
@register_template_heuristic("mm-ah", "cuda", register=torch.version.hip is not None)
class ROCmMMAHTemplateConfigHeuristic(MMTemplateConfigMixin, ROCmConfigHeuristic):
    """Standard MM template heuristic for ROCm using the extra mm configs only (for autoheuristic)"""

    def __init__(self) -> None:
        super().__init__()
        # Override mm_configs to use scaled_mm_configs
        self.mm_configs = self.extra_mm_configs
        self.exhaustive_configs = self.extra_mm_configs


@register_template_heuristic(
    mm_template.uid,
    "cuda",
    register=torch.version.hip is not None,
    op_name="scaled_mm",
)
class ROCmScaledMMTemplateConfigHeuristic(ScaledMMConfigMixin, ROCmConfigHeuristic):
    """Scaled MM template heuristic for ROCm (non-TMA)"""

    def __init__(self) -> None:
        super().__init__()
        # Override mm_configs to use scaled_mm_configs
        self.mm_configs = self.scaled_mm_configs
        # NOTE: overriding exhaustive configs here to be the same as mm_configs
        # as we haven't validated exhaustive support here yet
        # TODO(coconutruben): remove this once we have validated exhaustive support
        # for scaled_mm
        self.exhaustive_configs = self.scaled_mm_configs


@register_template_heuristic(
    mm_template.uid,
    "cuda",
    register=torch.version.hip is not None,
    op_name="int_mm",
)
class ROCmInt8MMTemplateConfigHeuristic(INT8MMTemplateConfigMixin, ROCmConfigHeuristic):
    """Int8 MM template heuristic for ROCm"""

    def __init__(self) -> None:
        super().__init__()
        # Override mm_configs to use int8_mm_configs
        self.mm_configs = self.int8_mm_configs
        # NOTE: overriding exhaustive configs here to be the same as mm_configs
        # as we haven't validated exhaustive support here yet
        # TODO(coconutruben): remove this once we have validated exhaustive support
        # for scaled_mm
        self.exhaustive_configs = self.int8_mm_configs


@register_template_heuristic(
    mm_plus_mm_template.uid,
    "cuda",
    register=torch.version.hip is not None,
)
class ROCmMMPlusMMTemplateConfigHeuristic(
    MMPlusMMTemplateConfigMixin, ROCmConfigHeuristic
):
    """MM Plus MM template heuristic for ROCm"""

    def __init__(self) -> None:
        super().__init__()
        # self.default_num_stages is used to make sure all configs have that in ROCm land
        # for mm_plus_mm, we actually just want stages = 1, as pipelining brings no benefits
        self.default_num_stages = 1
        # Override mm_configs to use mm_plus_mm_configs
        self.mm_configs = self.mm_plus_mm_configs
        # NOTE: overriding exhaustive configs here to be the same as mm_configs
        # as we haven't validated exhaustive support here yet
        # TODO(coconutruben): remove this once we have validated exhaustive support
        # for scaled_mm
        self.exhaustive_configs = self.mm_plus_mm_configs


# CPU template-specific classes


@register_template_heuristic(mm_template.uid, "cpu")
@register_template_heuristic(bmm_template.uid, "cpu")
class CPUMMTemplateConfigHeuristic(MMTemplateConfigMixin, CPUConfigHeuristic):
    """Standard MM template heuristic for CPU"""


@register_template_heuristic(mm_template.uid, "cpu", op_name="addmm")
@register_template_heuristic(bmm_template.uid, "cpu", op_name="baddbmm")
class CPUAddmmTemplateConfigHeuristic(AddMMConfigMixin, CPUMMTemplateConfigHeuristic):
    """Addmm specific mixin for CPU"""


@register_template_heuristic(mm_template.uid, "cpu", op_name="scaled_mm")
class CPUScaledMMTemplateConfigHeuristic(ScaledMMConfigMixin, CPUConfigHeuristic):
    """Scaled MM template heuristic for CPU (non-TMA)"""

    def __init__(self) -> None:
        super().__init__()
        # Override mm_configs to use scaled_mm_configs
        self.mm_configs = self.scaled_mm_configs
        # NOTE: overriding exhaustive configs here to be the same as mm_configs
        # as we haven't validated exhaustive support here yet
        # TODO(coconutruben): remove this once we have validated exhaustive support
        # for scaled_mm
        self.exhaustive_configs = self.scaled_mm_configs


@register_template_heuristic(mm_template.uid, "cpu", op_name="int_mm")
class CPUInt8MMTemplateConfigHeuristic(INT8MMTemplateConfigMixin, CPUConfigHeuristic):
    """Int8 MM template heuristic for CPU"""

    def __init__(self) -> None:
        super().__init__()
        # Override mm_configs to use int8_mm_configs
        self.mm_configs = self.int8_mm_configs
        # NOTE: overriding exhaustive configs here to be the same as mm_configs
        # as we haven't validated exhaustive support here yet
        # TODO(coconutruben): remove this once we have validated exhaustive support
        # for scaled_mm
        self.exhaustive_configs = self.int8_mm_configs


@register_template_heuristic(mm_plus_mm_template.uid, "cpu")
class CPUMMPlusMMTemplateConfigHeuristic(
    MMPlusMMTemplateConfigMixin, CPUConfigHeuristic
):
    """MM Plus MM template heuristic for CPU"""

    def __init__(self) -> None:
        super().__init__()
        # Override mm_configs to use mm_plus_mm_configs
        self.mm_configs = self.mm_plus_mm_configs
        # NOTE: overriding exhaustive configs here to be the same as mm_configs
        # as we haven't validated exhaustive support here yet
        # TODO(coconutruben): remove this once we have validated exhaustive support
        # for scaled_mm
        self.exhaustive_configs = self.mm_plus_mm_configs


# XPU template-specific classes


@register_template_heuristic(mm_template.uid, "xpu")
@register_template_heuristic(bmm_template.uid, "xpu")
class XPUMMTemplateConfigHeuristic(MMTemplateConfigMixin, XPUConfigHeuristic):
    """Standard MM template heuristic for XPU"""


@register_template_heuristic(mm_template.uid, "xpu", op_name="addmm")
@register_template_heuristic(bmm_template.uid, "xpu", op_name="baddbmm")
class XPUAddmmTemplateConfigHeuristic(AddMMConfigMixin, XPUMMTemplateConfigHeuristic):
    """Addmm specific mixin for XPU"""


<<<<<<< HEAD
@register_template_heuristic("mm", "xpu", op_name="scaled_mm")
=======
@register_template_heuristic(
    persistent_tma_mm_template.uid,
    "xpu",
)
class XPUPersistentTMATemplateConfigHeuristic(
    TMATemplateConfigMixin, XPUConfigHeuristic
):
    """Persistent TMA template heuristic for XPU"""

    def __init__(self) -> None:
        super().__init__()
        # Override mm_configs to use persistent_mm_configs
        self.mm_configs = self.persistent_mm_configs


@register_template_heuristic(persistent_tma_mm_template.uid, "xpu", op_name="addmm")
class XPUAddmmPersistentTMATemplateConfigHeuristic(
    AddMMConfigMixin, XPUPersistentTMATemplateConfigHeuristic
):
    """Addmm specific mixin for XPU"""


@register_template_heuristic(mm_template.uid, "xpu", op_name="scaled_mm")
>>>>>>> 4dd73e65
class XPUScaledMMTemplateConfigHeuristic(ScaledMMConfigMixin, XPUConfigHeuristic):
    """Scaled MM template heuristic for XPU (non-TMA)"""

    def __init__(self) -> None:
        super().__init__()
        # Override mm_configs to use scaled_mm_configs
        self.mm_configs = self.scaled_mm_configs
        # NOTE: overriding exhaustive configs here to be the same as mm_configs
        # as we haven't validated exhaustive support here yet
        # TODO(coconutruben): remove this once we have validated exhaustive support
        # for scaled_mm
        self.exhaustive_configs = self.scaled_mm_configs


@register_template_heuristic(mm_template.uid, "xpu", op_name="int_mm")
class XPUInt8MMTemplateConfigHeuristic(INT8MMTemplateConfigMixin, XPUConfigHeuristic):
    """Int8 MM template heuristic for XPU"""

    def __init__(self) -> None:
        super().__init__()
        # Override mm_configs to use int8_mm_configs
        self.mm_configs = self.int8_mm_configs
        # NOTE: overriding exhaustive configs here to be the same as mm_configs
        # as we haven't validated exhaustive support here yet
        # TODO(coconutruben): remove this once we have validated exhaustive support
        # for scaled_mm
        self.exhaustive_configs = self.int8_mm_configs


@register_template_heuristic(mm_plus_mm_template.uid, "xpu")
class XPUMMPlusMMTemplateConfigHeuristic(
    MMPlusMMTemplateConfigMixin, XPUConfigHeuristic
):
    """MM Plus MM template heuristic for XPU"""

    def __init__(self) -> None:
        super().__init__()
        # Override mm_configs to use mm_plus_mm_configs
        self.mm_configs = self.mm_plus_mm_configs
        # NOTE: overriding exhaustive configs here to be the same as mm_configs
        # as we haven't validated exhaustive support here yet
        # TODO(coconutruben): remove this once we have validated exhaustive support
        # for scaled_mm
        self.exhaustive_configs = self.mm_plus_mm_configs


# MTIA template-specific classes


@register_template_heuristic(mm_template.uid, "mtia")
@register_template_heuristic(bmm_template.uid, "mtia")
class MTIAMMTemplateConfigHeuristic(MMTemplateConfigMixin, MTIAConfigHeuristic):
    """Standard MM template heuristic for MTIA"""


@register_template_heuristic(mm_template.uid, "mtia", op_name="addmm")
@register_template_heuristic(bmm_template.uid, "mtia", op_name="baddbmm")
class MTIAAddMMTemplateConfigHeuristic(AddMMConfigMixin, MTIAMMTemplateConfigHeuristic):
    """Addmm specific mixin for MTIA"""


@register_template_heuristic(mm_template.uid, "mtia", op_name="scaled_mm")
class MTIAScaledMMTemplateConfigHeuristic(ScaledMMConfigMixin, MTIAConfigHeuristic):
    """Scaled MM template heuristic for MTIA (non-TMA)"""

    def __init__(self) -> None:
        super().__init__()
        # Override mm_configs to use scaled_mm_configs
        self.mm_configs = self.scaled_mm_configs
        # NOTE: overriding exhaustive configs here to be the same as mm_configs
        # as we haven't validated exhaustive support here yet
        # TODO(coconutruben): remove this once we have validated exhaustive support
        # for scaled_mm
        self.exhaustive_configs = self.scaled_mm_configs


@register_template_heuristic(mm_template.uid, "mtia", op_name="int_mm")
class MTIAInt8MMTemplateConfigHeuristic(INT8MMTemplateConfigMixin, MTIAConfigHeuristic):
    """Int8 MM template heuristic for MTIA"""

    def __init__(self) -> None:
        super().__init__()
        # Override mm_configs to use int8_mm_configs
        self.mm_configs = self.int8_mm_configs
        # NOTE: overriding exhaustive configs here to be the same as mm_configs
        # as we haven't validated exhaustive support here yet
        # TODO(coconutruben): remove this once we have validated exhaustive support
        # for scaled_mm
        self.exhaustive_configs = self.int8_mm_configs


@register_template_heuristic(mm_plus_mm_template.uid, "mtia")
class MTIAMMPlusMMTemplateConfigHeuristic(
    MMPlusMMTemplateConfigMixin, MTIAConfigHeuristic
):
    """MM Plus MM template heuristic for MTIA"""

    def __init__(self) -> None:
        super().__init__()
        # Override mm_configs to use mm_plus_mm_configs
        self.mm_configs = self.mm_plus_mm_configs
        # NOTE: overriding exhaustive configs here to be the same as mm_configs
        # as we haven't validated exhaustive support here yet
        # TODO(coconutruben): remove this once we have validated exhaustive support
        # for scaled_mm
        self.exhaustive_configs = self.mm_plus_mm_configs<|MERGE_RESOLUTION|>--- conflicted
+++ resolved
@@ -1872,25 +1872,6 @@
         self.mm_configs = self.persistent_mm_configs
 
 
-<<<<<<< HEAD
-@register_template_heuristic(
-    "mm_persistent_tma",
-    "xpu",
-)
-class XPUPersistentTMATemplateConfigHeuristic(
-    TMATemplateConfigMixin, XPUConfigHeuristic
-):
-    """Persistent TMA template heuristic for CUDA"""
-
-    def __init__(self) -> None:
-        super().__init__()
-        # Override mm_configs to use persistent_mm_configs
-        self.mm_configs = self.persistent_mm_configs
-
-
-# TODO(coconutruben): replace with template.name once templates are importable
-=======
->>>>>>> 4dd73e65
 @register_template_heuristic(
     persistent_tma_mm_template.uid,
     "cuda",
@@ -2162,9 +2143,6 @@
     """Addmm specific mixin for XPU"""
 
 
-<<<<<<< HEAD
-@register_template_heuristic("mm", "xpu", op_name="scaled_mm")
-=======
 @register_template_heuristic(
     persistent_tma_mm_template.uid,
     "xpu",
@@ -2188,7 +2166,6 @@
 
 
 @register_template_heuristic(mm_template.uid, "xpu", op_name="scaled_mm")
->>>>>>> 4dd73e65
 class XPUScaledMMTemplateConfigHeuristic(ScaledMMConfigMixin, XPUConfigHeuristic):
     """Scaled MM template heuristic for XPU (non-TMA)"""
 
