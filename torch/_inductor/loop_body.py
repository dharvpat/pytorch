--- conflicted
+++ resolved
@@ -102,12 +102,9 @@
     memory_usage: dict[MemoryUsageType, list[MemoryEntry]]
     op_counts: collections.Counter[str]
 
-<<<<<<< HEAD
-    # only defined temporarily
+    # defined only temporarily
     indexing_exprs_name: dict[sympy.Expr, str]
 
-    def __init__(self, fn, args, var_ranges, iter_vars, reduce_vars):
-=======
     def __init__(
         self,
         fn,
@@ -117,7 +114,6 @@
         reduce_vars,
         allow_same_symbol_in_index=False,
     ):
->>>>>>> 2d9a6747
         super().__init__()
 
         _flat_sizes = tuple(var_ranges.values())
