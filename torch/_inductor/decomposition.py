# mypy: allow-untyped-decorators
import functools
import logging
import math
import operator
import sys
import typing
from typing import Any, Callable, Optional, TypeVar, Union
from typing_extensions import ParamSpec, TypeAlias

import torch
import torch._decomp as decomp
import torch._prims_common as utils
import torch.ao.quantization.fx._decomposed
from torch._decomp import (
    core_aten_decompositions,
    get_decompositions,
    remove_decompositions,
)
from torch._decomp.decompositions import (
    _grid_sampler_2d as decomp_grid_sampler_2d,
    _index_add,
    embedding_dense_backward as decomp_embedding_dense_backward,
    pw_cast_for_opmath,
    pw_cast_for_opmath_non_tensor_args,
)
from torch._decomp.decompositions_for_rng import extra_random_decomps
from torch._dynamo.utils import counters
from torch._environment import is_fbcode
from torch._higher_order_ops.out_dtype import out_dtype
from torch._inductor.utils import pad_listlike
from torch._prims_common import (
    elementwise_dtypes,
    ELEMENTWISE_TYPE_PROMOTION_KIND,
    type_to_dtype,
)
from torch.fx.experimental.symbolic_shapes import (
    guard_or_false,
    guard_size_oblivious,
    statically_known_true,
)

from . import config, inductor_prims
from .utils import (
    is_gpu,
    needs_fallback_due_to_atomic_add_limitations,
    use_scatter_fallback,
)


_T = TypeVar("_T")
_P = ParamSpec("_P")

_GenericOperator: TypeAlias = Union[
    torch._ops.OperatorBase, torch._ops.OpOverloadPacket
]

log = logging.getLogger(__name__)
aten = torch.ops.aten
prims = torch.ops.prims
quantized = torch.ops.quantized
_quantized = torch.ops._quantized
quantized_decomposed = torch.ops.quantized_decomposed

inductor_decompositions = get_decompositions(
    [
        aten._adaptive_avg_pool2d_backward,
        aten.index_select,
        aten.addmv,
        aten.arange,
        aten.bitwise_and_,
        aten.bitwise_or_,
        aten.clamp_min_,
        aten.dist,
        aten.elu,
        aten.empty_like,
        aten.flip,
        aten.gelu,
        aten.hardtanh,
        aten.lcm,
        aten.leaky_relu,
        aten.linalg_vector_norm,
        aten._log_softmax,
        aten.max_pool2d_with_indices_backward,
        aten._native_batch_norm_legit,
        aten._native_batch_norm_legit_functional,
        aten._native_batch_norm_legit_no_training,
        aten._batch_norm_with_update,
        aten._batch_norm_with_update_functional,
        aten._batch_norm_no_update,
        aten.batch_norm_backward,
        aten.native_batch_norm,
        aten.native_group_norm,
        aten.native_layer_norm,
        aten.nll_loss2d_backward,
        aten.permute_copy,
        aten.rrelu_with_noise_backward,
        aten._softmax,
        aten.sin_,
        aten.sqrt_,
        out_dtype,
        aten._to_copy,
        aten.tril_indices,
        aten.triu_indices,
        aten.unbind_copy.int,
        aten.upsample_bilinear2d.vec,
        quantized.linear_dynamic_fp16_unpacked_weight,
        _quantized.wrapped_quantized_linear,
    ]
)
decompositions = {**core_aten_decompositions(), **inductor_decompositions}

# Remove unwanted decompositions included via the core ATen decompositions from
# the Inductor decomp table.
decomps_to_exclude: list[Union[torch._ops.OpOverload, torch._ops.OpOverloadPacket]] = [
    aten._unsafe_index,
    aten._unsafe_masked_index,
    aten._unsafe_masked_index_put_accumulate,
    aten._scaled_dot_product_flash_attention_for_cpu.default,  # See comments in torch/_decomp/decompositions.py
    aten._softmax_backward_data,
    aten.clamp_max,
    aten.clamp_min,
    aten.embedding_dense_backward,  # we fall back on xpu
    aten.index_add,  # we conditionally call this decomp
    aten.glu,  # inductor lowers this directly
    aten.select_scatter,  # need to be in the ATen graph in order for it to work with the re-inplacing pass
    aten.slice_scatter,  # need to be in the ATen graph in order for it to work with the re-inplacing pass
    aten.split.Tensor,  # inductor lowers this directly
    aten.squeeze,  # inductor lowers this directly
    aten.sum,  # inductor lowers this directly
    aten.unbind,  # inductor lowers this directly
    aten.baddbmm,  # upcasts to fp32, perf issue
]

remove_decompositions(decompositions, decomps_to_exclude)


def register_decomposition(
    ops: Union[_GenericOperator, list[_GenericOperator]],
) -> Callable[[Callable[_P, _T]], Callable[_P, _T]]:
    for op in ops if isinstance(ops, list) else [ops]:
        if op in decompositions:
            log.warning("duplicate decomp: %s", ops)
    return decomp.register_decomposition(ops, decompositions)


@register_decomposition([aten.embedding_dense_backward])
def _embedding_dense_backward(
    grad_output: torch.Tensor,
    indices: torch.Tensor,
    num_weights: int,
    padding_idx: int,
    scale_grad_by_freq: bool,
) -> torch.Tensor:
    # TODO: check if XE4 still need this fallback
    # check torch.xpu.get_device_properties(grad_output.device).architecture
    if grad_output.is_xpu:
        return NotImplemented
    # We can write a util function to update decomp table if we have more ops to fallback.
    return decomp_embedding_dense_backward(
        grad_output, indices, num_weights, padding_idx, scale_grad_by_freq
    )


# TODO: for now, inductor doesn't handle asserts
# because the condition is symbol -> tensor in the graph.
@register_decomposition([aten._assert_async.msg])
def assert_async_msg_decomp(tensor: torch.Tensor, msg: str) -> None:
    return


# Following `assert_async_msg_decomp` and implement as non-op.
@register_decomposition([aten._functional_assert_async.msg])
def functional_assert_async_msg_decomp(tensor: torch.Tensor, msg: str) -> None:
    return


@register_decomposition([aten.sym_constrain_range_for_size.default])
def sym_constrain_range_for_size(
    symbol: torch.SymInt,
    *,
    min: Optional[torch.types.Number] = None,
    max: Optional[torch.types.Number] = None,
) -> None:
    return


@register_decomposition([aten.clamp])
@pw_cast_for_opmath_non_tensor_args
def clamp(
    x: torch.Tensor,
    min: Optional[torch.types.Number] = None,
    max: Optional[torch.types.Number] = None,
) -> torch.Tensor:
    if min is not None:
        x = x.clamp_min(min)
    if max is not None:
        x = x.clamp_max(max)
    return x


@register_decomposition([aten.full])
def full(
    size: list[Union[int, torch.SymInt]],
    fill_value: torch.types.Number,
    **kwargs: Any,
) -> torch.Tensor:
    dtype = kwargs.get("dtype")
    if dtype is None:
        kwargs["dtype"] = type_to_dtype(type(fill_value))
        return torch.full(size, fill_value, **kwargs)
    return NotImplemented


@register_decomposition([aten.index_add])
def index_add(
    x: torch.Tensor,
    dim: int,
    index: torch.Tensor,
    tensor: torch.Tensor,
    *,
    alpha: torch.types.Number = 1,
) -> torch.Tensor:
    # If we are not in fbcode and dtype is bfloat16
    # fallback to index_add kernel
    # see https://github.com/pytorch/pytorch/issues/137425 for details
    if not is_fbcode() and x.dtype == torch.bfloat16:
        return NotImplemented
    else:
        return _index_add(x, dim, index, tensor, inplace=False, alpha=alpha)


# Not really sure how to put this into the main library.  PrimTorch wants
# empty_permuted to go to the prim, and typically users don't really want
# to decompose to empty_strided (but inductor is OK with it, because we are
# cool with strides and everything goes to empty_strided)
@register_decomposition([aten.empty_permuted.default])
def empty_permuted(
    size: list[Union[int, torch.SymInt]],
    physical_layout: list[int],
    **kwargs: Any,
) -> torch.Tensor:
    perm = [0] * len(size)
    for p, l in enumerate(physical_layout):
        perm[l] = p
    return torch.empty([size[l] for l in physical_layout], **kwargs).permute(perm)


@register_decomposition([aten.convolution_backward])
def convolution_backward(
    grad_output: torch.Tensor,
    input: torch.Tensor,
    weight: torch.Tensor,
    bias_sizes: list[int],
    stride: Union[int, list[int]],
    padding: Union[int, list[int]],
    dilation: Union[int, list[int]],
    transposed: bool,
    output_padding: list[int],
    groups: int,
    output_mask: list[bool],
) -> tuple[torch.Tensor, torch.Tensor, torch.Tensor]:
    if not output_mask[2] or not is_gpu(grad_output.device.type):
        return NotImplemented
    grad_bias = aten.sum(grad_output, [0] + list(range(2, grad_output.dim())))
    grad_inp, grad_weight, _ = aten.convolution_backward(
        grad_output,
        input,
        weight,
        bias_sizes,
        stride,
        padding,
        dilation,
        transposed,
        output_padding,
        groups,
        [output_mask[0], output_mask[1], False],
    )
    return (grad_inp, grad_weight, grad_bias)


@register_decomposition([aten.round.decimals])
def round_dec(x: torch.Tensor, decimals: int = 0) -> torch.Tensor:
    ten_pow_decimals = 10.0**decimals
    return aten.round(x * ten_pow_decimals) * (1.0 / ten_pow_decimals)


@register_decomposition([aten.bmm])
@pw_cast_for_opmath
def bmm(
    self: torch.Tensor,
    batch2: torch.Tensor,
    out_dtype: Optional[torch.dtype] = None,
) -> torch.Tensor:
    # TODO: Re-enable for mps once our reductions are performant enough
    # (https://github.com/pytorch/pytorch/issues/150121)
    if config.coordinate_descent_tuning and self.device.type not in ["cpu", "mps"]:
        if statically_known_true(self.shape[1] == 1) or statically_known_true(
            batch2.shape[2] == 1
        ):
            out = (self.unsqueeze(-1) * batch2.unsqueeze(1)).sum(dim=2)
            return out
    if self.device.type == "cpu":
        if statically_known_true(self.size(1) == 1) and statically_known_true(
            batch2.size(-1) == 1
        ):
            counters["inductor"]["decompose_bmm"] += 1
            return torch.sum(
                self.squeeze(1) * batch2.squeeze(-1), dim=1, keepdim=True
            ).unsqueeze(1)
    return NotImplemented


@register_decomposition([aten.addmm])
@pw_cast_for_opmath
def addmm(
    self: torch.Tensor,
    mat1: torch.Tensor,
    mat2: torch.Tensor,
    out_dtype: Optional[torch.dtype] = None,
    beta: torch.types.Number = 1,
    alpha: torch.types.Number = 1,
) -> torch.Tensor:
    if self.device.type == "cpu":
        if statically_known_true(mat1.size(0) == 1) and statically_known_true(
            mat2.size(-1) == 1
        ):
            counters["inductor"]["decompose_addmm"] += 1
            out = torch.sum(
                mat1.squeeze(0) * mat2.squeeze(-1), dim=0, keepdim=True
            ).unsqueeze(0)
            return alpha * out + beta * self
        if (
            statically_known_true(mat1.size(0) == 1)
            and guard_or_false(mat2.size(0) <= 16)
            and guard_or_false(mat2.size(1) <= 16)
        ):
            counters["inductor"]["decompose_addmm"] += 1
            out = (mat1.T * mat2).sum(dim=0, keepdim=True)
            return alpha * out + beta * self
    return NotImplemented


@register_decomposition([aten.mm])
@pw_cast_for_opmath
def mm(
    self: torch.Tensor,
    input2: torch.Tensor,
    out_dtype: Optional[torch.dtype] = None,
) -> torch.Tensor:
    # Our matrix vector multiplies only achieve peak bandwidth with coordinate descent tuning.
    # todo: Look into why and fix it (hopefully)

    # TODO: Re-enable for mps once our reductions are performant enough
    # (https://github.com/pytorch/pytorch/issues/150121)
    if config.coordinate_descent_tuning and self.device.type not in ["cpu", "mps"]:
        if statically_known_true(self.shape[0] == 1) or statically_known_true(
            input2.shape[1] == 1
        ):
            return (self.unsqueeze(2) * input2.unsqueeze(0)).sum(dim=1)
    if self.device.type == "cpu":
        if (
            statically_known_true(self.size(-1) == 1)
            and statically_known_true(self.size(0) > 0)
            and statically_known_true(input2.size(0) == 1)
            and (self.dtype == input2.dtype)
            and guard_or_false((torch.numel(self) + torch.numel(input2)) <= 32)
        ):
            counters["inductor"]["decompose_mm"] += 1
            return self * input2
        if statically_known_true(self.size(0) == 1) and statically_known_true(
            input2.size(-1) == 1
        ):
            counters["inductor"]["decompose_mm"] += 1
            return torch.sum(
                self.squeeze(0) * input2.squeeze(-1), dim=0, keepdim=True
            ).unsqueeze(0)
    return NotImplemented


# This pass does two things:
# - Eliminate cat when there is only one tensor input
# - Normalize cat calls, so that legacy empty 1-D tensors are removed (NB: we
#   don't remove ALL empty tensors, only the naughty ones)
@register_decomposition([aten.cat.default])
def cat(
    tensors: list[torch.Tensor],
    dim: int = 0,
) -> torch.Tensor:
    def non_empty_tensor(x: torch.Tensor) -> bool:
        # For better or worse, this is a valid cat:
        #
        #   torch.cat([torch.randn(2, 2, 4), torch.randn(0), torch.randn(3, 2, 4)])
        #
        # We'd like to eliminate naughtiness like this for downstream passes
        # like split_cat.  The easiest way is to just drop such inputs
        # (guarding that they are non-zero).
        #
        # Is it permissible for this filtering to be size-oblivious?  A case
        # where this could matter is cat([(2, 2), (u0,)], dim=0); if u0
        # happened to be zero, we would have liked to have filtered it out.
        # But actually, the ONLY way this could have passed is if u0 == 0,
        # so by the time we get here we have already installed a deferred
        # runtime assert forcing u0 to be zero.  So if this hasn't happened,
        # we know that the unbacked SymInt has appropriate size and there are
        # no problems.
        if len(x.shape) == 1 and guard_size_oblivious(x.shape[0] == 0):
            return False

        if dim < len(x.shape) and guard_size_oblivious(x.shape[dim] == 0):
            return False

        return True

    filtered_tensors = list(filter(non_empty_tensor, tensors))

    if len(filtered_tensors) == 1:
        # check dtype promotion
        promoted_dtype = elementwise_dtypes(
            *tensors,
            type_promotion_kind=ELEMENTWISE_TYPE_PROMOTION_KIND.DEFAULT,
        )[1]
        filtered_t = filtered_tensors[0]
        return (
            filtered_t.clone()
            if promoted_dtype == filtered_t.dtype
            else filtered_t.to(dtype=promoted_dtype)
        )
    elif 1 < len(filtered_tensors) < len(tensors):
        # on the first call, when we remove empty tensors, we redispatch recursively
        return aten.cat.default(filtered_tensors, dim)

    # optimization, avoid concat for single, repeated input
    if len(filtered_tensors) > 1 and all(
        t is filtered_tensors[0] for t in filtered_tensors
    ):
        inp = filtered_tensors[0]
        shape = list(inp.shape)
        dim = dim + len(inp.shape) if dim < 0 else dim
        shape.insert(dim, len(filtered_tensors))
        return inp.unsqueeze(dim).expand(*shape).flatten(dim, dim + 1).clone()

    # when no 'filtering' has occurred, we raise to prevent infinite recursion (no more decomposition needed)
    return NotImplemented


@register_decomposition([aten.angle])
def angle(x: torch.Tensor) -> torch.Tensor:
    if x.is_complex():
        return torch.where(
            torch.isnan(x.real), float("nan"), torch.atan2(x.imag, x.real)
        )

    # when x is real number
    #   if x >= 0, return 0
    #   if x < 0, return pi
    #   if x is nan, return nan
    _, dtype = elementwise_dtypes(
        x,
        type_promotion_kind=ELEMENTWISE_TYPE_PROMOTION_KIND.INT_TO_FLOAT,
    )
    pi = torch.scalar_tensor(math.pi, dtype=dtype, device=x.device)
    ret = torch.where(x < 0, pi, 0.0)
    return torch.where(torch.isnan(x), float("nan"), ret)


@register_decomposition([aten.add])
def add(
    x: torch.Tensor,
    y: torch.Tensor,
    *,
    alpha: Optional[torch.types.Number] = None,
) -> torch.Tensor:
    # Require both x and y to be complex tensors.
    x_is_complex_tensor = torch.is_tensor(x) and x.is_complex()
    y_is_complex_tensor = torch.is_tensor(y) and y.is_complex()
    if not x_is_complex_tensor or not y_is_complex_tensor:
        return NotImplemented
    z = y
    if alpha is not None:
        z = alpha * y
    complex_type = torch.promote_types(x.dtype, y.dtype)

    # For complex typed `x`, `x.view(x.real.dtype)` doubles the last dimension and can cause problem
    # when broadcasting the add.
    def reshape_tensor_complex(tensor: torch.Tensor) -> torch.Tensor:
        """Reshape tensor from [*initial_dims, last_dim] to *initial_dims, last_dim/2, 2]"""
        # Get the current shape of the tensor
        *initial_dims, last_dim = tensor.shape

        # Check if the last dimension is even. We should never reach here since `x.view(x.real.dtype)`
        # doubles the last dimension for complex numbers.
        if last_dim % 2 != 0:
            raise AssertionError(
                "The size of the last dimension must be even to reshape it to [..., last_dim/2, 2]"
            )

        # Reshape the tensor
        new_shape = (*initial_dims, last_dim // 2, 2)
        reshaped_tensor = tensor.view(new_shape)
        return reshaped_tensor

    # Manually resolve complex tensors, as .is_conj() is unreliable after cloning during compilation.
    x = x + 0
    z = z + 0

    x_reshaped = reshape_tensor_complex(x.view(x.real.dtype))
    z_reshaped = reshape_tensor_complex(z.view(y.real.dtype))
    result = torch.flatten(x_reshaped + z_reshaped, start_dim=-2).view(complex_type)
    return result


@register_decomposition([aten.conj_physical])
def conj_physical(self: torch.Tensor) -> torch.Tensor:
    if self.is_complex():
        return NotImplemented
    return self


@register_decomposition([aten.lift, aten.detach_])
def lift(self: torch.Tensor) -> torch.Tensor:
    return self


@register_decomposition([aten.fmin, prims.fmin])
def fmin(self: torch.Tensor, other: torch.Tensor) -> torch.Tensor:
    return torch.where(torch.isnan(other) | (other > self), self, other)


@register_decomposition([aten.fmax, prims.fmax])
def fmax(self: torch.Tensor, other: torch.Tensor) -> torch.Tensor:
    return torch.where(torch.isnan(other) | (other < self), self, other)


@register_decomposition(aten.amax)
def amax(
    self: torch.Tensor,
    dim: Optional[int] = None,
    keepdim: bool = False,
) -> torch.Tensor:
    if self.dtype == torch.bool:
        return torch.any(self, dim=dim, keepdim=keepdim)
    return NotImplemented


@register_decomposition(aten.amin)
def amin(
    self: torch.Tensor,
    dim: Optional[int] = None,
    keepdim: bool = False,
) -> torch.Tensor:
    if self.dtype == torch.bool:
        return torch.all(self, dim=dim, keepdim=keepdim)
    return NotImplemented


@register_decomposition([aten.narrow_copy])
def narrow_copy(
    self: torch.Tensor,
    dim: int,
    start: int,
    length: int,
) -> torch.Tensor:
    return torch.narrow(self, dim, start, length).clone()


@register_decomposition([aten.view_copy.default])
def view_copy_default(
    self: torch.Tensor,
    size: list[Union[int, torch.SymInt]],
) -> torch.Tensor:
    return aten.view(self, size).clone()


@register_decomposition([aten.view_copy.dtype])
def view_copy_dtype(
    self: torch.Tensor,
    dtype: torch.dtype,
) -> torch.Tensor:
    return self.to(dtype).clone()


def get_like_layout(
    tensor: torch.Tensor,
    memory_format: Optional[torch.memory_format] = None,
) -> torch.memory_format:
    # TODO: _to_copy tensor to stride permutation
    if memory_format is torch.preserve_format or memory_format is None:
        return utils.suggest_memory_format(tensor)
    else:
        return memory_format


@register_decomposition(aten.rand_like)
def rand_like(
    self: torch.Tensor,
    *,
    dtype: Optional[torch.dtype] = None,
    device: Optional[torch.device] = None,
    memory_format: Optional[torch.memory_format] = None,
    **kwargs: Any,
) -> torch.Tensor:
    return torch.rand(
        [*self.size()],
        dtype=dtype or self.dtype,
        device=device or self.device,
        **kwargs,
    ).to(memory_format=get_like_layout(self, memory_format))


@register_decomposition(aten.randn_like)
def randn_like(
    self: torch.Tensor,
    *,
    dtype: Optional[torch.dtype] = None,
    device: Optional[torch.device] = None,
    memory_format: Optional[torch.memory_format] = None,
    **kwargs: Any,
) -> torch.Tensor:
    return torch.randn(
        [*self.size()],
        dtype=dtype or self.dtype,
        device=device or self.device,
        **kwargs,
    ).to(memory_format=get_like_layout(self, memory_format))


def _get_shape_permutation_like(
    self: torch.Tensor, layout: torch.layout
) -> tuple[utils.ShapeType, utils.StrideType]:
    assert layout == torch.strided

    physical_layout = utils.compute_elementwise_output_logical_to_physical_perm(self)
    shape = [self.shape[l] for l in physical_layout]

    permutation = [0] * len(shape)
    for p, l in enumerate(physical_layout):
        permutation[l] = p

    return (shape, permutation)


@register_decomposition(aten.full_like)
def full_like(
    self: torch.Tensor,
    fill_value: Union[int, float],
    *,
    dtype: Optional[torch.dtype] = None,
    layout: Optional[torch.layout] = None,
    device: Optional[torch.device] = None,
    pin_memory: bool = False,
    requires_grad: bool = False,
    memory_format: torch.memory_format = torch.preserve_format,
) -> torch.Tensor:
    dtype = self.dtype if dtype is None else dtype
    layout = self.layout if layout is None else layout
    device = self.device if device is None else device

    if memory_format != torch.preserve_format:
        result = torch.full(
            self.shape,
            fill_value,
            dtype=dtype,
            layout=layout,
            device=device,
            pin_memory=pin_memory,
            requires_grad=requires_grad,
        )
        return result.to(memory_format=memory_format)

    else:
        shape, permutation = _get_shape_permutation_like(self, layout)
        result = torch.full(
            shape,
            fill_value,
            dtype=dtype,
            layout=layout,
            device=device,
            pin_memory=pin_memory,
            requires_grad=requires_grad,
        )
        if permutation == list(range(len(permutation))):
            return result
        return result.permute(permutation).clone()


<<<<<<< HEAD
def _fn_like(
    rand_fn: Callable[..., torch.Tensor],
=======
@register_decomposition(aten.randint_like.default)
def randint_like(
>>>>>>> 32840d19
    self: torch.Tensor,
    high: int,
    *,
    dtype: Optional[torch.dtype] = None,
    device: Optional[torch.device] = None,
    memory_format: Optional[torch.memory_format] = None,
    **kwargs: Any,
) -> torch.Tensor:
    return aten.randint.low(
        0,
        high,
        [*self.size()],
        dtype=dtype or self.dtype,
        device=device or self.device,
        **kwargs,
<<<<<<< HEAD
    )
    if permutation == list(range(len(permutation))):
        return result
    return result.permute(permutation).clone()


@register_decomposition(aten.empty_like)
def empty_like(self: torch.Tensor, **kwargs: Any) -> torch.Tensor:
    return _fn_like(torch.empty, self, **kwargs)


@register_decomposition(aten.rand_like)
def rand_like(self: torch.Tensor, **kwargs: Any) -> torch.Tensor:
    return _fn_like(torch.rand, self, **kwargs)


@register_decomposition(aten.randn_like)
def randn_like(self: torch.Tensor, **kwargs: Any) -> torch.Tensor:
    return _fn_like(torch.randn, self, **kwargs)


@register_decomposition(aten.randint_like.default)
def randint_like(self: torch.Tensor, high: int, **kwargs: Any) -> torch.Tensor:
    return _fn_like(functools.partial(aten.randint.low, 0, high), self, **kwargs)
=======
    ).to(memory_format=get_like_layout(self, memory_format))
>>>>>>> 32840d19


@register_decomposition(aten.randint_like.low_dtype)
def randint_like_low(
    self: torch.Tensor,
    low: int,
    high: int,
    *,
    dtype: Optional[torch.dtype] = None,
    device: Optional[torch.device] = None,
    memory_format: Optional[torch.memory_format] = None,
    **kwargs: Any,
) -> torch.Tensor:
<<<<<<< HEAD
    return _fn_like(functools.partial(aten.randint.low, low, high), self, **kwargs)
=======
    return aten.randint.low(
        low,
        high,
        [*self.size()],
        dtype=dtype or self.dtype,
        device=device or self.device,
        **kwargs,
    ).to(memory_format=get_like_layout(self, memory_format))
>>>>>>> 32840d19


@register_decomposition(aten.randint.default)
def randint(
    high: int,
    size: list[Union[int, torch.SymInt]],
    **kwargs: Any,
) -> torch.Tensor:
    return aten.randint.low(0, high, size, **kwargs)


@register_decomposition(quantized.linear_dynamic_fp16_unpacked_weight.default)
def linear_dynamic_fp16_unpacked_weight(
    input: torch.Tensor,
    weight: torch.Tensor,
    bias: Optional[torch.Tensor] = None,
) -> torch.Tensor:
    packed_weight = torch.ops._quantized.wrapped_fbgemm_pack_gemm_matrix_fp16(weight)
    return torch.ops._quantized.wrapped_fbgemm_linear_fp16_weight(
        input, packed_weight, bias, weight.size()[0]
    )


@register_decomposition(_quantized.wrapped_quantized_linear.default)
def wrapped_quantized_linear(
    input: torch.Tensor,
    input_scale: torch.Tensor,
    input_zero_point: torch.Tensor,
    weight: torch.Tensor,
    weight_scale: torch.Tensor,
    weight_zero_point: torch.Tensor,
    bias: torch.Tensor,
    out_scale: torch.Tensor,
    out_zero_point: torch.Tensor,
    out_channel: int,
) -> torch.Tensor:
    packed_weight = torch.ops._quantized._wrapped_linear_prepack(
        weight, weight_scale, weight_zero_point, bias
    )
    return torch.ops._quantized._wrapped_quantized_linear_prepacked(
        input,
        input_scale,
        input_zero_point,
        packed_weight,
        out_scale,
        out_zero_point,
        out_channel,
    )


@register_decomposition(torch.ops.quantized.embedding_bag_byte_unpack)
def q_embedding_bag_byte_unpack_decomp(packed: torch.Tensor) -> torch.Tensor:
    def bitcast_u8_to_f32(u8: torch.Tensor) -> torch.Tensor:
        x, y, z, w = (u8[..., n].to(torch.int32) for n in (0, 1, 2, 3))
        if sys.byteorder == "little":
            return (x + (y << 8) + (z << 16) + (w << 24)).view(torch.float32)[..., None]
        else:
            return ((x << 24) + (y << 16) + (z << 8) + w).view(torch.float32)[..., None]

    scales = bitcast_u8_to_f32(packed[..., -8:-4])
    offsets = bitcast_u8_to_f32(packed[..., -4:])
    return packed[..., :-8].to(torch.float32) * scales + offsets


@register_decomposition([aten.grid_sampler_2d])
@pw_cast_for_opmath
def grid_sampler_2d(
    a: torch.Tensor,
    grid: torch.Tensor,
    interpolation_mode: int = 0,
    padding_mode: int = 0,
    align_corners: bool = False,
) -> torch.Tensor:
    # We do not expand the grid (_expand_grid=False) on cpu for performance reasons
    # Experimenting locally it was found that compiled CUDA code is accelerated by ~5x
    # and CPU code by ~2x on bicubic mode, if we expand the grid from (N, H, W, 2) into (N, C, H, W, 2)
    # However, this leads to a slowdown around ~0.8x on CPU bilinear mode, channels first.
    # Thus we apply this hack to not expand the grid for this case.
    _expand_grid = not (
        a.device == torch.device("cpu")
        and interpolation_mode == 0
        and a.is_contiguous(memory_format=torch.contiguous_format)
    )

    output = decomp_grid_sampler_2d(
        a,
        grid=grid,
        interpolation_mode=interpolation_mode,
        padding_mode=padding_mode,
        align_corners=align_corners,
        _expand_grid=_expand_grid,
    )
    return output


@register_decomposition(aten._foreach_addcmul.Scalar)
def _foreach_addcmul_scalar(
    self: list[torch.Tensor],
    left_tensors: list[torch.Tensor],
    right_tensors: list[torch.Tensor],
    scalar: float = 1,
) -> list[torch.Tensor]:
    return aten._foreach_add.List(
        self, aten._foreach_mul.List(left_tensors, right_tensors), alpha=scalar
    )


@register_decomposition(aten._foreach_addcdiv.Scalar)
def _foreach_addcdiv_scalar(
    self: list[torch.Tensor],
    left_tensors: list[torch.Tensor],
    right_tensors: list[torch.Tensor],
    scalar: float = 1,
) -> list[torch.Tensor]:
    return aten._foreach_add.List(
        self, aten._foreach_div.List(left_tensors, right_tensors), alpha=scalar
    )


@register_decomposition(aten._foreach_lerp.Scalar)
def _foreach_lerp_scalar(
    start_tensors: list[torch.Tensor],
    end_tensors: list[torch.Tensor],
    weight: torch.types.Number,
) -> list[torch.Tensor]:
    return aten._foreach_add.List(
        start_tensors,
        aten._foreach_mul.Scalar(
            aten._foreach_sub.List(end_tensors, start_tensors), weight
        ),
    )


@register_decomposition(aten._foreach_lerp.ScalarList)
def _foreach_lerp_scalarlist(
    start_tensors: list[torch.Tensor],
    end_tensors: list[torch.Tensor],
    scalars: list[torch.types.Number],
) -> list[torch.Tensor]:
    return aten._foreach_add.List(
        start_tensors,
        aten._foreach_mul.ScalarList(
            aten._foreach_sub.List(end_tensors, start_tensors), scalars
        ),
    )


@aten.miopen_batch_norm.default.py_impl(torch._C.DispatchKey.Autograd)
@register_decomposition(aten.miopen_batch_norm)
def miopen_batch_norm(
    input: torch.Tensor,
    weight: torch.Tensor,
    bias: typing.Optional[torch.Tensor],
    running_mean: typing.Optional[torch.Tensor],
    running_var: typing.Optional[torch.Tensor],
    training: bool,
    exponential_average_factor: float,
    epsilon: float,
) -> tuple[torch.Tensor, torch.Tensor, torch.Tensor]:
    a, b, c = aten.native_batch_norm(
        input,
        weight,
        bias,
        running_mean,
        running_var,
        training,
        exponential_average_factor,
        epsilon,
    )

    if training:
        return (a, b, c)
    return (
        a,
        weight.new_zeros((0,)),
        weight.new_zeros((0,)),
    )


@functools.cache
def fast_random_decomps() -> dict[Any, Callable[..., Any]]:
    return {**decompositions, **extra_random_decomps}


# TODO(aakhundov): replace this (and the above) Any by more
# specific type and fix all the cascading mypy errors
def select_decomp_table() -> dict[Any, Callable[..., Any]]:
    """decomps can change based on config"""
    if config.fallback_random:
        return decompositions
    return fast_random_decomps()


@register_decomposition(aten.masked_scatter)
def masked_scatter(
    self: torch.Tensor,
    mask: torch.Tensor,
    source: torch.Tensor,
) -> torch.Tensor:
    from .codegen.common import BackendFeature, has_backend_feature

    if has_backend_feature(self.device, BackendFeature.MASKED_SCATTER_WITH_INDEX):
        # This two-step algorithm is the same as eager CUDA, for eager CPU we
        # use a 1-shot serial iteration.
        self, mask = aten.broadcast_tensors([self, mask])
        source_idx = mask.reshape(-1).cumsum(0) - 1
        self_flat, mask_flat, source_flat = (x.flatten() for x in (self, mask, source))
        result = aten._unsafe_masked_index(source_flat, mask_flat, [source_idx], 0)
        return torch.where(mask_flat, result, self_flat).view(self.shape)
    return NotImplemented


@register_decomposition(quantized_decomposed.choose_qparams.tensor)
def choose_qparams_tensor(
    input: torch.Tensor,
    quant_min: int,
    quant_max: int,
    eps: float,
    dtype: torch.dtype,
) -> tuple[torch.Tensor, torch.Tensor]:
    min_val, max_val = torch.aminmax(input)
    scale = (max_val - min_val) / float(quant_max - quant_min)
    scale = torch.max(scale, torch.Tensor([eps]))
    zero_point = quant_min - torch.round(min_val / scale).to(torch.int)
    zero_point = torch.clamp(zero_point, quant_min, quant_max)
    return scale.to(torch.float64), zero_point.to(torch.int64)


@register_decomposition(aten.put)
def put(
    self: torch.Tensor,
    index: torch.Tensor,
    source: torch.Tensor,
    accumulate: bool = False,
) -> torch.Tensor:
    flattened = self.flatten()
    flattened = torch.index_put(
        flattened, [index], source.reshape(index.shape), accumulate
    )
    return flattened.reshape(self.shape)


@register_decomposition(aten.put_)
def put_(
    self: torch.Tensor,
    index: torch.Tensor,
    source: torch.Tensor,
    accumulate: bool = False,
) -> torch.Tensor:
    out = aten.put(self, index, source, accumulate=accumulate)
    return self.copy_(out)


@register_decomposition(aten._softmax_backward_data.default)
@pw_cast_for_opmath
def _softmax_backward_data(
    grad_output: torch.Tensor,
    output: torch.Tensor,
    dim: int,
    input_dtype: torch.dtype,
) -> torch.Tensor:
    new_grad_output = grad_output * output
    sum_new_grad = torch.sum(new_grad_output, dim=dim, keepdim=True)
    # grad_input = new_grad_output - output * sum_new_grad
    grad_input = inductor_prims.fma(-output, sum_new_grad, new_grad_output)

    # CPU kernel doesn't respect input_dtype, but following check doesn't work for meta tensor
    # if grad_output.device == torch.device("cpu"):
    #     return grad_input.contiguous()

    if grad_output.dtype != input_dtype:
        grad_input = grad_input.to(input_dtype)
    return grad_input.contiguous()


@register_decomposition(aten.index_reduce)
def index_reduce(
    self: torch.Tensor,
    dim: int,
    index: torch.Tensor,
    src: torch.Tensor,
    reduction_type: str,
    *,
    include_self: bool = True,
) -> torch.Tensor:
    if reduction_type == "mean" and not needs_fallback_due_to_atomic_add_limitations(
        self.dtype
    ):
        true_division = self.dtype.is_floating_point or self.dtype.is_complex
        ones = torch.ones_like(src)
        if include_self:
            out = self
            counts = torch.ones_like(self).index_add(dim, index, ones)
        else:
            out = self.index_fill(dim, index, 0)
            counts = torch.zeros_like(self).index_add(dim, index, ones)
            counts = counts.masked_fill(counts < 1, 1)
        out = out.index_add(dim, index, src)
        return out / counts if true_division else out // counts

    if use_scatter_fallback(
        aten.scatter_reduce_.two,
        reduction_type,
        self.dtype,
        src.dtype,
        src.device.type,
        True,
    ):
        return NotImplemented

    repeats = self.shape[dim + 1 :].numel() * self.shape[:dim].numel()
    index_shape = (index.numel(), *self.shape[dim + 1 :], *self.shape[:dim])
    perm = (*range(self.ndim - dim, self.ndim), 0, *range(1, self.ndim - dim))
    scatter_index = (
        index.to(torch.int64)
        .repeat_interleave(repeats)
        .reshape(index_shape)
        .permute(perm)
    )
    return self.scatter_reduce(
        dim,
        scatter_index,
        src,
        reduction_type,
        include_self=include_self,
    )


def _max_pool_with_indices(
    x: torch.Tensor,
    kernel_size: list[int],
    stride: Optional[Union[int, list[int]]],
    padding: Union[int, list[int]],
    dilation: Union[int, list[int]],
    ceil_mode: bool,
    dim: int,
) -> tuple[torch.Tensor, torch.Tensor]:
    if dilation == 1:
        dilation = [1] * dim

    if padding == 0:
        padding = [0] * dim

    if not stride:
        stride = kernel_size

    kernel_size = pad_listlike(kernel_size, dim)
    dilation = pad_listlike(dilation, dim)
    padding = pad_listlike(padding, dim)
    stride = pad_listlike(stride, dim)

    window_size = functools.reduce(operator.mul, kernel_size)
    # We fallback when using non-default dilation or when the window size is too large
    if (
        torch._inductor.lowering.should_fallback_max_pool_with_indices(
            kernel_size, n_dim=dim
        )
        or window_size > torch.iinfo(torch.int8).max
    ):
        return NotImplemented

    vals, offsets = prims._low_memory_max_pool_with_offsets(
        x,
        kernel_size,
        stride,
        padding,
        dilation,
        ceil_mode,
    )
    indices = prims._low_memory_max_pool_offsets_to_indices(
        offsets,
        kernel_size,
        x.shape[-dim:],
        stride,
        padding,
        dilation,
    )
    return vals, indices


@register_decomposition(aten.max_pool2d_with_indices)
def max_pool2d_with_indices(
    x: torch.Tensor,
    kernel_size: list[int],
    stride: Optional[Union[int, list[int]]] = None,
    padding: Union[int, list[int]] = 0,
    dilation: Union[int, list[int]] = 1,
    ceil_mode: bool = False,
) -> tuple[torch.Tensor, torch.Tensor]:
    return _max_pool_with_indices(
        x, kernel_size, stride, padding, dilation, ceil_mode, dim=2
    )


@register_decomposition(aten.max_pool3d_with_indices)
def max_pool3d_with_indices(
    x: torch.Tensor,
    kernel_size: list[int],
    stride: Optional[Union[int, list[int]]] = None,
    padding: Union[int, list[int]] = 0,
    dilation: Union[int, list[int]] = 1,
    ceil_mode: bool = False,
) -> tuple[torch.Tensor, torch.Tensor]:
    return _max_pool_with_indices(
        x, kernel_size, stride, padding, dilation, ceil_mode, dim=3
    )


@register_decomposition(aten.adaptive_max_pool2d)
def adaptive_max_pool2d(
    x: torch.Tensor, output_size: list[int]
) -> tuple[torch.Tensor, torch.Tensor]:
    *batch, h_in, w_in = x.shape
    h_out, w_out = output_size

    if h_out == 0 or w_out == 0:
        o_size = [*batch, h_out, w_out]
        return x.new_empty(o_size), x.new_empty(o_size, dtype=torch.int64)

    if h_in % h_out == 0 and w_in % w_out == 0:
        kernel_size = [h_in // h_out, w_in // w_out]
        return aten.max_pool2d_with_indices(x, kernel_size)

    return NotImplemented


@register_decomposition(aten.searchsorted.Scalar)
def searchsorted_scalar(
    sorted_sequence: torch.Tensor,
    self: torch.types.Number,
    *,
    out_int32: bool = False,
    right: bool = False,
    side: Optional[str] = None,
    sorter: Optional[torch.Tensor] = None,
) -> torch.Tensor:
    return aten.searchsorted(
        sorted_sequence,
        torch.tensor([self], device=sorted_sequence.device),
        out_int32=out_int32,
        right=right,
        side=side,
        sorter=sorter,
    )[0]


@register_decomposition(aten.rrelu_with_noise_functional)
def rrelu_with_noise_functional(
    self: torch.Tensor,
    noise: torch.Tensor,
    lower: float = 0.125,
    upper: float = 0.3333333333333333,
    training: bool = False,
    generator: Optional[torch.Generator] = None,
) -> tuple[torch.Tensor, torch.Tensor]:
    if training:
        not_positive = self <= 0
        r = aten.uniform(self, lower, upper, generator=generator)
        output = torch.where(not_positive, self * r, self)
        noise_out = torch.where(not_positive, r, 1)
        return output, noise_out
    else:
        negative_slope = (lower + upper) / 2
        return aten.leaky_relu(self, negative_slope), torch.Tensor()


@register_decomposition(aten.repeat_interleave.Tensor)
def repeat_interleave_Tensor(
    repeat: torch.Tensor,
    output_size: Optional[int] = None,
) -> torch.Tensor:
    if config.triton.autotune_at_compile_time:
        # We can't compile-time auto-tune this because
        # it expects specific data in `repeat`
        return NotImplemented
    if output_size is None or type(output_size) is not int:
        return NotImplemented
    if repeat.device.type == "mps":
        return NotImplemented
    assert repeat.dtype in [torch.int32, torch.int64]
    assert repeat.ndim == 1
    cumsum = repeat.cumsum(0)
    pos = torch.arange(output_size, device=repeat.device)
    return torch.searchsorted(
        cumsum, pos, out_int32=(repeat.dtype == torch.int32), right=True
    )<|MERGE_RESOLUTION|>--- conflicted
+++ resolved
@@ -684,13 +684,8 @@
         return result.permute(permutation).clone()
 
 
-<<<<<<< HEAD
-def _fn_like(
-    rand_fn: Callable[..., torch.Tensor],
-=======
 @register_decomposition(aten.randint_like.default)
 def randint_like(
->>>>>>> 32840d19
     self: torch.Tensor,
     high: int,
     *,
@@ -706,34 +701,7 @@
         dtype=dtype or self.dtype,
         device=device or self.device,
         **kwargs,
-<<<<<<< HEAD
-    )
-    if permutation == list(range(len(permutation))):
-        return result
-    return result.permute(permutation).clone()
-
-
-@register_decomposition(aten.empty_like)
-def empty_like(self: torch.Tensor, **kwargs: Any) -> torch.Tensor:
-    return _fn_like(torch.empty, self, **kwargs)
-
-
-@register_decomposition(aten.rand_like)
-def rand_like(self: torch.Tensor, **kwargs: Any) -> torch.Tensor:
-    return _fn_like(torch.rand, self, **kwargs)
-
-
-@register_decomposition(aten.randn_like)
-def randn_like(self: torch.Tensor, **kwargs: Any) -> torch.Tensor:
-    return _fn_like(torch.randn, self, **kwargs)
-
-
-@register_decomposition(aten.randint_like.default)
-def randint_like(self: torch.Tensor, high: int, **kwargs: Any) -> torch.Tensor:
-    return _fn_like(functools.partial(aten.randint.low, 0, high), self, **kwargs)
-=======
     ).to(memory_format=get_like_layout(self, memory_format))
->>>>>>> 32840d19
 
 
 @register_decomposition(aten.randint_like.low_dtype)
@@ -747,9 +715,6 @@
     memory_format: Optional[torch.memory_format] = None,
     **kwargs: Any,
 ) -> torch.Tensor:
-<<<<<<< HEAD
-    return _fn_like(functools.partial(aten.randint.low, low, high), self, **kwargs)
-=======
     return aten.randint.low(
         low,
         high,
@@ -758,7 +723,6 @@
         device=device or self.device,
         **kwargs,
     ).to(memory_format=get_like_layout(self, memory_format))
->>>>>>> 32840d19
 
 
 @register_decomposition(aten.randint.default)
