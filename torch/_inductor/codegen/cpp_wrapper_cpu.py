--- conflicted
+++ resolved
@@ -102,7 +102,6 @@
             f"std::array<{c_type}, {len(elements)}>{{{', '.join(elements)}}}.{ptr_call}"
         )
 
-<<<<<<< HEAD
     @staticmethod
     def _is_inplace_aten_operator(op: Any) -> bool:
         # To be complete, this function would also have to handle dunder methods like
@@ -115,10 +114,7 @@
             and op._opname.endswith("_")
         )
 
-    def generate_kernel_call(
-=======
     def _generate_kernel_call_helper(
->>>>>>> cadd832c
         self,
         kernel_name: str,
         call_args,
@@ -1023,6 +1019,7 @@
                 result.writeline("} // inductor_entry_impl")
 
     def generate_end(self, result):
+        """Generates the end of the code block, and any code needed to call it."""
         if V.graph.aot_mode:
             if V.graph.is_const_graph:
                 result.writeline("} // AOTInductorModel::_const_run_impl")
