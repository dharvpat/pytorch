from typing import Any, Callable, Union

from sympy import Expr

import torch._inductor.config as config
from torch._inductor.ir import (
    ComputedBuffer,
    InputBuffer,
    is_contiguous_strides_for_shape,
)
from torch.utils._ordered_set import OrderedSet

from ..cutlass_utils import torch_dtype_to_cutlass_type, try_import_cutlass


EpilogueFunctor = Any  # EpilogueFunctor local class defined in _trace
Buffer = Union[ComputedBuffer, InputBuffer]
CutlassTupleType = Any  # cutlass.backend.c_types.tuple_factory_.<locals>.TupleType
CutlassVisitorType = Any  # cutlass.backend.c_types.visitor_factory.<locals>.VisitorType
CutlassArgType = (
    Any  # Can be a CutlassTupleType, CutlassVisitorType, EmptyByte, or ctype.c_void_p
)


if try_import_cutlass():
    import ast
    import ctypes
    import textwrap
    from typing import Union

    from cutlass_library import (
        DataType,
        EpilogueScheduleType,
        LayoutType,
        TileDescription,
    )

    if config.is_fbcode():
        import cutlass_cppgen as python_cutlass  # type: ignore[import-untyped, import-not-found]  # noqa: F401
    else:
        import cutlass_cppgen as python_cutlass  # type: ignore[import-untyped, import-not-found]  # noqa: F401

    from torch._inductor.codegen.cuda import cuda_env
    from torch._inductor.utils import IndentedBuffer

    _CUTLASS_C_DTYPES = OrderedSet(python_cutlass.backend.epilogue.dtype2ctype.values())  # type: ignore[var-annotated]

    class EVTArgRenames:
        """Handles mapping buffer names to variable names in the cpp kernel signature and body"""

        def __init__(self) -> None:
            self.buf_renames: dict[str, str] = {}

        def new_name(self, name: str) -> str:
            if name in self.buf_renames:
                return self.buf_renames[name]
            else:
                new_name = f"ptr_{len(self.buf_renames)}"
                self.buf_renames[name] = new_name
                return new_name

        def get(self, name: str) -> str:
            return self.buf_renames.get(name, name)

    def create_example_tensors(
        var_name_to_buffer_name: dict[str, str],
        name_to_buffer: dict[str, Buffer],
        size_hint_fn: Callable[[Union[Expr, int]], int],
    ) -> dict[str, python_cutlass.backend.evt.ir.tensor.Tensor]:
        def cutlass_tensor_from_buffer(
            buffer: Buffer,
        ) -> python_cutlass.backend.evt.ir.tensor.Tensor:
            shape = buffer.get_layout().size
            stride = buffer.get_layout().stride
            shape = tuple(size_hint_fn(x) for x in shape)
            stride = tuple(size_hint_fn(x) for x in stride)

            is_row_major = is_contiguous_strides_for_shape(stride, shape)
            is_column_major = is_contiguous_strides_for_shape(stride[::-1], shape[::-1])

            if not is_row_major and not is_column_major:
                raise RuntimeError(
                    f"Cannot create example tensor for {buffer.get_name()} with \
non-contiguous layout, received stride: {stride} and shape: {shape}"
                )

            return python_cutlass.backend.evt.ir.tensor.Tensor(
                shape=shape,
                layout_tag=(
                    LayoutType.RowMajor if is_row_major else LayoutType.ColumnMajor
                ),
                element=torch_dtype_to_cutlass_type(buffer.get_layout().dtype),
            )

        return {
            key: cutlass_tensor_from_buffer(name_to_buffer[name])
            for key, name in var_name_to_buffer_name.items()
        }

    def trace(
        fn_src: str,
        example_tensors: dict[str, python_cutlass.backend.evt.ir.tensor.Tensor],
        accum_type: DataType,
        output_type: DataType,
        tile_description: TileDescription,
        epilogue_schedule: EpilogueScheduleType,
        name_to_buffer: dict[str, Buffer],
        size_hint_fn: Callable[[Union[Expr, int]], int],
        **kwargs: dict[str, Any],
    ) -> tuple[str, str, str, EVTArgRenames]:
        cuda_arch = int(cuda_env.get_cuda_arch())  # type: ignore[arg-type]
        assert cuda_arch >= 90, "Only SM90+ is supported for EVT"
        epilogue_functor = _trace(fn_src, example_tensors, cuda_arch, **kwargs)
        visitor = python_cutlass.backend.evt.EpilogueFunctorVisitor(
            cuda_arch, epilogue_functor
        )
        fusion_callbacks = (
            python_cutlass.backend.evt.backend.emitter_base.FusionCallbacks(
                visitor.graph, cuda_arch, emit_CD=False
            )
        )
        collective_epilogue = (
            python_cutlass.backend.evt.backend.sm90_emitter.CollectiveEpilogue(
                tile_description,
                epilogue_schedule,
                accum_type,
                output_type,
                fusion_callbacks,
            )
        )
        evt_name, evt_code = collective_epilogue.emit()
        evt_args, arg_renames = _render_argument_type(
            epilogue_functor, name_to_buffer, size_hint_fn
        )
        return evt_name, evt_args, evt_code, arg_renames

    # Based off of
    # https://github.com/NVIDIA/cutlass/blob/df18f5e4f5de76bed8be1de8e4c245f2f5ec3020/python/cutlass/epilogue/epilogue.py#L117
    # This is modified to enable directly passing the source code of the epilogue vs getting it from a bona-fide python function
    # The reason for this is that inspect.getsource does not work with functions defined at runtime via exec/eval
    def _trace(
        fn_src: str,
        example_tensors: dict[str, python_cutlass.backend.evt.ir.tensor.Tensor],
        cc: int,
        **kwargs: Any,
    ) -> EpilogueFunctor:
        class EpilogueFunctor(python_cutlass.backend.evt.frontend.PythonASTFrontend):
            def __init__(self, cc: int, **kwargs: Any):
                self.source = textwrap.dedent(fn_src)
                super().__init__(cc, **kwargs)

            def parse(
                self,
                example_inputs: dict[str, python_cutlass.backend.evt.ir.tensor.Tensor],
            ) -> None:
                self.example_inputs = example_inputs
                self.ast = ast.parse(self.source)
                self.visit(self.ast)

        cc = int(cuda_env.get_cuda_arch())
        epilogue_functor = EpilogueFunctor(cc=cc, **kwargs)
        epilogue_functor.trace(example_tensors)
        return epilogue_functor

    def _render_argument_type(
        epilogue_functor: EpilogueFunctor,
        name_to_buffer: dict[str, Buffer],
        size_hint_fn: Callable[[Union[Expr, int]], int],
    ) -> tuple[str, EVTArgRenames]:
        epilogue_thread_type = epilogue_functor.epilogue_thread_type
        arg_renames = EVTArgRenames()

        # Fragile, but this is the only way to guarantee t is expected type because t is a local class
        def is_nested_visitor_type(t: type) -> bool:
            return ".".join([t.__module__, t.__qualname__]) in {
<<<<<<< HEAD
                "cutlass_cppgen.backend.c_types.visitor_factory.<locals>.VisitorType",
                "cutlass.backend.c_types.visitor_factory.<locals>.VisitorType",
=======
                "python_cutlass.backend.c_types.visitor_factory.<locals>.VisitorType",
                "cutlass_cppgen.backend.c_types.visitor_factory.<locals>.VisitorType",
>>>>>>> 0ac493ba
            }

        buffer = IndentedBuffer()
        with buffer.set_tabwidth(2):

            def render_argument_type(name: str, t: CutlassArgType) -> None:
                if issubclass(t, ctypes.c_byte):
                    buffer.writeline(f"{{}}, /* {name} */")
                else:
                    fields = [
                        (
                            fname,
                            _get_arg_from_node(
                                ty, name_to_buffer[name], size_hint_fn, arg_renames
                            ),
                        )
                        for fname, ty in t._fields_
                    ]
                    field_strs = [
                        f"/* {fname} */ {str(field)}" for fname, field in fields
                    ]
                    buffer.writeline(f"{{{', '.join(field_strs)}}}, /* {name} */")

            def render_thread_type(name: str, t: CutlassArgType) -> None:
                if is_nested_visitor_type(t):
                    buffer.writeline(f"{{ /* {name} */")
                    with buffer.indent():
                        for name, inner_t in t._fields_:
                            render_thread_type(name, inner_t)
                    buffer.writeline("},")
                else:
                    render_argument_type(name, t)

            # unroll the recursion once to address special case formatting
            # namely, no ending comma and no indentation for the outermost thread type
            buffer.writeline("{ /* thread */")
            with buffer.indent(3):
                if is_nested_visitor_type(epilogue_thread_type):
                    with buffer.indent():
                        for name, inner_t in epilogue_thread_type._fields_:
                            render_thread_type(name, inner_t)
                else:
                    render_argument_type("thread", epilogue_thread_type)
                buffer.writeline("}")

        return buffer.getvalue(), arg_renames

    def _get_arg_from_node(
        arg_ty: type,
        node: Buffer,
        size_hint_fn: Callable[[Union[Expr, int]], int],
        arg_renames: EVTArgRenames,
    ) -> str:
        from ..cuda_template import CUTLASSTemplate

        # Today, arguments are either a pointer to the
        # node's memory, a stride tuple, the datatype
        # Once again, need to check for local class type for stride tuple
        if str(arg_ty) in {
<<<<<<< HEAD
            "<class 'cutlass_cppgen.backend.c_types.tuple_factory_.<locals>.TupleType'>",
            "<class 'cutlass.backend.c_types.tuple_factory_.<locals>.TupleType'>",
=======
            "<class 'python_cutlass.backend.c_types.tuple_factory_.<locals>.TupleType'>",
            "<class 'cutlass_cppgen.backend.c_types.tuple_factory_.<locals>.TupleType'>",
>>>>>>> 0ac493ba
        }:
            DEFAULT_STRIDE_LEN = 3
            assert len(node.get_layout().stride) <= DEFAULT_STRIDE_LEN
            stride = [size_hint_fn(x) for x in node.get_layout().stride]
            for _ in range(DEFAULT_STRIDE_LEN - len(stride)):
                stride.append(0)

            def render_stride(x: int) -> str:
                # Handle EBO for 0 and 1
                if x == 0:
                    return "_0{}"
                elif x == 1:
                    return "_1{}"
                else:
                    return str(x)

            return f"{{{', '.join([render_stride(x) for x in stride])}}}"

        elif issubclass(arg_ty, ctypes.c_void_p):
            name = arg_renames.new_name(node.get_name())
            return f"({CUTLASSTemplate._DTYPE_TO_CUTLASS[node.get_layout().dtype]}*) ({name} + {name}_offset)"
        elif (
            arg_ty in _CUTLASS_C_DTYPES
        ):  # Assumption: this is the element dtype, this holds for all cutlass ir nodes currently
            return f"{CUTLASSTemplate._DTYPE_TO_CUTLASS[node.get_layout().dtype]}(0)"
        elif issubclass(arg_ty, python_cutlass.backend.c_types.EmptyByte):
            return "{}"

        raise NotImplementedError(f"Unsupported arg type: {arg_ty}")<|MERGE_RESOLUTION|>--- conflicted
+++ resolved
@@ -173,13 +173,8 @@
         # Fragile, but this is the only way to guarantee t is expected type because t is a local class
         def is_nested_visitor_type(t: type) -> bool:
             return ".".join([t.__module__, t.__qualname__]) in {
-<<<<<<< HEAD
                 "cutlass_cppgen.backend.c_types.visitor_factory.<locals>.VisitorType",
-                "cutlass.backend.c_types.visitor_factory.<locals>.VisitorType",
-=======
-                "python_cutlass.backend.c_types.visitor_factory.<locals>.VisitorType",
                 "cutlass_cppgen.backend.c_types.visitor_factory.<locals>.VisitorType",
->>>>>>> 0ac493ba
             }
 
         buffer = IndentedBuffer()
@@ -239,13 +234,8 @@
         # node's memory, a stride tuple, the datatype
         # Once again, need to check for local class type for stride tuple
         if str(arg_ty) in {
-<<<<<<< HEAD
             "<class 'cutlass_cppgen.backend.c_types.tuple_factory_.<locals>.TupleType'>",
-            "<class 'cutlass.backend.c_types.tuple_factory_.<locals>.TupleType'>",
-=======
-            "<class 'python_cutlass.backend.c_types.tuple_factory_.<locals>.TupleType'>",
             "<class 'cutlass_cppgen.backend.c_types.tuple_factory_.<locals>.TupleType'>",
->>>>>>> 0ac493ba
         }:
             DEFAULT_STRIDE_LEN = 3
             assert len(node.get_layout().stride) <= DEFAULT_STRIDE_LEN
