--- conflicted
+++ resolved
@@ -6,14 +6,16 @@
 import itertools
 import logging
 import math
+from pathlib import Path
 from typing import Any, Optional, TYPE_CHECKING
 
 import sympy
 from sympy.printing.precedence import PRECEDENCE
 
 import torch
+from torch.utils._cpp_embed_headers import _embed_headers
 from torch.utils._ordered_set import OrderedSet
-from torch.utils._sympy.printers import ExprPrinter as ExprPrinter_
+from torch.utils._sympy.printers import CppPrinter, ExprPrinter as ExprPrinter_
 from torch.utils._sympy.value_ranges import ValueRanges
 
 from ..utils import ceildiv, get_bounds_index_expr, get_kernel_metadata
@@ -209,24 +211,7 @@
 
     @staticmethod
     def remainder(a: OpVarT, b: OpVarT) -> str:
-        if (
-            isinstance(b, CSEVariable)
-            and b.dtype is not None
-            and not b.dtype.is_floating_point
-        ):
-            return f"{a} % {b}"
-        # Upcast to float otherwise results of remainder op are wrong for half
-        float_a = (
-            f"static_cast<float>({a})"
-            if isinstance(a, CSEVariable) and a.dtype != torch.float
-            else a
-        )
-        float_b = (
-            f"static_cast<float>({b})"
-            if isinstance(b, CSEVariable) and b.dtype != torch.float
-            else b
-        )
-        return f"{float_a} - {float_b} * metal::floor({float_a} / {float_b})"
+        return f"c10::metal::remainder({a}, {b})"
 
     @staticmethod
     def maximum(a: CSEVariable, b: CSEVariable) -> str:
@@ -448,6 +433,10 @@
             "chebyshev_polynomial_w",
             "hermite_polynomial_h",
             "hermite_polynomial_he",
+            "shifted_chebyshev_polynomial_t",
+            "shifted_chebyshev_polynomial_u",
+            "shifted_chebyshev_polynomial_v",
+            "shifted_chebyshev_polynomial_w",
         ]:
             setattr(
                 cls,
@@ -469,6 +458,7 @@
     max_threadgroup_size = 1024
     simd_group_size = 32
     pexpr = PythonPrinter().doprint
+    cexpr = CppPrinter().doprint
     sexpr = MetalExprPrinter().doprint
     kexpr = sexpr
     headers: OrderedSet[str] = OrderedSet(["utils"])
@@ -492,9 +482,9 @@
         dtype = V.graph.get_dtype(name)
         line = f"{var}[{self.index_to_str(index)}]"
         if dtype in [torch.float16, torch.bfloat16]:
-            # TODO(NS): Figure out the right balance betwene optype casts
+            # TODO(NS): Figure out the right balance between optype casts
             # op_math_t for half-precision floats should be float32
-            # Otherwise it can lead to a corretness issues with eager
+            # Otherwise it can lead to a correctness issues with eager
             line = f"static_cast<float>({line})"
             dtype = torch.float32
         return self.cse.generate(self.loads, line, dtype=dtype)
@@ -580,6 +570,12 @@
         assert self.inside_reduction
         assert not self._load_mask
 
+        def _unwrap_helper(res3: CSEVariable) -> tuple[CSEVariable, ...]:
+            # Uwraps vec3 dtype into individual components
+            return OpsWrapper._unwrap(
+                [CSEVariable(f"{res3}.{t}", res3.bounds, res3.dtype) for t in "xyz"]
+            )
+
         # Establish reduction buffer size and index expression
         reduction_idx = ""
         acc_buf_size = 1
@@ -589,8 +585,21 @@
             if reduction_idx:
                 reduction_idx += " + "
             reduction_idx += f"{rd.name} * {acc_buf_size}"
-            acc_buf_size *= rd.numel
-        acc_buf_size = min(acc_buf_size, self.max_threadgroup_size)
+
+            if isinstance(rd.numel, sympy.Integer):
+                acc_buf_size *= rd.numel
+            else:
+                acc_buf_size *= sympy.Symbol(
+                    f"{rd.prefix}numel", integer=True, positive=True
+                )
+
+        acc_buf_size = sympy.Min(acc_buf_size, self.max_threadgroup_size)
+        acc_buf_size_str = self.sexpr(acc_buf_size)
+        shmem_buf_size = (
+            ceildiv(acc_buf_size, self.simd_group_size)
+            if isinstance(acc_buf_size, sympy.Integer)
+            else self.simd_group_size
+        )
 
         if reduction_type == "any":
             acc = self._new_idxvar(dtype)
@@ -614,9 +623,7 @@
 
         if reduction_type in ["prod", "sum"]:
             acc_dtype = DTYPE_TO_COMPUTATION_DTYPE[src_dtype]
-            acc_buf = self._new_idxvar(
-                acc_dtype, ceildiv(acc_buf_size, self.simd_group_size)
-            )
+            acc_buf = self._new_idxvar(acc_dtype, shmem_buf_size)
             if not self.multistage_reduction_entry:
                 val = value
             else:
@@ -627,25 +634,27 @@
                     acc_dtype, default_value=default_val, is_threadgroup=False
                 )
                 self.compute.splice(f"{val} {reduction_op}= {value};")
+
             return self.cse.generate(
                 self.stores,
-                f"c10::metal::threadgroup_{reduction_type}({acc_buf}, {val}, {reduction_idx}, {acc_buf_size})",
+                f"c10::metal::threadgroup_{reduction_type}({acc_buf}, {val}, {reduction_idx}, {acc_buf_size_str})",
                 dtype=DTYPE_TO_COMPUTATION_DTYPE[dtype],
             )
-        if reduction_type in ["max", "min", "argmin", "argmax"]:
-            acc_buf = self._new_idxvar(src_dtype, acc_buf_size)
-            acc_thread_var = f"{acc_buf}[{reduction_idx}]"
+        if reduction_type in ["max", "min"]:
+            acc_buf = self._new_idxvar(src_dtype, shmem_buf_size)
             src_metal_type = DTYPE_TO_METAL[src_dtype]
+            cast_value = f"static_cast<{src_metal_type}>({value})"
             if not self.multistage_reduction_entry:
+                val = cast_value  # type: ignore[assignment]
+            else:
+                lim_fn = "lowest" if reduction_type.endswith("max") else "max"
+                limit_val = f"::metal::numeric_limits<{src_metal_type}>::{lim_fn}()"
+                val = self._new_idxvar(
+                    src_dtype, default_value=limit_val, is_threadgroup=False
+                )
                 self.compute.splice(
-                    f"{acc_thread_var} = static_cast<{src_metal_type}>({value});"
-                )
-<<<<<<< HEAD
-                return self.cse.generate(
-                    self.stores,
-                    f"c10::metal::threadgroup_{reduction_type}({acc_buf}, {acc_buf_size})",
-                    dtype=dtype,
-=======
+                    f"{val} = ::c10::metal::{reduction_type}({val}, {cast_value});"
+                )
             return self.cse.generate(
                 self.stores,
                 f"c10::metal::threadgroup_{reduction_type}({acc_buf}, {val}, {reduction_idx}, {acc_buf_size_str})",
@@ -664,42 +673,27 @@
                 limit_val = f"::metal::numeric_limits<{src_metal_type}>::{lim_fn}()"
                 val = self._new_idxvar(
                     src_dtype, default_value=limit_val, is_threadgroup=False
->>>>>>> eaa5d9d3
-                )
-            lim_fn = "lowest" if reduction_type.endswith("max") else "max"
-            self.indexing_code.writeline(
-                f"{acc_thread_var} = ::metal::numeric_limits<{src_metal_type}>::{lim_fn}();"
-            )
-            if reduction_type.startswith("arg"):
+                )
+                idx_val = self._new_idxvar(dtype, default_value=0, is_threadgroup=False)  # type: ignore[assignment]
                 idx_var = next(
                     t for t in self.range_tree_nodes.values() if t.is_reduction
                 )
-                idx_acc_buf = self._new_idxvar(torch.long, acc_buf_size)
                 cmp_op = ">" if reduction_type == "argmax" else "<"
-                idx_thread_var = f"{idx_acc_buf}[{reduction_idx}]"
-                self.indexing_code.splice(f"{idx_thread_var} = -1;")
+                nan_suffix = (
+                    f" || ::metal::isnan({value}) "
+                    if src_dtype.is_floating_point
+                    else ""
+                )
                 self.compute.splice(f"""
-                if ({value} {cmp_op} {acc_thread_var}) {{
-                    {acc_thread_var} = {value};
-                    {idx_thread_var} = {idx_var.name};
+                if ({value} {cmp_op} {val}{nan_suffix}) {{
+                    {val} = {value};
+                    {idx_val} = {idx_var.name};
                 }}
                 """)
-                return self.cse.generate(
-                    self.stores,
-                    f"{idx_acc_buf}[c10::metal::threadgroup_{reduction_type}({acc_buf}, {acc_buf_size})]",
-                    dtype=dtype,
-                )
-            self.compute.writeline(
-                f"{acc_thread_var} = ::c10::metal::{reduction_type}({acc_thread_var}, {value});"
-            )
             return self.cse.generate(
                 self.stores,
-<<<<<<< HEAD
-                f"c10::metal::threadgroup_{reduction_type}({acc_buf}, {acc_buf_size})",
-=======
                 f"c10::metal::threadgroup_{reduction_type}({data_acc_buf}, {idx_acc_buf}, "
                 f"{val}, {idx_val}, {reduction_idx}, {acc_buf_size_str})",
->>>>>>> eaa5d9d3
                 dtype=dtype,
             )
         if reduction_type == "welford_reduce":
@@ -708,14 +702,10 @@
                 self.compute.splice(f"{acc_buf}[{reduction_idx}] = {value};")
                 wf_res = self.cse.generate(
                     self.compute,
-<<<<<<< HEAD
-                    f"c10::metal::threadgroup_{reduction_type}({acc_buf}, {acc_buf_size})",
-=======
                     f"c10::metal::threadgroup_{reduction_type}({acc_buf}, {acc_buf_size_str})",
                     dtype=torch.float32,
->>>>>>> eaa5d9d3
-                )
-                return OpsWrapper._unwrap((f"{wf_res}.x", f"{wf_res}.y", f"{wf_res}.z"))
+                )
+                return _unwrap_helper(wf_res)
             acc_buf = self._new_idxvar("float3", acc_buf_size)
             acc_thread_var = f"{acc_buf}[{reduction_idx}]"
             self.indexing_code.splice(f"{acc_thread_var} = 0.0;")
@@ -725,8 +715,9 @@
             wf_res = self.cse.generate(
                 self.stores,
                 f"c10::metal::threadgroup_welford_combine({acc_buf}, {acc_buf_size})",
-            )
-            return OpsWrapper._unwrap((f"{wf_res}.x", f"{wf_res}.y", f"{wf_res}.z"))
+                dtype=torch.float32,
+            )
+            return _unwrap_helper(wf_res)
         if reduction_type == "welford_combine":
             assert isinstance(value, tuple), "Input to welford combine must be tuple"
             acc_buf = self._new_idxvar("float3", acc_buf_size)
@@ -742,42 +733,61 @@
                 self.compute.writeline(f"{acc_thread_var} = {inp_value};")
             wf_res = self.cse.generate(
                 self.stores if self.multistage_reduction_entry else self.compute,
-<<<<<<< HEAD
-                f"c10::metal::threadgroup_{reduction_type}({acc_buf}, {acc_buf_size})",
-=======
                 f"c10::metal::threadgroup_{reduction_type}({acc_buf}, {acc_buf_size_str})",
                 dtype=torch.float32,
->>>>>>> eaa5d9d3
-            )
-            return OpsWrapper._unwrap((f"{wf_res}.x", f"{wf_res}.y", f"{wf_res}.z"))
+            )
+            return _unwrap_helper(wf_res)
         raise NotImplementedError(reduction_type)
 
     def codegen_iteration_ranges_entry(self, entry: IterationRangesEntry) -> None:
         index_expr = self.rename_indexing(entry.expr)
         index_str = self.sexpr(index_expr)  # type: ignore[misc]
 
-        if not entry.is_reduction or entry.root.numel < self.max_threadgroup_size:
+        if not entry.is_reduction or (
+            isinstance(entry.root.numel, sympy.Integer)
+            and entry.root.numel <= self.max_threadgroup_size
+        ):
             self.indexing_code.writeline(
                 f"{self.index_dtype} {entry.name} = {index_str};"
             )
             return
+
+        acc_size = (
+            entry.root.numel
+            if isinstance(entry.root.numel, sympy.Integer)
+            else sympy.Symbol(f"{entry.root.prefix}numel", integer=True, positive=True)
+        )
+
         self.multistage_reduction_entry.append(entry)
         # When reducing the tensor whose size exceeds max threadgroup size
         # loop over extra indices per reduction thread and perform part of the operation
         # using values in the shared memory
-        loop_size = (
-            entry.root.numel + self.max_threadgroup_size - 1
-        ) // self.max_threadgroup_size
+
+        # Use floats so that it doesn't do integer division
+        loop_size = (acc_size + float(self.max_threadgroup_size - 1)) // float(
+            self.max_threadgroup_size
+        )
+        loop_size_str = self.sexpr(loop_size)
+
         self.body.writeline(
-            f"for(auto {entry.name}_cnt = 0; {entry.name}_cnt < {loop_size}; ++{entry.name}_cnt) {{"
+            f"for(auto {entry.name}_cnt = 0; {entry.name}_cnt < {loop_size_str}; ++{entry.name}_cnt) {{"
         )
         with self.body.indent():
-            self.body.writeline(
-                f"{self.index_dtype} {entry.name} = {loop_size} * {index_str} + {entry.name}_cnt;"
-            )
+            if isinstance(acc_size, sympy.Symbol):
+                self.body.writeline(
+                    f"{self.index_dtype} {entry.name} = {self.max_threadgroup_size} * {entry.name}_cnt + {index_str};"
+                )
+            else:
+                self.body.writeline(
+                    f"{self.index_dtype} {entry.name} = {loop_size_str} * {index_str} + {entry.name}_cnt;"
+                )
+
             # Check that reduction is performed only within tensor boundary
-            if loop_size * self.max_threadgroup_size != entry.root.numel:
-                self.body.writeline(f"if ({entry.name} >= {entry.root.numel}) break;")
+            if (
+                isinstance(acc_size, sympy.Symbol)
+                or loop_size * self.max_threadgroup_size != acc_size
+            ):
+                self.body.writeline(f"if ({entry.name} >= {acc_size}) break;")
 
     def codegen_body(self) -> None:
         """
@@ -795,7 +805,16 @@
                 self.body.splice(self.compute)
             self.body.writeline("}" * len(self.multistage_reduction_entry))
             # Invalidate variables instantiated inside loop
-            self.cse.invalidate(OrderedSet(self.cse.reduction_cache.values()))
+            # But results of reduction alive. Reduction cache values can be
+            # either CSEVariable or tuple of CSEVariables, in which case all
+            # variables in the tuple must be preserved
+            self.cse.invalidate(
+                OrderedSet(
+                    v
+                    for item in self.cse.reduction_cache.values()
+                    for v in (item if isinstance(item, tuple) else (item,))
+                )
+            )
             # And loop codegen
             while self.multistage_reduction_entry:
                 self.multistage_reduction_entry.pop().cache_clear()
@@ -822,11 +841,28 @@
             if not V.graph.cpp_wrapper:
                 for header in self.headers:
                     code.writeline(f"#include <c10/metal/{header}.h>")
+            else:
+                headers = [
+                    f"#include <c10/metal/{header}.h>" for header in self.headers
+                ]
+                header_contents = _embed_headers(
+                    headers,
+                    [Path(__file__).parent.parent.parent / "include"],
+                    OrderedSet(),  # type: ignore[arg-type]
+                )
+                code.writeline(header_contents)
+
             if self.inside_reduction:
                 total_reduction_size = math.prod(
                     t.numel for t in self.range_trees if t.is_reduction
                 )
-                threadgroup_size = min(total_reduction_size, self.max_threadgroup_size)
+                # If using dynamic shapes, set the threadgroup size to be the
+                # max possible size
+                threadgroup_size = (
+                    min(total_reduction_size, self.max_threadgroup_size)
+                    if isinstance(total_reduction_size, sympy.Integer)
+                    else self.max_threadgroup_size
+                )
                 code.writeline(
                     f"[[max_total_threads_per_threadgroup({threadgroup_size})]]"
                 )
@@ -850,6 +886,14 @@
                     code.writeline(f"constant {dtype_str}* {inner},")
                 for outer, inner in self.args.sizevars.items():
                     code.writeline(f"constant long& {inner},")
+
+                # Write dynamic values as inputs
+                for idx_var in idx_vars:
+                    if isinstance(idx_var.numel, sympy.Integer):
+                        pass
+                    else:
+                        code.writeline(f"constant long& {idx_var.prefix}numel,")
+
                 assert len(idx_vars) < 4, "Up to 3 index variables are supported"
                 thread_pos_dtype = (
                     f"uint{len(idx_vars)}" if len(idx_vars) > 1 else "uint"
@@ -884,20 +928,52 @@
         return code.getvalue()
 
     def call_kernel(self, name: str, node: Any = None) -> None:
-        """Codegen a call to this kernel"""
+        """
+        Codegens a call to this kernel
+        """
         wrapper = V.graph.wrapper_code
         # Make sure sizevars has been computed
         for v in self.args.sizevars.keys():
             wrapper.ensure_size_computed(v)
 
+        _, call_args, _, arg_types = self.args.python_argdefs()
+        arg_name_to_type = {
+            str(call_arg): arg_type for call_arg, arg_type in zip(call_args, arg_types)
+        }
+
         args = [*self.args.output_buffers.keys(), *self.args.input_buffers.keys()]
         args = [arg for arg in args if arg not in self.removed_buffers]
         args += [str(v) for v in self.args.sizevars.keys()]
-        # For reduction kernels, limit the maximum size over reduction dimentions to
+        arg_types = [arg_name_to_type[arg] for arg in args]
+
+        # Add any dynamic ints as inputs
+        for tree in self.range_trees:
+            if isinstance(tree.numel, (sympy.Integer, int)):
+                # Don't need to pass in integers as inputs
+                continue
+            elif isinstance(tree.numel, sympy.Symbol):
+                expr = tree.numel
+            else:
+                expr = V.graph.wrapper_code.generate_numel_expr(name, tree).inner
+
+            if not tree.is_reduction or self.inside_reduction:
+                args.append(str(expr))
+                arg_types.append(int)
+
+        expr_printer = self.cexpr if V.graph.cpp_wrapper else self.pexpr
+
+        def format_threads(threads: list[str], kwarg: str) -> str:
+            if V.graph.cpp_wrapper:
+                threads = [f"static_cast<uint64_t>({t})" for t in threads]
+                return f"{{{', '.join(threads)}}}"
+            else:
+                return f"{kwarg}=[{', '.join(threads)}]"
+
+        # For reduction kernels, limit the maximum size over reduction dimensions to
         # a maximum threadgroup size
         if len(self.active_range_trees()) > 0:
             threads = [
-                self.pexpr(
+                expr_printer(
                     sympy.Min(v.numel, self.max_threadgroup_size)  # type: ignore[misc]
                     if v.is_reduction
                     else v.numel
@@ -905,36 +981,34 @@
                 for v in self.active_range_trees()
             ]
 
-            if V.graph.cpp_wrapper:
-                args.append(f"{', '.join(threads)}")
-            else:
-                args.append(f"threads=[{', '.join(threads)}]")
+            args.append(format_threads(threads, "threads"))
+            arg_types.append(list)
         else:
             if V.graph.cpp_wrapper:
                 raise RuntimeError("We should always have threads?")
 
         if self.inside_reduction:
             threads = [
-                self.pexpr(sympy.Min(v.numel, self.max_threadgroup_size))  # type: ignore[misc]
+                expr_printer(sympy.Min(v.numel, self.max_threadgroup_size))  # type: ignore[misc]
                 if v.is_reduction
                 else "1"
                 for v in self.active_range_trees()
             ]
-            if V.graph.cpp_wrapper:
-                args.append(f"{{{', '.join(threads)}}}")
-            else:
-                args.append(f"group_size=[{', '.join(threads)}]")
+            args.append(format_threads(threads, "group_size"))
+            arg_types.append(list)
         else:
             if V.graph.cpp_wrapper:
                 # Add a None so that we always have a group_size in the
                 # arguments. We won't use it if the value is None.
                 args += [None]  # type: ignore[list-item]
+                arg_types.append(None)
 
         wrapper.generate_kernel_call(
             name,
             args,
-            device=torch.device("cpu"),  # TODO: Fix me, MPS does not expose streams now
+            device=torch.device("mps"),
             triton=False,
+            arg_types=arg_types,
         )
 
     def check_bounds(
@@ -978,22 +1052,15 @@
             # Either using MultiKernel concept or overriding SIMDScheduling.codegen_node_scheduling
             mps_lib_name = f"mps_lib_{wrapper.next_kernel_suffix()}"
 
-<<<<<<< HEAD
-=======
             kernel_name = f"{mps_lib_name}"
             wrapper.src_to_kernel[src_code] = kernel_name
 
->>>>>>> eaa5d9d3
             if V.graph.cpp_wrapper:
                 src_code = (
                     f"at::native::mps::DynamicMetalShaderLibrary {mps_lib_name}"
                     + src_code
                 )
-                kernel_name = f"{mps_lib_name}_func"
-            else:
-                kernel_name = f"{mps_lib_name}.generated_kernel"
-
-            wrapper.src_to_kernel[src_code] = kernel_name
+
             origins, detailed_origins = get_kernel_metadata(node_schedule, wrapper)
             metadata_comment = f"{origins}\n{detailed_origins}"
             wrapper.define_kernel(mps_lib_name, src_code, metadata_comment, gpu=False)
