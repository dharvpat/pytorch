--- conflicted
+++ resolved
@@ -124,14 +124,8 @@
         Yields:
             ChoiceCaller objects from the templates
         """
-<<<<<<< HEAD
-        # TODO(coconutruben): once this supports more than just GEMMs, we need to pass in
-        # the max-autotune bool, rather than inferring it here
-        max_autotune = config.max_autotune or config.max_autotune_gemm
         if kwarg_overrides is None:
             kwarg_overrides = {}
-=======
->>>>>>> 4aa1955c
         input_tensors = kernel_inputs.nodes()
         if len(input_tensors) < 2:
             raise ValueError(f"Need at least 2 input tensors, got {len(input_tensors)}")
@@ -141,7 +135,6 @@
 
         assert device_type is not None, "get_mm_configs requires a valid device type"
 
-<<<<<<< HEAD
         for template in templates:
             # Extract template_name from the template object
             template_name = template.uid
@@ -150,7 +143,9 @@
             heuristic = get_template_heuristic(template_name, device_type, op_name)
 
             cs = heuristic.get_template_configs(
-                kernel_inputs, layout, op_name, max_autotune
+                kernel_inputs,
+                layout,
+                op_name,
             )
             extra_kwargs = heuristic.get_extra_kwargs(kernel_inputs, layout, op_name)
 
@@ -171,22 +166,6 @@
                 choice = template.choice_or_none(**{**c, **overrides}, **extra_kwargs)
                 if choice is not None:
                     yield choice
-=======
-        cs = heuristic.get_template_configs(kernel_inputs, layout, op_name)
-        extra_kwargs = heuristic.get_extra_kwargs(kernel_inputs, layout, op_name)
-        # We also return the layout and the input_nodes as part of the extra_kwargs
-        extra_kwargs["layout"] = layout
-        # adjust the kernel inputs to the template-specific heuristic, if needed
-        # default here is to just return the kernel_inputs as is
-        extra_kwargs["input_nodes"] = heuristic.adjust_kernel_inputs(
-            kernel_inputs, op_name
-        ).nodes()
-        overrides = kwarg_overrides if kwarg_overrides is not None else {}
-        for c in cs:
-            choice = template.choice_or_none(**{**c, **overrides}, **extra_kwargs)
-            if choice is not None:
-                yield choice
->>>>>>> 4aa1955c
 
     def triton_kernel_kwargs(
         self,
