--- conflicted
+++ resolved
@@ -17,6 +17,7 @@
     BaseConfigHeuristic,
     CPUConfigHeuristic,
     CUDAConfigHeuristic,
+    MTIAConfigHeuristic,
     ROCmConfigHeuristic,
     XPUConfigHeuristic,
 )
@@ -67,6 +68,8 @@
             return XPUConfigHeuristic()
         elif device_type == "cpu":
             return CPUConfigHeuristic()
+        elif device_type == "mtia":
+            return MTIAConfigHeuristic()
         else:
             return BaseConfigHeuristic()
 
@@ -77,8 +80,6 @@
         conv_heuristics = self.get_config_heuristics(device_type)
         return conv_heuristics.get_conv_configs()
 
-<<<<<<< HEAD
-=======
     # Flex attention configs
     # TODO(coconutruben): break out flexattention/decode configs into the new retrieval mechanism
     def get_flex_attention_fwd_configs(
@@ -130,7 +131,6 @@
 
         yield from heuristic.get_template_configs(kernel_inputs, layout, op_name)
 
->>>>>>> eaa5d9d3
     def triton_kernel_kwargs(
         self,
         kernel_cls: type[TritonKernel],
@@ -180,7 +180,9 @@
         if cooperative_reduction:
             # The RSPLIT of cooperative reductions means each thread block is operating on fewer elements
             try:
-                threshold *= 32 // min(V.graph.sizevars.size_hint(features.numel), 32)
+                threshold *= 32 // min(
+                    V.graph.sizevars.size_hint_or_throw(features.numel), 32
+                )
             except ValueError:
                 pass  # unbacked symint
 
@@ -336,6 +338,17 @@
             WhyNoFuse(node1, node2)("Fusion will increase peak memory")
             return False
 
+        if (
+            config.realize_acc_reads_size_threshold is not None
+            and scheduler.fusion_accumulate_large_reads(
+                node1,
+                node2,
+                config.realize_acc_reads_size_threshold,
+            )
+        ):
+            WhyNoFuse(node1, node2)("Fusion accumulate large amount of reads")
+            return False
+
         return True
 
     @staticmethod
