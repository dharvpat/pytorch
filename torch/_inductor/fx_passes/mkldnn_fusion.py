# mypy: allow-untyped-defs
import functools
import operator
from functools import reduce
from typing import Any, Callable

import torch
from torch._dynamo.utils import counters
from torch.fx.experimental.symbolic_shapes import has_free_symbols
from torch.utils._ordered_set import OrderedSet

from .. import ir
from ..lowering import lowerings as L
from ..pattern_matcher import (
    Arg,
    CallFunction,
    filter_nodes,
    get_arg_value,
    KeywordArg,
    MULTIPLE,
)
from ..utils import (
    is_mkldnn_bf16_supported,
    is_mkldnn_fp16_supported,
    SUPPORTED_MKLDNN_DEVICES,
)
from ..virtualized import ops, V
from .freezing_patterns import register_freezing_graph_pattern
from .post_grad import register_lowering_pattern
from .quantization import (
    _register_int8_woq_concat_linear_pattern,
    _register_quantization_lowerings,
    _register_quantization_weight_pack_pass,
    _register_woq_lowerings,
)


if torch._C._has_mkldnn:
    aten = torch.ops.aten
    mkldnn = torch.ops.mkldnn
    prims = torch.ops.prims

    _conv_args = [Arg() for _ in range(10)]
    _linear_args = [Arg() for _ in range(6)]
    _conv_transpose_args = [Arg() for _ in range(11)]

    class MkldnnDeviceOpBase:
        def get_linear_transpose_weight(self, weight_node):
            raise NotImplementedError

        def pack_conv_weight(
            self,
            graph,
            is_transposed,
            weight,
            constant_args,
            input_size,
        ):
            raise NotImplementedError

        def pack_linear_weight(
            self, graph, is_lp_weight, transpose_weight_node, batch_size
        ):
            raise NotImplementedError

        def pack_linear(
            self, graph, is_lp_weight, batch_size, input, packed_weight_node, bias
        ):
            raise NotImplementedError

    class CpuMkldnnDeviceOp(MkldnnDeviceOpBase):
        def get_linear_transpose_weight(self, weight_node):
            packed_weight_node = weight_node
            assert packed_weight_node.target == mkldnn._reorder_linear_weight
            transpose_weight_node = packed_weight_node.args[0]
            assert transpose_weight_node.target == aten.permute.default
            return transpose_weight_node

        def pack_conv_weight(
            self,
            graph,
            is_transposed,
            weight,
            constant_args,
            input_size,
        ):
            packed_weight_op = mkldnn._reorder_convolution_weight
            if is_transposed:
                packed_weight_op = mkldnn._reorder_convolution_transpose_weight

            # mkldnn_reorder_conv_weight(self, padding, stride, dilation, groups, input_size)
            packed_weight_inputs = (weight,) + tuple(constant_args) + (input_size,)
            return graph.create_node(
                "call_function", packed_weight_op, args=packed_weight_inputs
            )

        def pack_linear_weight(
            self, graph, is_lp_weight, transpose_weight_node, batch_size
        ):
            # For bfloat16 dynamic shape path, using input size hint to pack weight for a better performance.
            packed_weight_inputs = (
                transpose_weight_node,
                batch_size.node.shape_env.size_hint(batch_size.node.expr)
                if has_free_symbols(batch_size)
                else batch_size,
            )

            # MKL packed matrix can't be copied to a different address because the internal implementation
            # depends on the alignment of internally-stored metadata.
            # In aot mode, we need to firstly save the packed weight, when loading it,
            # it will be in a different address which doesn't work.
            # Disable MKL prepack linear in AOT mode
            packed_weight_op = (
                mkldnn._reorder_linear_weight
                if (
                    is_lp_weight
                    or mkldnn._is_mkldnn_acl_supported()
                    or V.aot_compilation
                )
                else torch.ops.mkl._mkl_reorder_linear_weight
            )
            return graph.create_node(
                "call_function", packed_weight_op, args=packed_weight_inputs
            )

        def pack_linear(
            self, graph, is_lp_weight, batch_size, input, packed_weight_node, bias
        ):
            packed_linear_inputs: tuple[Any, ...] = (input, packed_weight_node)
            transpose_weight_node = packed_weight_node.args[0]
            if is_lp_weight or mkldnn._is_mkldnn_acl_supported() or V.aot_compilation:
                packed_linear_inputs += (bias, "none", [], "")
                packed_linear_op: Callable[..., Any] = mkldnn._linear_pointwise.default
            else:
                packed_linear_inputs += (transpose_weight_node, bias, batch_size)
                packed_linear_op = torch.ops.mkl._mkl_linear

            return graph.create_node(
                "call_function", packed_linear_op, packed_linear_inputs
            )

    class XpuMkldnnDeviceOp(MkldnnDeviceOpBase):
        def pack_conv_weight(
            self,
            graph,
            is_transposed,
            weight,
            constant_args,
            input_size,
        ):
            assert not is_transposed, (
                "'mkldnn::_convolution_transpose_pointwise' is not currently implemented for the XPU device."
            )
            return weight

    def _get_mkldnn_device_op(device_type: str) -> MkldnnDeviceOpBase:
        """
        Returns the MKLDNN device operation class based on the current device type.
        """
        if device_type == "cpu":
            return CpuMkldnnDeviceOp()
        elif device_type == "xpu":
            return XpuMkldnnDeviceOp()
        else:
            raise RuntimeError(f"MKLDNN is not supported on {device_type} device.")

    def _is_valid_grouped_gemm_fusion(computation_nodes):
        """
        Here we check:
        1. More than 1 GEMM nodes has been found.
        2. All the GEMM nodes share the same activation.
        3. All the GEMM nodes have same weight size but different wgt node.
        """
        computation_op = mkldnn._linear_pointwise.default
        act = computation_nodes[0].args[0]
        wgt = computation_nodes[0].args[1]
        wgt_size = wgt.meta.get("val").size()  # type: ignore[union-attr]
        return len(computation_nodes) >= 2 and all(
            (
                node.target == computation_op
                and node.args[0] == act
                and (node.args[1].meta.get("val").size() == wgt_size)
                and (node.args[1] != wgt or gemm_idx == 0)
            )
            for gemm_idx, node in enumerate(computation_nodes)
        )

    def grouped_gemm_pass(graph: torch.fx.Graph):
        """
        Group GEMM has multi output nodes which is complicated to define a Pattern.
        Use below way to connect the pattern to the lowering.
        TODO: Use MultiOutputPattern, current limitation is the pattern requires
        fixed number of output nodes. Extend to support Group GEMM for pattern matcher.
        """
        computation_op = mkldnn._linear_pointwise.default
        from ..mkldnn_lowerings import grouped_gemm_lowering

        for node in graph.find_nodes(op="call_function", target=computation_op):
            if (
                not node._erased
                and isinstance(node.meta.get("val"), torch.Tensor)
                and node.meta["val"].device.type == "cpu"
            ):
                act = node.args[0]
                users = list(act.users)
                if _is_valid_grouped_gemm_fusion(users):
                    with graph.inserting_before(node):
                        grouped_gemm_node = graph.create_node(
                            "call_function",
                            grouped_gemm_lowering,
                            (
                                act,
                                [user.args[1] for user in users],
                                [user.args[2] for user in users],
                            ),
                        )
                        grouped_gemm_node.meta["val"] = [
                            user.meta["val"] for user in users
                        ]
                        with graph.inserting_after(grouped_gemm_node):
                            for gemm_idx, user in enumerate(users):
                                assert user.target == computation_op
                                get_item = graph.create_node(
                                    "call_function",
                                    operator.getitem,
                                    (
                                        grouped_gemm_node,
                                        gemm_idx,
                                    ),
                                )
                                user.replace_all_uses_with(get_item)
                                graph.erase_node(user)
        return

    def _conv_call(users=1):
        return CallFunction(
            mkldnn._convolution_pointwise.default, *_conv_args, _users=users
        )

    def _linear_call(users=1):
        return CallFunction(
            mkldnn._linear_pointwise.default, *_linear_args, _users=users
        )

    def _conv_transpose_call(users=1):
        return CallFunction(
            mkldnn._convolution_transpose_pointwise.default,
            *_conv_transpose_args,
            _users=users,
        )

    def _to_float(input_call, users=1):
        return CallFunction(
            prims.convert_element_type.default,
            input_call,
            KeywordArg("to_float"),
            _users=users,
        )

    def _to_bf16(input_call):
        return CallFunction(
            prims.convert_element_type.default,
            input_call,
            KeywordArg("to_bf16"),
            _users=1,
        )

    def _to_fp16(input_call):
        return CallFunction(
            prims.convert_element_type.default,
            input_call,
            KeywordArg("to_fp16"),
            _users=1,
        )

    def _unary_fusion_pattern(unary_fusion, call_fn, users, lowp_dtype):
        # only insert to_dtype if lowp_dtype is True
        computation_call = (
            _to_float(call_fn(), users=users) if lowp_dtype else call_fn(users=users)
        )
        out = unary_fusion(computation_call)
        if lowp_dtype == torch.bfloat16:
            return _to_bf16(out)
        elif lowp_dtype == torch.float16:
            return _to_fp16(out)
        else:
            return out

    def _gelu_fusion_1(computation_call):
        return CallFunction(
            aten.mul,
            CallFunction(aten.mul, computation_call, 0.5),
            CallFunction(
                aten.add,
                CallFunction(
                    aten.erf,
                    CallFunction(aten.mul, computation_call, 0.7071067811865476),
                ),
                1,
            ),
        )

    def _gelu_fusion_2(computation_call):
        return CallFunction(
            aten.mul,
            CallFunction(aten.mul, computation_call, 0.5),
            CallFunction(
                aten.add,
                CallFunction(
                    aten.tanh,
                    CallFunction(
                        aten.mul,
                        CallFunction(
                            aten.add,
                            computation_call,
                            CallFunction(
                                aten.mul,
                                CallFunction(
                                    aten.mul,
                                    CallFunction(
                                        aten.mul, computation_call, computation_call
                                    ),
                                    computation_call,
                                ),
                                0.044715,
                            ),
                        ),
                        0.7978845608028654,
                    ),
                ),
                1,
            ),
        )

    def _hardswish_fusion(computation_call):
        return CallFunction(
            aten.div,
            CallFunction(
                aten.mul,
                computation_call,
                CallFunction(
                    aten.clamp_max,
                    CallFunction(
                        aten.clamp_min, CallFunction(aten.add, computation_call, 3), 0
                    ),
                    6,
                ),
            ),
            6,
        )

    def _silu_fusion(computation_call):
        return CallFunction(
            aten.mul, computation_call, CallFunction(aten.sigmoid, computation_call)
        )

    def _hardsigmoid_fusion(computation_call):
        return CallFunction(
            aten.div,
            CallFunction(
                aten.clamp_max,
                CallFunction(
                    aten.clamp_min, CallFunction(aten.add, computation_call, 3), 0
                ),
                6,
            ),
            6,
        )

    def _leaky_relu_fusion(computation_call):
        return CallFunction(
            aten.where,
            CallFunction(aten.gt, computation_call, 0),
            computation_call,
            CallFunction(aten.mul, computation_call, KeywordArg("negative_slope")),
        )

    def _hardtanh_fusion(computation_call):
        return CallFunction(
            aten.clamp_max,
            CallFunction(aten.clamp_min, computation_call, KeywordArg("min_value")),
            KeywordArg("max_value"),
        )

    def _combined_fusion(computation_call, elementwise_op):
        return CallFunction(elementwise_op, computation_call)

    # binary_op(other, computation_op)
    def _binary_fusion_v1(computation_call, binary_fn):
        return CallFunction(binary_fn, KeywordArg("other"), computation_call)

    # binary_op(computation_op, other)
    def _binary_fusion_v2(computation_call, binary_fn):
        return CallFunction(binary_fn, computation_call, KeywordArg("other"))

    def _is_single_computation_op(computation_op, lowp_dtype=None):
        def fn(match):
            computation_nodes = filter_nodes(match.nodes, computation_op)

            if lowp_dtype:
                output_node_meta = match.output_node().meta.get("val")
                if output_node_meta.dtype != lowp_dtype:
                    return False

            if len(computation_nodes) < 1:
                return False
            if any(n.args[-3] != "none" for n in computation_nodes):
                return False
            return True

        return fn

    def _is_valid_computation_unary_fusion(computation_op, lowp_dtype=None):
        def fn(match):
            matched = _is_single_computation_op(computation_op, lowp_dtype)(match)
            computation_node = filter_nodes(match.nodes, computation_op)[0]
            if lowp_dtype:
                conversion_dtype_nodes = filter_nodes(
                    match.nodes, prims.convert_element_type.default
                )
                if len(conversion_dtype_nodes) != 2:
                    return False
                # fusion pattern is always in the form of computation_op + to_float32 + unary_op + to_bfloat16
                if computation_node == conversion_dtype_nodes[0].args[0]:
                    to_float = conversion_dtype_nodes[0].args[1]
                    to_lp = conversion_dtype_nodes[1].args[1]
                else:
                    to_float = conversion_dtype_nodes[1].args[1]
                    to_lp = conversion_dtype_nodes[0].args[1]
                matched = matched and to_float == torch.float and to_lp == lowp_dtype
            return matched

        return fn

    def _register_unary_fusion_lowering(
        pattern, unary_attr, computation_op, lowp_dtype=None
    ):
        @register_lowering_pattern(
            pattern,
            extra_check=_is_valid_computation_unary_fusion(computation_op, lowp_dtype),
        )
        def fn(match, *args, **kwargs):
            computation_args = list(args)[:-3] + [
                unary_attr.op_name,
                unary_attr.scalars_attr,
                unary_attr.algorithm_attr,
            ]
            counters["inductor"]["mkldnn_unary_fusion_matcher_count"] += 1
            counters["inductor"]["mkldnn_unary_fusion_matcher_nodes"] += len(
                match.nodes
            )
            return L[computation_op](*computation_args)

        return fn

    def _register_leaky_relu_fusion_lowering(pattern, computation_op, lowp_dtype=None):
        @register_lowering_pattern(
            pattern, extra_check=_is_single_computation_op(computation_op, lowp_dtype)
        )
        def fn(match, *args, **kwargs):
            negative_slope = kwargs.get("negative_slope")
            if isinstance(negative_slope, ir.TensorBox):
                matched = False
            else:  # inp is a Number
                matched = True
            if lowp_dtype:
                dtype1 = kwargs.get("to_float")
                dtype2 = (
                    kwargs.get("to_bf16")
                    if lowp_dtype == torch.bfloat16
                    else kwargs.get("to_fp16")
                )
                matched = matched and dtype1 == torch.float and dtype2 == lowp_dtype
            computation_args = list(args)
            counters["inductor"]["mkldnn_unary_fusion_matcher_count"] += 1
            counters["inductor"]["mkldnn_unary_fusion_matcher_nodes"] += len(
                match.nodes
            )
            if matched:
                computation_args = computation_args[:-3] + [
                    "leaky_relu",
                    [negative_slope],
                    "",
                ]
                return L[computation_op](*computation_args)
            else:
                # computation_args += ["none", [], ""]
                out = L[computation_op](*computation_args)
                if lowp_dtype:
                    out = L[prims.convert_element_type.default](out, dtype=torch.float)
                out = L[aten.where](
                    L[aten.gt](out, 0),
                    out,
                    L[aten.mul](out, negative_slope),
                )
                if lowp_dtype:
                    out = L[prims.convert_element_type.default](out, dtype=dtype2)  # type: ignore[possibly-undefined]
                return out

        return fn

    def _register_hardtanh_fusion_lowering(pattern, computation_op, lowp_dtype=None):
        @register_lowering_pattern(
            pattern, extra_check=_is_single_computation_op(computation_op, lowp_dtype)
        )
        def fn(match, *args, **kwargs):
            min_value = kwargs.get("min_value")
            max_value = kwargs.get("max_value")
            if isinstance(min_value, ir.TensorBox) or isinstance(
                max_value, ir.TensorBox
            ):
                matched = False
            else:  # inp is a Number
                assert max_value is not None
                matched = min_value <= max_value
            if lowp_dtype:
                dtype1 = kwargs.get("to_float")
                dtype2 = (
                    kwargs.get("to_bf16")
                    if lowp_dtype == torch.bfloat16
                    else kwargs.get("to_fp16")
                )
                matched = matched and dtype1 == torch.float and dtype2 == lowp_dtype
            computation_args = list(args)
            counters["inductor"]["mkldnn_unary_fusion_matcher_count"] += 1
            counters["inductor"]["mkldnn_unary_fusion_matcher_nodes"] += len(
                match.nodes
            )
            if matched:
                computation_args = computation_args[:-3] + [
                    "hardtanh",
                    [min_value, max_value],
                    "",
                ]
                return L[computation_op](*computation_args)
            else:
                out = L[computation_op](*computation_args)
                if lowp_dtype:
                    out = L[prims.convert_element_type.default](out, dtype=torch.float)
                out = L[aten.clamp_max](L[aten.clamp_min](out, min_value), max_value)
                if lowp_dtype:
                    out = L[prims.convert_element_type.default](out, dtype=dtype2)  # type: ignore[possibly-undefined]
                return out

        return fn

    _binary_attr = {
        aten.add: "add",
        ops.add: "add",
        aten.sub: "sub",
        ops.sub: "sub",
    }

    def _is_valid_binary(match, computation_op, binary_op):
        binary_nodes = filter_nodes(match.nodes, binary_op)
        if len(binary_nodes) < 1:
            return False

        def get_meta_value(argument: torch.fx.node.Argument):
            # Only torch.fx.Node is expected to have meta.
            if isinstance(argument, torch.fx.Node):
                return argument.meta.get("val", None)
            return None

        if any(
            not isinstance(get_meta_value(n.args[0]), torch.Tensor)
            or not isinstance(get_meta_value(n.args[1]), torch.Tensor)
            for n in binary_nodes
        ):
            return False
        # check alpha is one.
        if any(
            get_arg_value(n, 2, kwarg_name="alpha") != 1.0
            and get_arg_value(n, 2, kwarg_name="alpha") is not None
            for n in binary_nodes
        ):
            return False

        def _check_input_sizes(n, computation_op):
            # Check if the tensor shape of the 'other' node is the same as or
            # can be broadcasted to the tensor shape of the computation node.
            computation_node = (
                n.args[0] if n.args[1] is match.kwargs["other"] else n.args[1]
            )
            assert computation_node.target == computation_op
            computation_node_size = get_meta_value(computation_node).size()
            if computation_op is mkldnn._linear_pointwise.default:
                broadcast_sizes = []
                if len(computation_node_size) >= 2:
                    broadcast_sizes = [
                        torch.Size(
                            [1 for _ in range(len(computation_node_size) - 1)]
                            + [computation_node_size[-1]]
                        ),
                    ]
            else:
                assert len(computation_node_size) > 2
                broadcast_sizes = [
                    torch.Size(
                        [computation_node_size[0], computation_node_size[1]]
                        + [1 for _ in range(len(computation_node_size) - 2)]
                    ),
                    torch.Size(
                        [1, computation_node_size[1]]
                        + [1 for _ in range(len(computation_node_size) - 2)]
                    ),
                    torch.Size([1 for _ in range(len(computation_node_size))]),
                ]
            return (
                get_meta_value(match.kwargs["other"]).size()
                in [
                    computation_node_size,
                ]
                + broadcast_sizes
            )

        if any(
            not _check_input_sizes(n, computation_op)
            or get_meta_value(n.args[0]).device != get_meta_value(n.args[1]).device
            or get_meta_value(n.args[0]).dtype != get_meta_value(n.args[1]).dtype
            for n in binary_nodes
        ):
            return False
        # check args[0] and args[1] is not same
        if any(n.args[0] == n.args[1] for n in binary_nodes):
            return False
        return True

    def _is_valid_computation_binary(computation_op, binary_op, other_index=None):
        def fn(match):
            if not _is_single_computation_op(computation_op)(match):
                return False
            if not _is_valid_binary(match, computation_op, binary_op):
                return False
            return True

        return fn

    def _get_remaining_users(extra_input_node, compute_node):
        # Think about this pattern:
        #      ReLU
        #     /   \
        #  Conv1
        #   /      \
        # Conv2
        #   \      /
        #      Add
        # Although, the extra input node (ReLU) has more than 1 users: Conv1 and Add.
        # The Conv1 is the ancestor node of the current compute node (Conv2).
        # This indicates that the buffer of ReLU has completed all its usage,
        # So we can safely make changes to it now by doing Conv2->Add inplace fusion.
        # Take above case as example:
        # * extra_input_node: ReLU
        # * compute_node: Conv2
        # _get_remaining_users will return the users of extra_input_node which are not
        # ancestor node of compute_node.
        def _is_ancestor_node(_current_node, _ancestor_node):
            # Check whether _ancestor_node is the ancestor node of _current_node
            _node_list = [_current_node]
            _visited_nodes = OrderedSet[torch.fx.Node]()
            while len(_node_list) != 0:
                _current_node = _node_list.pop(0)
                if _current_node not in _visited_nodes:
                    _visited_nodes.add(_current_node)
                    if _current_node == _ancestor_node:
                        return True
                    elif isinstance(
                        _current_node, torch.fx.Node
                    ) and _current_node.op not in ["placeholder", "output", "get_attr"]:
                        for input in _current_node.all_input_nodes:
                            _node_list.append(input)  # noqa: PERF402
            return False

        return [
            user
            for user in list(extra_input_node.users)
            if not _is_ancestor_node(compute_node, user)
        ]

    def _is_valid_computation_binary_inplace(computation_op, binary_op, other_index):
        def fn(match):
            if not _is_valid_computation_binary(computation_op, binary_op)(match):
                return False
            binary_nodes = filter_nodes(match.nodes, binary_op)

            def _get_compute_node(_binary_node, _other_index):
                assert len(_binary_node.all_input_nodes) == 2, (
                    "Binary node should have 2 input nodes."
                )
                _compute_index = 1 if (_other_index == 0) else 0
                return _binary_node.args[_compute_index]

            def _other_input_not_inplaceable(_binary_node, _other_index):
                _compute_node = _get_compute_node(_binary_node, _other_index)
                return (
                    len(
                        _get_remaining_users(
                            _binary_node.args[_other_index], _compute_node
                        )
                    )
                    > 1
                    or _binary_node.args[_other_index] == _compute_node.args[0]
                )

            if any(_other_input_not_inplaceable(n, other_index) for n in binary_nodes):
                return False
            if any(
                n.args[other_index].op in ["placeholder", "output"]
                for n in binary_nodes
            ):
                return False
            return True

        return fn

    def _register_binary_unary_fusion_lowering(
        pattern,
        computation_op,
        binary_op,
        fusion_op,
        unary_attr=None,
    ):
        @register_lowering_pattern(
            pattern, extra_check=_is_valid_computation_binary(computation_op, binary_op)
        )
        def fn(match, *args, **kwargs):
            other = kwargs.get("other")
            assert isinstance(other, ir.TensorBox)
            binary_attr = _binary_attr[binary_op]
            args_list = list(args)
            computation_args = [args_list[0], other] + args_list[1:-3] + [binary_attr]
            if len(args_list) > 6:
                if unary_attr is not None:
                    computation_args += [
                        1.0,
                        unary_attr.op_name,
                        unary_attr.scalars_attr,
                        unary_attr.algorithm_attr,
                    ]
                else:
                    computation_args += [1.0, None, [], None]
            counters["inductor"]["mkldnn_conv_binary_unary_fusion_matcher_count"] += 1
            counters["inductor"]["mkldnn_conv_binary_unary_fusion_matcher_nodes"] += (
                len(match.nodes)
            )
            return L[fusion_op](*computation_args)

        return fn

    def _can_be_inplace(_other):
        return not (
            isinstance(_other.data, ir.BaseView)
            or len(_other.get_inputs_that_alias_output()) > 0
        )

    def _register_binary_unary_maybe_inplace_fusion_lowering(
        pattern,
        computation_op,
        binary_op,
        inplace_fusion_op,
        outplace_fusion_op,
        unary_attr=None,
        other_index=None,
    ):
        @register_lowering_pattern(
            pattern,
            extra_check=_is_valid_computation_binary_inplace(
                computation_op, binary_op, other_index
            ),
        )
        def fn(match, *args, **kwargs):
            other = kwargs.get("other")
            assert isinstance(other, ir.TensorBox)
            binary_attr = _binary_attr[binary_op]
            args_list = list(args)
            computation_args = [args_list[0], other] + args_list[1:-3] + [binary_attr]
            if len(args_list) > 6:
                if unary_attr is not None:
                    computation_args += [
                        1.0,
                        unary_attr.op_name,
                        unary_attr.scalars_attr,
                        unary_attr.algorithm_attr,
                    ]
                else:
                    computation_args += [1.0, None, [], None]
            counters["inductor"]["mkldnn_conv_binary_unary_fusion_matcher_count"] += 1
            counters["inductor"]["mkldnn_conv_binary_unary_fusion_matcher_nodes"] += (
                len(match.nodes)
            )
            # Make sure the other is not an alias or mutation(fx side doesn't has such info).
            other.realize()
            if not _can_be_inplace(other) or other.data.shape != list(
                match.nodes[0].meta["val"].size()
            ):
                return L[outplace_fusion_op](*computation_args)
            return L[inplace_fusion_op](*computation_args)

        return fn

    computation_ops = [
        mkldnn._convolution_pointwise.default,
        mkldnn._linear_pointwise.default,
        mkldnn._convolution_transpose_pointwise.default,
    ]

    class UnaryAttr:
        def __init__(
            self, op_name: str, scalars_attr=None, algorithm_attr=None
        ) -> None:
            self.op_name = op_name
            self.scalars_attr = scalars_attr if scalars_attr else []
            self.algorithm_attr = algorithm_attr if algorithm_attr else ""

    def _register_unary_fusion():
        computation_call_fns = [_conv_call, _linear_call, _conv_transpose_call]

        def _unary_fusion_patterns(lowp_dtype):
            replacement_unary_fusion_patterns = {
                UnaryAttr("gelu", algorithm_attr="tanh"): [
                    _unary_fusion_pattern(_gelu_fusion_2, call_fn, 4, lowp_dtype)
                    for call_fn in computation_call_fns
                ],
                UnaryAttr("gelu", algorithm_attr="none"): [
                    _unary_fusion_pattern(_gelu_fusion_1, call_fn, 2, lowp_dtype)
                    for call_fn in computation_call_fns
                ],
                UnaryAttr("hardswish"): [
                    _unary_fusion_pattern(_hardswish_fusion, call_fn, 2, lowp_dtype)
                    for call_fn in computation_call_fns
                ],
                UnaryAttr("hardsigmoid"): [
                    _unary_fusion_pattern(_hardsigmoid_fusion, call_fn, 1, lowp_dtype)
                    for call_fn in computation_call_fns
                ],
                UnaryAttr("swish"): [
                    _unary_fusion_pattern(_silu_fusion, call_fn, 2, lowp_dtype)
                    for call_fn in computation_call_fns
                ],
            }
            if not lowp_dtype:
                call_user1 = [call_fn(users=1) for call_fn in computation_call_fns]
                replacement_unary_fusion_patterns.update(
                    {
                        UnaryAttr("relu"): [
                            _combined_fusion(u, aten.relu) for u in call_user1
                        ],
                        UnaryAttr("sigmoid"): [
                            _combined_fusion(u, aten.sigmoid) for u in call_user1
                        ],
                        UnaryAttr("tanh"): [
                            _combined_fusion(u, aten.tanh) for u in call_user1
                        ],
                    }
                )

            return replacement_unary_fusion_patterns

        for lowp_dtype in [torch.bfloat16, torch.float16, None]:
            replace_patterns = _unary_fusion_patterns(lowp_dtype)
            for unary_attr, patterns in replace_patterns.items():
                _register_unary_fusion_lowering(
                    patterns[0], unary_attr, computation_ops[0], lowp_dtype
                )
                _register_unary_fusion_lowering(
                    patterns[1], unary_attr, computation_ops[1], lowp_dtype
                )
                _register_unary_fusion_lowering(
                    patterns[2], unary_attr, computation_ops[2], lowp_dtype
                )
            _leaky_relu_patterns = [
                _unary_fusion_pattern(_leaky_relu_fusion, call_fn, 3, lowp_dtype)
                for call_fn in computation_call_fns
            ]
            for pattern, computation_op in zip(_leaky_relu_patterns, computation_ops):
                _register_leaky_relu_fusion_lowering(
                    pattern, computation_op, lowp_dtype
                )
            hardtanh_patterns = [
                _unary_fusion_pattern(_hardtanh_fusion, call_fn, 1, lowp_dtype)
                for call_fn in computation_call_fns
            ]
            for pattern, computation_op in zip(hardtanh_patterns, computation_ops):
                _register_hardtanh_fusion_lowering(pattern, computation_op, lowp_dtype)

    def _register_inplace_fusion():
        binary_ops = [aten.add, ops.add]
        inplace_fusion_op = mkldnn._convolution_pointwise_.binary
        outplace_fusion_op = mkldnn._convolution_pointwise.binary
        conv_call = _conv_call(users=1)
        conv_op = computation_ops[0]
        for binary_op in binary_ops:
            binary_v1 = _binary_fusion_v1(conv_call, binary_op)
            binary_unary_v1 = _combined_fusion(binary_v1, aten.relu)
            _register_binary_unary_maybe_inplace_fusion_lowering(
                binary_unary_v1,
                conv_op,
                binary_op,
                inplace_fusion_op,
                outplace_fusion_op,
                other_index=0,
                unary_attr=UnaryAttr("relu"),
            )
            _register_binary_unary_maybe_inplace_fusion_lowering(
                binary_v1,
                conv_op,
                binary_op,
                inplace_fusion_op,
                outplace_fusion_op,
                other_index=0,
            )
            binary_v2 = _binary_fusion_v2(conv_call, binary_op)
            binary_unary_v2 = _combined_fusion(binary_v2, aten.relu)
            _register_binary_unary_maybe_inplace_fusion_lowering(
                binary_unary_v2,
                conv_op,
                binary_op,
                inplace_fusion_op,
                outplace_fusion_op,
                other_index=1,
                unary_attr=UnaryAttr("relu"),
            )
            _register_binary_unary_maybe_inplace_fusion_lowering(
                binary_v2,
                conv_op,
                binary_op,
                inplace_fusion_op,
                outplace_fusion_op,
                other_index=1,
            )

    def _register_binary_fusion():
        binary_ops = [aten.add, ops.add, aten.sub, ops.sub]
        fusion_ops = [
            mkldnn._convolution_pointwise.binary,
            mkldnn._linear_pointwise.binary,
        ]
        _computation_user_1 = [_conv_call(users=1), _linear_call(users=1)]
        for computation_call, computation_op, fusion_op in zip(
            _computation_user_1, computation_ops[:-1], fusion_ops
        ):
            for binary_op in binary_ops:
                pattern = _binary_fusion_v2(computation_call, binary_op)
                _register_binary_unary_fusion_lowering(
                    pattern, computation_op, binary_op, fusion_op
                )

            for binary_op in [aten.add, ops.add]:
                pattern = _binary_fusion_v1(computation_call, binary_op)
                _register_binary_unary_fusion_lowering(
                    pattern, computation_op, binary_op, fusion_op
                )

    def _register_binary_unary_fusion():
        binary_ops = [aten.add, ops.add, aten.sub, ops.sub]
        fusion_ops = [mkldnn._convolution_pointwise.binary]
        _computation_user_1 = [_conv_call(users=1)]
        for computation_call, computation_op, fusion_op in zip(
            _computation_user_1, computation_ops[:-1], fusion_ops
        ):
            for binary_op in binary_ops:
                pattern_v1 = _combined_fusion(
                    _binary_fusion_v2(computation_call, binary_op), aten.relu
                )
                _register_binary_unary_fusion_lowering(
                    pattern_v1,
                    computation_op,
                    binary_op,
                    fusion_op,
                    unary_attr=UnaryAttr("relu"),
                )
            for binary_op in [aten.add, ops.add]:
                pattern_v2 = _combined_fusion(
                    _binary_fusion_v1(computation_call, binary_op), aten.relu
                )
                _register_binary_unary_fusion_lowering(
                    pattern_v2,
                    computation_op,
                    binary_op,
                    fusion_op,
                    unary_attr=UnaryAttr("relu"),
                )

    def _recover_linear():
        # convert reshape+linear+reshape to a single linear for applying fusion path.
        # concat_linear (pass_number=0) -> mkldnn_linear_pack (pass_numer=1) -> _recover_linear(pass_number=2)
        @register_freezing_graph_pattern(
            CallFunction(
                aten.reshape.default,
                CallFunction(
                    mkldnn._linear_pointwise.default,
                    CallFunction(
                        aten.reshape.default,
                        Arg(),
                        KeywordArg("reshape_1"),
                        _users=MULTIPLE,
                    ),
                    Arg(),
                    Arg(),
                    Arg(),
                    Arg(),
                    Arg(),
                ),
                KeywordArg("reshape_2"),
            ),
            pass_number=2,
        )
        def reshape_linear_reshape_pattern(match, *args, **kwargs):
            def get_val(val):
                return val if isinstance(val, int) else val.meta.get("val")

            reshape_1 = kwargs.get("reshape_1")
            reshape_2 = kwargs.get("reshape_2")
            assert isinstance(reshape_1, list)
            assert isinstance(reshape_2, list)
            assert len(reshape_1) == 2

            graph = match.graph
            reshape_2_node = match.output_node()
            linear_input_node = reshape_2_node.args[0].args[0].args[0]
            # check linear's input's shape[:-1] == reshape_2[:-1]
            # and check product(reshape_2[:-1]) == reshape_1[0]
            can_remove_reshape = linear_input_node.meta.get("val").shape[
                :-1
            ] == torch.Size([get_val(val) for val in reshape_2[:-1]])
            can_remove_reshape = can_remove_reshape and (
                reduce(
                    operator.mul,
                    [get_val(val) for val in reshape_2[:-1]],
                )
                == get_val(reshape_1[0])
            )

            if can_remove_reshape:
                repl = graph.call_function(mkldnn._linear_pointwise.default, args)
                repl.meta.update(reshape_2_node.meta)
                reshape_2_node.replace_all_uses_with(repl)
                old_linear_node = reshape_2_node.args[0]
                reshape_1_node = old_linear_node.args[0]
                graph.erase_node(reshape_2_node)
                graph.erase_node(old_linear_node)
                if len(reshape_1_node.users) == 0:
                    graph.erase_node(reshape_1_node)
            counters["inductor"]["mkldnn_reshape_linear_reshape_matcher_count"] += 1
            counters["inductor"]["mkldnn_reshape_linear_reshape_matcher_nodes"] += len(
                match.nodes
            )

        def is_linear_add_bias(match):
            add_node = match.output_node()
            linear_node = add_node.args[0]
<<<<<<< HEAD
            packed_weight_node = linear_node.args[1]
            assert packed_weight_node.target == mkldnn._reorder_linear_weight
            weight_meta = packed_weight_node.args[0].meta.get("val")
=======
            device_type = add_node.meta.get("val").device.type
            mkldnn_device_op = _get_mkldnn_device_op(device_type)
            transpose_weight_node = mkldnn_device_op.get_linear_transpose_weight(
                linear_node.args[1]
            )
            weight_meta = transpose_weight_node.args[0].meta.get("val")
>>>>>>> ffdd74d6
            bias_node = add_node.args[1]
            if isinstance(bias_node, int):
                # we only folding bias if it is a constant
                return False
            bias_meta = add_node.args[1].meta.get("val")
            if weight_meta is None or bias_meta is None:
                return False

            if bias_meta.dtype != weight_meta.dtype:
                return False
            return (
                linear_node.args[2] is None
                and bias_meta.dim() == 1
                and bias_meta.size(0) == weight_meta.size(1)
            )

        # convert linear+bias to a single linear for applying fusion path.
        @register_freezing_graph_pattern(
            CallFunction(
                aten.add.Tensor,
                CallFunction(mkldnn._linear_pointwise.default, *_linear_args),
                Arg(),
            ),
            pass_number=2,
            extra_check=is_linear_add_bias,
        )
        def linear_bias_pattern(match, *args):
            graph = match.graph
            add_node = match.output_node()
            linear_node = add_node.args[0]
            new_args = list(linear_node.args)
            new_args[2] = add_node.args[1]
            repl = graph.call_function(
                mkldnn._linear_pointwise.default, tuple(new_args)
            )
            repl.meta.update(add_node.meta)
            add_node.replace_all_uses_with(repl)
            match.erase_nodes()
            counters["inductor"]["mkldnn_linear_bias_matcher_count"] += 1
            counters["inductor"]["mkldnn_linear_bias_matcher_nodes"] += len(match.nodes)

    def _is_packable_mkldnn_rnn_layer(match):
        lstm_node = match.output_node()
        POS_WEIGHTS = [1, 2]
        POS_INPUTS = [0, 5, 6]
        POS_ARGS = POS_WEIGHTS + POS_INPUTS
        # Weights should be Constant
        if any(
            lstm_node.args[POS_WEIGHT].op != "get_attr" for POS_WEIGHT in POS_WEIGHTS
        ):
            return False

        # Meta info for weights and inputs should be available
        if any(lstm_node.args[POS_ARG].meta.get("val") is None for POS_ARG in POS_ARGS):
            return False

        # Check device
        if any(
            lstm_node.args[POS_ARG].meta.get("val").device.type != "cpu"
            for POS_ARG in POS_ARGS
        ):
            return False

        # Check dtype
        if any(
            lstm_node.args[POS_ARG].meta.get("val").dtype == torch.bfloat16
            and not is_mkldnn_bf16_supported("cpu")
            for POS_ARG in POS_ARGS
        ):
            return False
        if any(
            lstm_node.args[POS_ARG].meta.get("val").dtype == torch.float16
            and not is_mkldnn_fp16_supported("cpu")
            for POS_ARG in POS_ARGS
        ):
            return False

        return True

    def _is_packable_convolution(match):
        """
        Check if the node is supported for MKLDNN convolution.
        """
        conv_node = match.output_node()
        device_type = conv_node.meta.get("val").device.type
        # The operator 'mkldnn::_convolution_transpose_pointwise' is not currently implemented for the XPU device.
        if match.kwargs["is_transposed"] and device_type == "xpu":
            return False

        input_meta_value = conv_node.args[0].meta.get("val")
        weight_meta_value = conv_node.args[1].meta.get("val")
        if input_meta_value is None or weight_meta_value is None:
            return False
        input_size = input_meta_value.shape
        if conv_node.args[1].op != "get_attr":
            return False
        for meta_value in [input_meta_value, weight_meta_value]:
            if (
                meta_value is None
                or meta_value.device.type not in SUPPORTED_MKLDNN_DEVICES
                or (meta_value.dim() != 4 and meta_value.dim() != 5)
            ):
                return False

        if (
            input_meta_value.dtype == torch.bfloat16
            or weight_meta_value.dtype == torch.bfloat16
        ):
            if not is_mkldnn_bf16_supported(device_type):
                return False
        if (
            input_meta_value.dtype == torch.float16
            or weight_meta_value.dtype == torch.float16
        ):
            if not is_mkldnn_fp16_supported(device_type):
                return False
        is_transposed = conv_node.args[-3]
        if is_transposed:
            # TODO: Support dynamic shape case for MKLDNN conv transpose.
            if has_free_symbols(input_size):
                return False
            groups = conv_node.args[-1]
            in_channels = weight_meta_value.size(0)
            # doesn't support group_depthwise_conv_transpose.
            if groups > 1 and groups == in_channels:
                return False
            # Port from: aten/src/ATen/native/Convolution.cpp:is_output_padding_big
            output_paddings = conv_node.args[-2]
            strides = conv_node.args[3]
            if any(
                output_padding >= stride
                for output_padding, stride in zip(output_paddings, strides)
            ):
                return False
        return True

    def _is_packable_linear(match):
        """
        Check if the node is supported for MKLDNN linear.
        """

        def is_const_or_cat_by_const(weight):
            if weight.op == "get_attr":
                return True
            if weight.target != aten.cat.default:
                return False
            return all(arg.op == "get_attr" for arg in weight.args[0])

        linear_node = match.output_node()
        # mkldnn linear only supports beta=1or0 and alpha=1
        if linear_node.target == aten.addmm.default:
            alpha = linear_node.kwargs.get("alpha", 1.0)
            beta = linear_node.kwargs.get("beta", 1.0)
            if (beta != 0.0 and beta != 1.0) or alpha != 1.0:
                return False
        # weight_idx is 1 for aten.mm and is 2 for aten.addmm
        weight_idx = 2 if linear_node.target == aten.addmm.default else 1
        if not is_const_or_cat_by_const(linear_node.args[weight_idx]):
            return False
        input_meta_value = linear_node.args[weight_idx - 1].meta.get("val")
        weight_meta_value = linear_node.args[weight_idx].meta.get("val")
        if input_meta_value is None or weight_meta_value is None:
            return False
        batch_size = input_meta_value.shape[0]
        if (
            input_meta_value.dtype == torch.float64
            or weight_meta_value.dtype == torch.float64
        ):
            return False
        is_lp_weight = weight_meta_value.dtype in (
            torch.bfloat16,
            torch.float16,
        )
        reduced_f32_matmul_enabled = torch.backends.mkldnn.matmul.fp32_precision in [  # type: ignore[attr-defined]
            "bf16",
            "tf32",
        ]
        use_reduced_f32_for_fp32_weight = (
            reduced_f32_matmul_enabled and weight_meta_value.dtype == torch.float32
        )
        compute_with_lp = is_lp_weight or use_reduced_f32_for_fp32_weight
        # on x86, for fp32, mkl should be enabled and batch_size should not be a free symbol.
        # on aarch64, use mkldnn op for fp32 as well if acl is enabled
        if (
            not compute_with_lp
            and not mkldnn._is_mkldnn_acl_supported()
            and ((not torch._C.has_mkl) or has_free_symbols(batch_size))
        ):
            return False
        for meta_value in [input_meta_value, weight_meta_value]:
            if (
                meta_value is None
                or meta_value.device.type != "cpu"
                or meta_value.dim() != 2
            ):
                return False
        if weight_idx == 2:
            bias_meta_value = linear_node.args[0].meta.get("val")
            if (
                bias_meta_value is None
                or meta_value.device.type != "cpu"
                or bias_meta_value.dim() != 1
                or bias_meta_value.size(0) != weight_meta_value.size(1)
            ):
                return False

        device_type = input_meta_value.device.type
        if (
            input_meta_value.dtype == torch.bfloat16
            or weight_meta_value.dtype == torch.bfloat16
        ):
            if not is_mkldnn_bf16_supported(device_type):
                return False
        if (
            input_meta_value.dtype == torch.float16
            or weight_meta_value.dtype == torch.float16
        ):
            if not is_mkldnn_fp16_supported(device_type):
                return False
        return True

    _aten_conv_args = (
        Arg(),
        Arg(),
        Arg(),
        Arg(),
        Arg(),
        Arg(),
        KeywordArg("is_transposed"),
        Arg(),
        Arg(),
    )

    _aten_mkldnn_rnn_layer_args = (
        Arg(),  # input
        Arg(),  # weight0
        Arg(),  # weight1
        Arg(),  # weight2
        Arg(),  # weight3
        Arg(),  # hx_
        Arg(),  # cx_
        KeywordArg("reverse"),  # reverse
        Arg(),  # batch_sizes
        Arg(),  # mode
        Arg(),  # hidden_size
        Arg(),  # num_layers
        Arg(),  # has_biases
        Arg(),  # bidirectional
        Arg(),  # batch_first
        Arg(),  # train
    )

    def _register_weight_pack_pass():
        @register_freezing_graph_pattern(
            CallFunction(aten.convolution.default, *_aten_conv_args),
            extra_check=_is_packable_convolution,
        )
        def convolution(match, *args, **kwargs):
            is_transposed = kwargs.get("is_transposed")
            assert isinstance(is_transposed, bool)
            graph = match.graph
            conv_node = match.output_node()
            device_type = conv_node.args[0].meta.get("val").device.type
            mkldnn_device_op = _get_mkldnn_device_op(device_type)
            input_size = conv_node.args[0].meta.get("val").shape
            with graph.inserting_before(conv_node):
                constant_args = [args[4], args[3], args[5], args[-1]]
                packed_conv_op = mkldnn._convolution_pointwise.default
                if is_transposed:
                    constant_args.insert(1, args[-2])  # output_padding
                    packed_conv_op = mkldnn._convolution_transpose_pointwise.default

                if not has_free_symbols(input_size):
                    packed_weight_node = mkldnn_device_op.pack_conv_weight(
                        graph,
                        is_transposed,
                        args[1],
                        constant_args,
                        input_size,
                    )
                else:
                    assert not is_transposed
                    # For dynamic shape case, we need to pack weight in runtime.
                    packed_weight_node = args[1]

                packed_conv_inputs = (
                    (args[0], packed_weight_node, args[2])
                    + tuple(constant_args)
                    + ("none", [], "")
                )
                packed_conv_node = graph.create_node(
                    "call_function", packed_conv_op, tuple(packed_conv_inputs)
                )
                conv_node.replace_all_uses_with(packed_conv_node)
                packed_conv_node.meta.update(conv_node.meta)
                graph.erase_node(conv_node)
            counters["inductor"]["mkldnn_conv_weight_pack_matcher_count"] += 1
            counters["inductor"]["mkldnn_conv_weight_pack_matcher_nodes"] += len(
                match.nodes
            )

        @register_freezing_graph_pattern(
            CallFunction(aten.mkldnn_rnn_layer.default, *_aten_mkldnn_rnn_layer_args),
            extra_check=_is_packable_mkldnn_rnn_layer,
        )
        def mkldnn_rnn_layer(match, *args, **kwargs):
            def get_item(graph, node, index):
                return graph.call_function(operator.getitem, (node, index))

            graph = match.graph
            lstm_node = match.output_node()
            weight0, weight1 = args[1:3]
            reverse = kwargs.get("reverse")
            packed_lstm_op = aten.mkldnn_rnn_layer.default
            hidden_size = args[9]
            has_biases = args[11]
            batch_first = args[13]
            with graph.inserting_before(lstm_node):
                packed_weight_op = mkldnn._reorder_mkldnn_rnn_layer_weight.default
                packed_weight_inputs = (
                    weight0,
                    weight1,
                    hidden_size,
                    reverse,
                    has_biases,
                    batch_first,
                )
                packed_weight_node = graph.create_node(
                    "call_function", packed_weight_op, packed_weight_inputs, {}, "name"
                )
                packed_weight_items = [
                    get_item(graph, packed_weight_node, i) for i in range(2)
                ]
                pack_lstm_inputs = (
                    args[0],
                    *packed_weight_items,
                    args[3],
                    args[4],
                    args[5],
                    args[6],
                    reverse,
                    *args[7:],
                )

                packed_lstm_node = graph.create_node(
                    "call_function", packed_lstm_op, args=pack_lstm_inputs
                )
                lstm_node.replace_all_uses_with(packed_lstm_node)
                packed_lstm_node.meta.update(lstm_node.meta)
                graph.erase_node(lstm_node)
            counters["inductor"]["mkldnn_rnn_weight_pack_matcher_count"] += 1
            counters["inductor"]["mkldnn_rnn_weight_pack_matcher_nodes"] += len(
                match.nodes
            )

        @register_freezing_graph_pattern(
            CallFunction(
                aten.addmm.default,
                Arg(),
                Arg(),
                Arg(),
                beta=KeywordArg("beta"),
                alpha=KeywordArg("alpha"),
            ),
            extra_check=_is_packable_linear,
            pass_number=1,
        )
        @register_freezing_graph_pattern(
            CallFunction(aten.mm.default, Arg(), Arg()),
            extra_check=_is_packable_linear,
            pass_number=1,
        )
        def linear(match, *args, **kwargs):
            graph = match.graph
            linear_node = match.output_node()
            input = args[0] if linear_node.target == aten.mm.default else args[1]
            bias = (
                None
                if linear_node.target == aten.mm.default
                or (
                    linear_node.target == aten.addmm.default
                    and linear_node.kwargs.get("beta", 1.0) == 0.0
                )
                else args[0]
            )
            weight = args[1] if linear_node.target == aten.mm.default else args[2]
            device_type = input.meta.get("val").device.type
            mkldnn_device_op = _get_mkldnn_device_op(device_type)
            with graph.inserting_before(linear_node):
                weight_dtype = weight.meta.get("val").dtype
                is_lp_weight = weight_dtype in (
                    torch.bfloat16,
                    torch.float16,
                )
                reduced_f32_matmul_enabled = (
                    torch.backends.mkldnn.matmul.fp32_precision in ["bf16", "tf32"]  # type: ignore[attr-defined]
                )
                use_reduced_f32_for_fp32_weight = (
                    reduced_f32_matmul_enabled and weight_dtype == torch.float32
                )
                compute_with_lp = is_lp_weight or use_reduced_f32_for_fp32_weight
                batch_size = input.meta.get("val").shape[0]
                if has_free_symbols(batch_size):
                    assert compute_with_lp or mkldnn._is_mkldnn_acl_supported(), (
                        f"only bf16/fp16 weight prepacking supports dynamic shape inputs but got {weight_dtype}"
                    )
<<<<<<< HEAD
                weight_node = (
                    weight
                    if (
                        is_lp_weight
                        or mkldnn._is_mkldnn_acl_supported()
                        or V.aot_compilation
                    )
                    else graph.create_node(
                        "call_function", aten.permute.default, (weight, (1, 0))
                    )
                )
                # For bfloat16 dynamic shape path, using input size hint to pack weight for a better performance.
                packed_weight_inputs = (
                    weight_node,
                    batch_size.node.shape_env.size_hint(batch_size.node.expr)
                    if has_free_symbols(batch_size)
                    else batch_size,
                )
                # MKL packed matrix can't be copied to a different address because the internal implementation
                # depends on the alignment of internally-stored metadata.
                # In aot mode, we need to firstly save the packed weight, when loading it,
                # it will be in a different address which doesn't work.
                # Disable MKL prepack linear in AOT mode
                packed_weight_op = (
                    mkldnn._reorder_linear_weight
                    if (
                        is_lp_weight
                        or mkldnn._is_mkldnn_acl_supported()
                        or V.aot_compilation
                    )
                    else torch.ops.mkl._mkl_reorder_linear_weight
=======
                packed_weight_node = mkldnn_device_op.pack_linear_weight(
                    graph, compute_with_lp, transpose_weight_node, batch_size
>>>>>>> ffdd74d6
                )
                packed_linear_node = mkldnn_device_op.pack_linear(
                    graph, compute_with_lp, batch_size, input, packed_weight_node, bias
                )

<<<<<<< HEAD
                packed_linear_inputs: tuple[Any, ...] = (input, packed_weight_node)
                if (
                    is_lp_weight
                    or mkldnn._is_mkldnn_acl_supported()
                    or V.aot_compilation
                ):
                    packed_linear_inputs += (bias, "none", [], "")
                    packed_linear_op = mkldnn._linear_pointwise.default
                else:
                    packed_linear_inputs += (weight_node, bias, batch_size)
                    packed_linear_op = torch.ops.mkl._mkl_linear
                packed_linear_node = graph.create_node(
                    "call_function", packed_linear_op, packed_linear_inputs
                )
=======
>>>>>>> ffdd74d6
                linear_node.replace_all_uses_with(packed_linear_node)
                packed_linear_node.meta.update(linear_node.meta)
                graph.erase_node(linear_node)
            counters["inductor"]["mkldnn_linear_weight_pack_matcher_count"] += 1
            counters["inductor"]["mkldnn_linear_weight_pack_matcher_nodes"] += len(
                match.nodes
            )

    def _eliminate_duplicate_packed_nodes(gm):
        """
        Combine packed weight nodes with the same inputs to reduce memory usage.
        for example:
        class Model(nn.Module):
            def __init__(self) -> None:
                super().__init__()
                self.linear = nn.Linear(32, 32, bias=True)

            def forward(self, x):
                return self.linear(self.linear(x))

        the above's packed weight nodes are duplicate if two linear calls have same input size.
        """
        if not (torch.backends.mkldnn.enabled and torch.backends.mkldnn.is_available()):
            return gm

        packed_weight_ops = [
            torch._C._nn.mkldnn_reorder_conv2d_weight,
            torch._C._nn.mkldnn_reorder_conv3d_weight,
            mkldnn._reorder_convolution_transpose_weight,
            mkldnn._reorder_linear_weight,
            mkldnn._reorder_mkldnn_rnn_layer_weight,
        ]
        if torch._C.has_mkl:
            packed_weight_ops.append(torch.ops.mkl._mkl_reorder_linear_weight)

        for node in gm.graph.nodes:
            if node.target in packed_weight_ops and len(node.args[0].users) > 1:
                for user_node in list(node.args[0].users.keys()):
                    if (
                        user_node.target == node.target
                        and user_node != node
                        and user_node.args == node.args
                    ):
                        user_node.replace_all_uses_with(node)
                        gm.graph.erase_node(user_node)

    @functools.cache
    def _mkldnn_fusion_init():
        # TODO: aarch64: enable op fusion for acl once it supports fused operators. Disabling it for now.
        # Otherwise even the matmul or innerproduct can not be accelerated with acl
        if (
            torch.backends.mkldnn.enabled
            and torch.backends.mkldnn.is_available()
            and not torch.ops.mkldnn._is_mkldnn_acl_supported()
        ):
            _register_unary_fusion()
            _register_inplace_fusion()
            _register_binary_unary_fusion()
            _register_binary_fusion()
            _register_quantization_lowerings()
            _register_woq_lowerings()

    @functools.cache
    def _mkldnn_weight_pack_init():
        if torch.backends.mkldnn.enabled and torch.backends.mkldnn.is_available():
            _register_weight_pack_pass()
            _recover_linear()
            _register_quantization_weight_pack_pass()
            _register_int8_woq_concat_linear_pattern()<|MERGE_RESOLUTION|>--- conflicted
+++ resolved
@@ -45,9 +45,6 @@
     _conv_transpose_args = [Arg() for _ in range(11)]
 
     class MkldnnDeviceOpBase:
-        def get_linear_transpose_weight(self, weight_node):
-            raise NotImplementedError
-
         def pack_conv_weight(
             self,
             graph,
@@ -59,7 +56,7 @@
             raise NotImplementedError
 
         def pack_linear_weight(
-            self, graph, is_lp_weight, transpose_weight_node, batch_size
+            self, graph, is_lp_weight, weight_node, batch_size
         ):
             raise NotImplementedError
 
@@ -69,13 +66,6 @@
             raise NotImplementedError
 
     class CpuMkldnnDeviceOp(MkldnnDeviceOpBase):
-        def get_linear_transpose_weight(self, weight_node):
-            packed_weight_node = weight_node
-            assert packed_weight_node.target == mkldnn._reorder_linear_weight
-            transpose_weight_node = packed_weight_node.args[0]
-            assert transpose_weight_node.target == aten.permute.default
-            return transpose_weight_node
-
         def pack_conv_weight(
             self,
             graph,
@@ -95,11 +85,11 @@
             )
 
         def pack_linear_weight(
-            self, graph, is_lp_weight, transpose_weight_node, batch_size
+            self, graph, is_lp_weight, weight_node, batch_size
         ):
             # For bfloat16 dynamic shape path, using input size hint to pack weight for a better performance.
             packed_weight_inputs = (
-                transpose_weight_node,
+                weight_node,
                 batch_size.node.shape_env.size_hint(batch_size.node.expr)
                 if has_free_symbols(batch_size)
                 else batch_size,
@@ -127,12 +117,12 @@
             self, graph, is_lp_weight, batch_size, input, packed_weight_node, bias
         ):
             packed_linear_inputs: tuple[Any, ...] = (input, packed_weight_node)
-            transpose_weight_node = packed_weight_node.args[0]
+            weight_node = packed_weight_node.args[0]
             if is_lp_weight or mkldnn._is_mkldnn_acl_supported() or V.aot_compilation:
                 packed_linear_inputs += (bias, "none", [], "")
                 packed_linear_op: Callable[..., Any] = mkldnn._linear_pointwise.default
             else:
-                packed_linear_inputs += (transpose_weight_node, bias, batch_size)
+                packed_linear_inputs += (weight_node, bias, batch_size)
                 packed_linear_op = torch.ops.mkl._mkl_linear
 
             return graph.create_node(
@@ -1049,18 +1039,9 @@
         def is_linear_add_bias(match):
             add_node = match.output_node()
             linear_node = add_node.args[0]
-<<<<<<< HEAD
             packed_weight_node = linear_node.args[1]
             assert packed_weight_node.target == mkldnn._reorder_linear_weight
             weight_meta = packed_weight_node.args[0].meta.get("val")
-=======
-            device_type = add_node.meta.get("val").device.type
-            mkldnn_device_op = _get_mkldnn_device_op(device_type)
-            transpose_weight_node = mkldnn_device_op.get_linear_transpose_weight(
-                linear_node.args[1]
-            )
-            weight_meta = transpose_weight_node.args[0].meta.get("val")
->>>>>>> ffdd74d6
             bias_node = add_node.args[1]
             if isinstance(bias_node, int):
                 # we only folding bias if it is a constant
@@ -1467,7 +1448,6 @@
                     assert compute_with_lp or mkldnn._is_mkldnn_acl_supported(), (
                         f"only bf16/fp16 weight prepacking supports dynamic shape inputs but got {weight_dtype}"
                     )
-<<<<<<< HEAD
                 weight_node = (
                     weight
                     if (
@@ -1479,52 +1459,13 @@
                         "call_function", aten.permute.default, (weight, (1, 0))
                     )
                 )
-                # For bfloat16 dynamic shape path, using input size hint to pack weight for a better performance.
-                packed_weight_inputs = (
-                    weight_node,
-                    batch_size.node.shape_env.size_hint(batch_size.node.expr)
-                    if has_free_symbols(batch_size)
-                    else batch_size,
-                )
-                # MKL packed matrix can't be copied to a different address because the internal implementation
-                # depends on the alignment of internally-stored metadata.
-                # In aot mode, we need to firstly save the packed weight, when loading it,
-                # it will be in a different address which doesn't work.
-                # Disable MKL prepack linear in AOT mode
-                packed_weight_op = (
-                    mkldnn._reorder_linear_weight
-                    if (
-                        is_lp_weight
-                        or mkldnn._is_mkldnn_acl_supported()
-                        or V.aot_compilation
-                    )
-                    else torch.ops.mkl._mkl_reorder_linear_weight
-=======
                 packed_weight_node = mkldnn_device_op.pack_linear_weight(
-                    graph, compute_with_lp, transpose_weight_node, batch_size
->>>>>>> ffdd74d6
+                    graph, compute_with_lp, weight_node, batch_size
                 )
                 packed_linear_node = mkldnn_device_op.pack_linear(
                     graph, compute_with_lp, batch_size, input, packed_weight_node, bias
                 )
 
-<<<<<<< HEAD
-                packed_linear_inputs: tuple[Any, ...] = (input, packed_weight_node)
-                if (
-                    is_lp_weight
-                    or mkldnn._is_mkldnn_acl_supported()
-                    or V.aot_compilation
-                ):
-                    packed_linear_inputs += (bias, "none", [], "")
-                    packed_linear_op = mkldnn._linear_pointwise.default
-                else:
-                    packed_linear_inputs += (weight_node, bias, batch_size)
-                    packed_linear_op = torch.ops.mkl._mkl_linear
-                packed_linear_node = graph.create_node(
-                    "call_function", packed_linear_op, packed_linear_inputs
-                )
-=======
->>>>>>> ffdd74d6
                 linear_node.replace_all_uses_with(packed_linear_node)
                 packed_linear_node.meta.update(linear_node.meta)
                 graph.erase_node(linear_node)
