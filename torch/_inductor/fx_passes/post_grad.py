--- conflicted
+++ resolved
@@ -652,13 +652,8 @@
 ################################################################################
 
 
-<<<<<<< HEAD
 def is_valid_mm_plus_mm(match: Match) -> bool:
-    if not torch._inductor.utils.use_max_autotune():
-=======
-def is_valid_mm_plus_mm(match: Match):
     if not (config.max_autotune or config.max_autotune_gemm):
->>>>>>> d83968cc
         return False
 
     *_b1, m1, k1 = match.kwargs["mat1"].meta.get("tensor_meta").shape
