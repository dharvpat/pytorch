--- conflicted
+++ resolved
@@ -14,6 +14,7 @@
 from abc import ABC, abstractmethod
 from collections import defaultdict
 from contextlib import AbstractContextManager
+from dataclasses import dataclass
 from inspect import currentframe
 from itertools import count
 from operator import attrgetter
@@ -21,7 +22,7 @@
 from typing_extensions import Never, override, ParamSpec, Protocol, TypedDict, Unpack
 from unittest import mock
 
-import torch._inductor.async_compile  # noqa: F401 required to warm up AsyncCompile pools
+import torch._inductor.async_compile
 import torch.fx
 import torch.utils._pytree as pytree
 from functorch.compile import min_cut_rematerialization_partition
@@ -52,6 +53,7 @@
 )
 from torch._functorch.aot_autograd import (
     aot_export_module,
+    GraphOutputName,
     make_boxed_func,
     SerializableAOTDispatchCompiler,
 )
@@ -78,7 +80,7 @@
 from torch._inductor.utils import (
     BoxedBool,
     count_tangents,
-    fresh_inductor_cache,
+    fresh_cache,
     get_all_devices,
     InputType,
     is_gpu,
@@ -131,6 +133,7 @@
 
     from torch._inductor.output_code import _StrideExprStr
     from torch._ops import OpOverload
+    from torch.export.pt2_archive._package_weights import Weights
 
     from .ir import ExternKernelNode
 
@@ -166,21 +169,32 @@
     SUBPROCESS = 2
 
 
-# Return compile mode and use_async flag
-def _fx_compile_mode_default() -> tuple[FxCompileMode, bool]:
+@dataclass
+class FxCompileConfig:
+    mode: FxCompileMode
+    use_async: bool
+    use_progressive: bool
+
+
+def _fx_compile_mode_default() -> FxCompileConfig:
     name = "TORCHINDUCTOR_FX_COMPILE_MODE"
     value = os.environ.get(name)
     if value is None:
-        return FxCompileMode.NORMAL, False
+        return FxCompileConfig(FxCompileMode.NORMAL, False, False)
 
     use_async = False
+    use_progressive = False
+
+    if value.lower().startswith("progressive+"):
+        use_progressive = True
+        value = value[12:]
     if value.lower().startswith("async+"):
         use_async = True
         value = value[6:]
 
     try:
         value = value.upper()
-        return FxCompileMode[value], use_async
+        return FxCompileConfig(FxCompileMode[value], use_async, use_progressive)
     except KeyError:
         import logging
 
@@ -193,10 +207,20 @@
         )
         # Remove from the environment so subprocesses don't ALSO complain.
         os.environ.pop(name)
-        return FxCompileMode.NORMAL, False
-
-
-fx_compile_mode, fx_compile_async = _fx_compile_mode_default()
+        return FxCompileConfig(FxCompileMode.NORMAL, False, False)
+
+
+def _get_progression_configs() -> list[dict[str, Any]]:
+    # TODO make this configurable
+    return [
+        {"max_autotune": True},
+    ]
+
+
+_fx_compile_config = _fx_compile_mode_default()
+fx_compile_mode = _fx_compile_config.mode
+fx_compile_async = _fx_compile_config.use_async
+fx_compile_progressive = _fx_compile_config.use_progressive
 
 log = logging.getLogger(__name__)
 perf_hint_log = torch._logging.getArtifactLogger(__name__, "perf_hints")
@@ -242,12 +266,39 @@
     output_node.meta["original_output_strides"] = output_strides
 
 
+def _recursive_record_original_output_strides(gm: GraphModule) -> None:
+    # invoke_subgraph HOP requires output strides to be respected
+    for node in gm.graph.find_nodes(
+        op="call_function", target=torch.ops.higher_order.invoke_subgraph
+    ):
+        subgraph = getattr(gm, node.args[0].target)
+        _recursive_record_original_output_strides(subgraph)
+
+    record_original_output_strides(gm)
+
+
+def _recursive_record_user_visible_output_idxs(gm: GraphModule) -> None:
+    # invoke_subgraph HOP requires output strides to be respected
+    for node in gm.graph.find_nodes(
+        op="call_function", target=torch.ops.higher_order.invoke_subgraph
+    ):
+        subgraph = getattr(gm, node.args[0].target)
+
+        for node in subgraph.graph.find_nodes(op="output"):
+            node.meta["user_visible_output_idxs"] = [
+                idx
+                for idx in range(len(node.args[0]))
+                if isinstance(node.args[0][idx], torch.fx.Node)
+            ]
+        _recursive_record_user_visible_output_idxs(subgraph)
+
+
 @functools.lru_cache(None)
 def _step_logger() -> Callable[..., None]:
     return dynamo_logging.get_step_logger(log)
 
 
-@functools.lru_cache(None)
+@functools.cache
 def _warn_tf32_disabled() -> None:
     if (
         torch.cuda.is_available()
@@ -308,7 +359,13 @@
                 continue
             gm_target = attrgetter(target_name)(gm)
             model_target = attrgetter(target_name)(mod)
-            if (
+            if isinstance(gm_target, FakeScriptObject):
+                if (
+                    isinstance(model_target, FakeScriptObject)
+                    and gm_target.real_obj is model_target.real_obj
+                ):
+                    continue
+            elif (
                 torch.equal(gm_target, model_target)
                 and gm_target.dtype == model_target.dtype
             ):
@@ -376,7 +433,7 @@
 
     from torch.export._unlift import _unlift
 
-    outputs = list(gm.graph.nodes)[-1].args[0]
+    outputs: tuple[torch.fx.Node, ...] = tuple(gm.graph.output_node().args[0])  # type: ignore[arg-type]
     mutated_outputs = []
     buffer_mutations = graph_signature.buffers_to_mutate
     user_input_mutations = graph_signature.user_inputs_to_mutate
@@ -385,10 +442,11 @@
         value: Optional[Union[FQN, GraphInputName]] = None
 
         if idx < len(buffer_mutations) + len(user_input_mutations) + len(output_tokens):
-            if out.name in buffer_mutations:
-                value = buffer_mutations[out.name]
-            elif out.name in user_input_mutations:
-                value = user_input_mutations[out.name]
+            name = GraphOutputName(out.name)
+            if name in buffer_mutations:
+                value = buffer_mutations[name]
+            elif name in user_input_mutations:
+                value = user_input_mutations[name]
 
         mutated_outputs.append(value)
 
@@ -398,8 +456,6 @@
         mutated_outputs,
         pytree.LeafSpec(),
         None,
-        state_dict,
-        {},
     )
     return unlifted_gm
 
@@ -651,7 +707,7 @@
         # Don't delete the cache dir because it has to survive beyond the
         # compile_fx call. Let's put the temp dirs under the default cache
         # dir so they're easier to locate.
-        with fresh_inductor_cache(dir=cache_dir(), delete=False):
+        with fresh_cache(dir=cache_dir(), delete=False):
             yield
     else:
         yield
@@ -798,6 +854,7 @@
             and (config.fx_graph_cache or fx_graph_remote_cache)
             and not aot_mode
             and backends_support_caching
+            and not torch._functorch.config.bundled_autograd_cache
         )
         local = config.fx_graph_cache
         remote = fx_graph_remote_cache
@@ -855,10 +912,37 @@
             else:
                 log.debug("Failed to generate FX cache key")
 
+        if torch._functorch.config.bundled_autograd_cache:
+            assert mb_compiled_graph is None
+            assert cache_info is None
+            # When using bundled autograd cache, we still want
+            # to use the TritonBundler, but we don't want to save
+            # the results here. The results will get saved directly
+            # to AOTAutogradCache.
+            TritonBundler.begin_compile()
+            try:
+                mb_compiled_graph = fx_codegen_and_compile(
+                    gm, example_inputs, inputs_to_check, **graph_kwargs
+                )
+                assert mb_compiled_graph is not None
+                (
+                    triton_bundle,
+                    triton_bundler_meta,
+                ) = TritonBundler.collect()
+                mb_compiled_graph.set_triton_bundle(triton_bundle)
+            except (ShortenTraceback, SkipFrame):
+                raise
+            except Exception as e:
+                raise InductorError(e, currentframe()).with_traceback(
+                    e.__traceback__
+                ) from None
+            finally:
+                TritonBundler.end_compile()
+
         # CACHE BYPASS: Compile the graph, don't save it to the cache
         # (this can happen either because cache was disabled, or we
         # determined the input is uncacheable)
-        if cache_info is None or cache_info["cache_state"] == "bypass":
+        elif cache_info is None or cache_info["cache_state"] == "bypass":
             assert mb_compiled_graph is None
             log.debug(
                 "FX cache bypass reason: %s",
@@ -975,57 +1059,53 @@
     log.debug("FX codegen and compilation took %.3fs", time.time() - start)
 
     # Dump provenance artifacts for debugging trace
-<<<<<<< HEAD
-    provenance_info = V.debug.log_inductor_triton_kernel_to_post_grad_node_info()
-    # provenance_info might be None if config.trace.enabled is not set
-    if provenance_info:
-        (
-            debug_info,
-            node_mappings,
-        ) = provenance_info
-        trace_structured(
-            "artifact",
-            metadata_fn=lambda: {
-                "name": "inductor_generated_kernel_to_post_grad_nodes",
-                "encoding": "json",
-            },
-            payload_fn=lambda: json.dumps(debug_info),
-        )
-=======
     if config.trace.provenance_tracking_level != 0:
->>>>>>> eaa5d9d3
         trace_structured(
             "artifact",
             metadata_fn=lambda: {
                 "name": "inductor_provenance_tracking_node_mappings",
                 "encoding": "json",
             },
-<<<<<<< HEAD
-            payload_fn=lambda: json.dumps(node_mappings),
-=======
             payload_fn=lambda: json.dumps(
                 torch._inductor.debug.dump_inductor_provenance_info()
             ),
->>>>>>> eaa5d9d3
         )
 
     # This message is for printing overview information of inductor mm counts, shapes,etc after lowering
     if log.isEnabledFor(logging.INFO):
         mm_table_data = []
         for key, value in counters["aten_mm_info"].items():
-            m, n, k = key.split("_")[-3:]
-            name = "_".join(key.split("_")[:-3])
-            mm_table_data.append([name, m, n, k, value])
+            parts = key.split("_")
+            if len(parts) < 3:
+                # Unexpected format, show as-is
+                mm_table_data.append([key, "-", "?", "?", "?", value])
+                continue
+
+            # Determine if this is a batched operation by checking the operation name
+            name = "_".join(parts[:-4]) if len(parts) >= 4 else "_".join(parts[:-3])
+            is_batched = name.endswith(("bmm", "baddbmm"))
+
+            if is_batched and len(parts) >= 4:
+                # Batched operation: last 4 parts are batch, m, n, k
+                batch, m, n, k = parts[-4:]
+                name = "_".join(parts[:-4])
+                mm_table_data.append([name, batch, m, n, k, value])
+            else:
+                # Non-batched operation: last 3 parts are m, n, k
+                m, n, k = parts[-3:]
+                name = "_".join(parts[:-3])
+                mm_table_data.append([name, "-", m, n, k, value])
+
         log.info("Overview info of inductor aten mms: ")
         log.info(
-            "{:<20} | {:<20} | {:<20} | {:<20} | {:<20}".format(  # noqa: G001
-                "Name", "M", "N", "K", "Count"
+            "{:<30} | {:<20} | {:<20} | {:<20} | {:<20} | {:<20}".format(  # noqa: G001
+                "Name", "B", "M", "N", "K", "Count"
             )
         )
-        log.info("-" * 100)
+        log.info("-" * 130)
         for row in mm_table_data:
-            log.info("{:<20} | {:<20} | {:<20} | {:<20} | {:<20}".format(*row))  # noqa: G001
-            log.info("-" * 100)
+            log.info("{:<30} | {:<20} | {:<20} | {:<20} | {:<20} | {:<20}".format(*row))  # noqa: G001
+            log.info("-" * 130)
 
     # Not strictly necessary, but good to clean up straggling futures
     # that are unused to reclaim memory.
@@ -1181,7 +1261,7 @@
                 with torch.no_grad():
                     fake_mode = fake_tensor_prop(gm, example_inputs)
 
-            record_original_output_strides(gm)
+            _recursive_record_original_output_strides(gm)
 
             # pattern matcher passes might not preserve striding information
             # on node.meta["val"]. if in the future we rely on these being
@@ -1232,27 +1312,15 @@
                     },
                     payload_fn=lambda: inductor_post_grad_graph_str,
                 )
-<<<<<<< HEAD
-                if config.trace.enabled:
-                    provenance_tracking_json = (
-                        torch.fx.traceback.get_graph_provenance_json(gm.graph)
-                    )
-                    trace_structured(
-                        "artifact",
-                        metadata_fn=lambda: {
-                            "name": "inductor_post_to_pre_grad_nodes",
-                            "encoding": "json",
-                        },
-                        payload_fn=lambda: json.dumps(provenance_tracking_json),
-                    )
-=======
                 if config.trace.provenance_tracking_level != 0:
                     provenance_tracking_json = (
                         torch.fx.traceback.get_graph_provenance_json(gm.graph)
                     )
->>>>>>> eaa5d9d3
                     torch._inductor.debug._inductor_post_to_pre_grad_nodes = (
-                        provenance_tracking_json
+                        create_mapping_pre_post_grad_nodes(
+                            torch._inductor.debug._pre_grad_graph_id,
+                            provenance_tracking_json,
+                        )
                     )
 
                 metrics_context = get_metrics_context()
@@ -1448,8 +1516,6 @@
                             },
                         )
 
-<<<<<<< HEAD
-=======
                     # Collect and dump op runtimes for TLParse
                     if config.log_tlparse:
                         _, _, node_runtimes = graph.count_bytes()
@@ -1458,7 +1524,6 @@
                     # Collect and dump collective-op schedule for external diagnostics
                     torch._inductor.debug.log_collective_schedule(graph.scheduler.nodes)
 
->>>>>>> eaa5d9d3
                     if (
                         cudagraphs
                         and config.triton.cudagraph_skip_dynamic_graphs
@@ -1561,6 +1626,21 @@
         )
         scheme = _AsyncFxCompile(scheme)
 
+    if fx_compile_progressive:
+        from .compile_fx_async import _ProgressiveFxCompile
+        from .compile_fx_ext import _OutOfProcessFxCompile
+
+        assert isinstance(scheme, _OutOfProcessFxCompile), (
+            "progressive is only valid with an out-of-process compile mode"
+        )
+
+        progression_configs = _get_progression_configs()
+
+        # Use in-process compile for the fast version
+        fast_scheme = _InProcessFxCompile()
+
+        scheme = _ProgressiveFxCompile(fast_scheme, scheme, progression_configs)
+
     return scheme.codegen_and_compile(gm, example_inputs, inputs_to_check, graph_kwargs)
 
 
@@ -1637,8 +1717,8 @@
         nonlocal compiled_fn
         if compiled_fn is None:
             with dynamo_utils.preserve_rng_state():
-                compiled_fn = cudagraphify_fn(model, new_inputs, static_input_idxs)
-        return compiled_fn(new_inputs)
+                compiled_fn = cudagraphify_fn(model, new_inputs, static_input_idxs)  # type: ignore[arg-type]
+        return compiled_fn(new_inputs)  # type: ignore[arg-type]
 
     return run
 
@@ -1760,8 +1840,8 @@
     model_: GraphModule,
     example_inputs_: list[InputType],
     inner_compile: _CompileFxCallable = compile_fx_inner,
-    config_patches: Optional[dict[str, str]] = None,
-) -> Union[list[str], str]:
+    config_patches: Optional[dict[str, Any]] = None,
+) -> Union[list[Union[str, Weights]], str]:
     assert isinstance(model_, GraphModule), model_
 
     # [See NOTE] Unwrapping subclasses AOT
@@ -1789,6 +1869,10 @@
             **config_patches,
             "aot_inductor.output_path": code_hash(model_.code),
         }
+
+    from .utils import maybe_aoti_standalone_config
+
+    config_patches = maybe_aoti_standalone_config(config_patches)
 
     extern_node_serializer = config_patches.pop("extern_node_serializer", None)
     saved_compile_id = model_.meta.get("dynamo_compile_id", None)
@@ -1859,7 +1943,7 @@
         idx for idx, n in enumerate(model_outputs) if isinstance(n, torch.fx.Node)
     ]
 
-    static_input_idxs = []
+    static_input_idxs: list[Any] = []
     # constant params will be real tensors, not fake
     tracing_context = torch._guards.TracingContext.try_get()
     unwrapped_args_offsets = [0]
@@ -1995,7 +2079,7 @@
     config_patches: Optional[dict[str, Any]] = None,
     decompositions: Optional[dict[OpOverload, Callable[..., Any]]] = None,
     ignore_shape_env: bool = False,
-) -> Union[Callable[[list[object]], Sequence[torch.Tensor]], str, list[str]]:
+) -> Union[Callable[[list[object]], Sequence[torch.Tensor]], str, list[str], Weights]:
     """
     Main entry point for compiling given FX graph.  Despite the fact that this
     lives in :mod:`torch._inductor`, this function is responsible for calling
@@ -2007,6 +2091,12 @@
     NB: This function TAKES OWNERSHIP of the input ``model_`` and can potentially
     mutate it!  Make a copy if you need to preserve the original GraphModule.
     """
+    # Wake up the AsyncCompile subproc pool as early as possible (if there's cuda).
+    if any(
+        isinstance(e, torch.Tensor) and e.device.type in ("cuda", "xpu")
+        for e in example_inputs_
+    ):
+        torch._inductor.async_compile.AsyncCompile.wakeup()
 
     # Some arguments trigger a recursive call to compile_fx.  Handle these
     # short circuits first, before anything else
@@ -2107,14 +2197,10 @@
     with (
         _use_lazy_graph_module(dynamo_config.use_lazy_graph_module),
         enable_python_dispatcher(),
-<<<<<<< HEAD
-        torch.fx.traceback.preserve_node_meta(config.trace.enabled),
-=======
         torch.fx.traceback.preserve_node_meta(
             config.trace.provenance_tracking_level == 1
         ),
         torch._inductor.debug.reset_provenance_globals(),
->>>>>>> eaa5d9d3
     ):
         # Pre-grad passes cannot be run if we weren't given a GraphModule.
         # Dynamo will always produce a GraphModule, but this handles cases
@@ -2147,8 +2233,6 @@
             )
             torch._inductor.debug._pre_grad_graph_id = id(model_.graph)
 
-<<<<<<< HEAD
-=======
             if config.trace.provenance_tracking_level == 1:
                 for node in model_.graph.nodes:
                     if node.stack_trace:
@@ -2156,7 +2240,6 @@
                             node.name
                         ] = node.stack_trace
 
->>>>>>> eaa5d9d3
             model_ = _recursive_pre_grad_passes(model_, example_inputs_)
             trace_structured(
                 "artifact",
@@ -2273,6 +2356,11 @@
                 else:
                     model_outputs_node.meta["user_visible_output_idxs"] = []
 
+                # We also mark the invoke_subgraph outputs as user_visible to
+                # force the outputs of invoke_subgraph subgraph to follow the
+                # original strides
+                _recursive_record_user_visible_output_idxs(gm)
+
                 return inner_compile(
                     gm,
                     example_inputs,
@@ -2352,6 +2440,10 @@
         )
 
         if V.aot_compilation:
+            from .utils import is_valid_aoti_model_name
+
+            is_valid_aoti_model_name()
+
             with functorch_config.patch(unlift_effect_tokens=True):
                 gm, graph_signature = aot_export_module(
                     model_,
@@ -2373,6 +2465,7 @@
                     if node.op == "get_attr" and "val" not in node.meta:
                         target = attrgetter(node.target)(gm)
                         if isinstance(target, torch.Tensor):
+                            assert fake_mode is not None
                             node.meta["val"] = fake_mode.from_tensor(
                                 target, static_shapes=True
                             )
