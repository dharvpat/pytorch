import dataclasses
import itertools
from collections import Counter, defaultdict
from typing import Callable, Literal, Optional, overload, TYPE_CHECKING, TypeVar, Union

import sympy

import torch
from torch._inductor import config
from torch._inductor.dependencies import index_vars_no_squeeze
from torch._inductor.utils import sympy_product, sympy_subs
from torch.utils._ordered_set import OrderedSet
from torch.utils._sympy.functions import Identity
from torch.utils._sympy.solve import try_solve
from torch.utils._sympy.symbol import symbol_is_type, SymT

from .virtualized import V


T = TypeVar("T")
U = TypeVar("U")


Split = tuple[sympy.Expr, ...]
VarsAndRanges = tuple[list[sympy.Symbol], list[sympy.Expr]]


loop_tiling_log = torch._logging.getArtifactLogger(__name__, "loop_tiling")
from torch.utils._sympy.functions import FloorDiv, ModularIndexing


if TYPE_CHECKING:
    from torch._inductor.scheduler import FusedSchedulerNode, SchedulerNode


def solve_for_zero(expr: sympy.Expr) -> Optional[sympy.Expr]:
    """
    Given an expr with a single free symbol, solve for a constant relation that would make
    this expression 0.
    """
    if expr.is_constant():
        return None
    elif isinstance(expr, FloorDiv):
        return None

    assert len(expr.free_symbols) == 1
    free_symbol = next(iter(expr.free_symbols))
    if isinstance(expr, ModularIndexing):
        out = try_solve(sympy.Eq(expr.args[0], expr.args[2]), free_symbol)
    else:
        out = try_solve(sympy.Eq(expr, 0), free_symbol)
    if not out or not out[1].is_constant():
        return None
    return out[1]


def solve_for_tiling(expr: sympy.Expr) -> Optional[sympy.Expr]:
    """
    Giving an expr with a single free symbol, try to find a tiling that would
    make the expression coalesced with respect to that symbol.

    Tiling an expression `x` by `y` means that the expression will now be indexed
    by both the original (x) and by (x * y). So we are looking for a
    multiplicative factor that will make ((x + 1) * y) - (x * y) == 1.

    To simplify things for sympy, we'll try just x * y == 1, check x(1) and x(0).
    """

    if len(expr.free_symbols) == 0:
        return None

    free_symbol = next(iter(expr.free_symbols))

    def _solve_simple_expr(expr: sympy.Expr) -> Optional[sympy.Expr]:
        assert not expr.has(ModularIndexing) and not expr.has(FloorDiv)
        if len(expr.free_symbols) != 1:
            return None

        out = try_solve(sympy.Eq(expr, 1), free_symbol)
        if not out or not out[1].is_constant():
            return None
        return out[1]

    # Sympy solving is very limited with ModularIndexing and FloorDiv,
    # but good otherwise.
    if not expr.has(ModularIndexing) and not expr.has(FloorDiv):
        return _solve_simple_expr(expr)

    required_values = []
    eq_1_expressions = []

    # very piecemeal solution if ModularIndexing or FloorDiv involved.
    # Look for terms we'll try to make 0, and then other terms we'll try to make 1.
    # Expand as needed.
    for arg in sympy.Add.make_args(expr):
        # Try to make mul terms 0
        if isinstance(arg, sympy.Mul):
            seen = False
            # TODO - only need one of these to be solvable to zero
            #
            for mul_arg in arg.args:
                out = solve_for_zero(mul_arg)
                if out is None:
                    continue

                assert out.is_constant()
                seen = True
                required_values.append(out)

            if not seen:
                return None
        else:
            eq_1_expressions.append(arg)

    if not eq_1_expressions:
        return None

    eq_1_expr = sum(eq_1_expressions)

    def indexing_div_rep(
        x: sympy.Expr,
        y: sympy.Expr,
        z: Optional[sympy.Expr] = None,
    ) -> sympy.Expr:
        return x / y

    # For the purposes of tiling/coalesced access, approximate ModularIndexing and FloorDiv
    # then check later
    eq_1_expr_simplified = eq_1_expr.replace(ModularIndexing, indexing_div_rep).replace(
        FloorDiv, indexing_div_rep
    )

    out = _solve_simple_expr(eq_1_expr_simplified)
    # since we approximated FloorDiv/ModularIndexing, double check here
    if not out or not (sympy_subs(eq_1_expr, {free_symbol: out})) == 1:
        return None

    required_values.append(out)

    if len(OrderedSet(required_values)) == 1:
        return required_values[0]

    return None


def find_coalesced_var(
    index: sympy.Expr, var_ranges: dict[sympy.Expr, int]
) -> Optional[sympy.Expr]:
    """
    Try to find the symbol which coalesces this index
    """
    top_level_terms = sympy.Add.make_args(index)
    for v in var_ranges:
        if v in top_level_terms:
            return v

    # Approximate analysis by evaluating at 1 and 0
    variables: dict[sympy.Symbol, int] = {}
    for v in index.free_symbols:
        if v in var_ranges:
            variables[v] = 0
        else:
            variables[v] = get_hint(v)

    zero_index = sympy_subs(index, variables)
    for v in var_ranges.keys():
        variables[v] = 1
        try:
            new_val = sympy_subs(index, variables)
        except ZeroDivisionError:
            loop_tiling_log.info("zero division error %s %s", index, variables)
            continue
        if new_val - zero_index == 1:
            variables[v] = 2
            # in some more complex expressions, 0->1 will be coalesced,
            # but not 1->2
            if (sympy_subs(index, variables) - new_val) == 1:
                return v
        variables[v] = 0

    return None


@dataclasses.dataclass(frozen=True)
class FusedNormalizedReadsWrites:
    """
    Normalized reads and writes for nodes in the same FusedSchedulerNode.
    """

    index_vars: OrderedSet[sympy.Symbol]
    reduce_vars: OrderedSet[sympy.Symbol]
    reads: dict[sympy.Expr, OrderedSet[str]]
    writes: dict[sympy.Expr, OrderedSet[str]]
    var_ranges: dict[sympy.Symbol, int]


@overload
def get_pw_red_splits(
    n: "SchedulerNode",
    pointwise_numel: sympy.Expr,
    red_numel: sympy.Expr,
    none_if_not_divisible: Literal[True],
) -> Optional[tuple[VarsAndRanges, VarsAndRanges]]: ...


@overload
def get_pw_red_splits(
    n: "SchedulerNode",
    pointwise_numel: sympy.Expr,
    red_numel: sympy.Expr,
    none_if_not_divisible: Literal[False] = False,
) -> tuple[VarsAndRanges, VarsAndRanges]: ...


def get_pw_red_splits(
    n: "SchedulerNode",
    pointwise_numel: sympy.Expr,
    red_numel: sympy.Expr,
    none_if_not_divisible: bool = False,
) -> Optional[tuple[VarsAndRanges, VarsAndRanges]]:
    if n.is_reduction() or sympy_product(n._body.sizes[0]) == pointwise_numel:
        return (
            (n._body.iter_vars, n._body.sizes[0]),
            (n._body.reduce_vars, n._body.sizes[1]),
        )  # type: ignore[return-value]

    assert sympy_product(n._body.sizes[0]) == pointwise_numel * red_numel  # type: ignore[operator]
    i = len(n._body.sizes[0]) - 1
    prod = 1
    while i >= 0:
        prod *= n._body.sizes[0][i]
        if prod == red_numel:
            break
        i -= 1

    if i >= 0:
        pw_splits = n._body.sizes[0][0:i]
        iter_vars = n._body.iter_vars[0:i]

        red_splits = n._body.sizes[0][i:]
        red_vars = n._body.iter_vars[i:]
        return (iter_vars, pw_splits), (red_vars, red_splits)  # type: ignore[return-value]

    if none_if_not_divisible:
        return None
    else:
        return (
            (n._body.iter_vars, n._body.sizes[0]),
            (n._body.reduce_vars, n._body.sizes[1]),
        )  # type: ignore[return-value]


class NodeSplitGetter:
    """
    Finds a Pointwise, Reduction Split that compatible with all nodes in a SchedulerNode.
    """

    def __init__(
        self,
        node: Union["FusedSchedulerNode", "SchedulerNode"],
    ):
        self.node = node
        self.pointwise_numel: sympy.Expr = node.group[1][0]
        self.red_numel: sympy.Expr = node.group[1][1]

        self.pw_split_options: dict[int, OrderedSet[Split]] = defaultdict(OrderedSet)

        self.reduction_split: Split = ()
        self.all_node_sizes: OrderedSet[tuple[Split, Split]] = OrderedSet()

        fused_group = node.group[1]
        for n in reversed(node.get_nodes()):
            if not isinstance(n, torch._inductor.scheduler.SchedulerNode):
                continue

            # if we can't split the pw ranges into a (pw, red) split,
            # dont add as a split option, but do make sure we check that this size
            # is splittable
            maybe_splits = get_pw_red_splits(
                n, self.pointwise_numel, self.red_numel, none_if_not_divisible=True
            )
            if maybe_splits is None:
                self.all_node_sizes.add(n._body.sizes)
                continue

            (_, n_pw_splits), (_, n_red_splits) = maybe_splits

            # fill in reduction size
            n_pw_splits, n_red_splits = (
                torch._inductor.codegen.simd.SIMDKernel.prepare_split_iteration_lengths(
                    fused_group, (n_pw_splits, n_red_splits), self.red_numel
                )
            )

            self.pw_split_options[len(n_pw_splits)].add(tuple(n_pw_splits))

            # initially, we are just going to do a single reduction split since
            # reduction tiling is off by default. even if we miss a reduction split,
            # we can recover it in the split var analysis.
            # TODO: an earlier version for this code tried to iteratively try the maximum number
            # of split vars, by iterating over both pointwise and reduction. but not worth
            # the complexity yet.

            if n_red_splits != ():
                self.reduction_split = (sympy_product(n_red_splits),)

            n_size = (tuple(n_pw_splits), tuple(n_red_splits))
            self.all_node_sizes.add(n_size)

        self.seen_pw_splits: OrderedSet[Split] = OrderedSet()

    def get_node_splits(self) -> tuple[Split, Split]:
        """
        Get a compatible pointwise, reduction split of the node
        """

        if len(self.all_node_sizes) == 1:
            return next(iter(self.all_node_sizes))

        max_pw_split = max(self.pw_split_options.keys())
        for pw_split_len in range(max_pw_split, 0, -1):
            for pw_split in self.pw_split_options[pw_split_len]:
                if out := self.try_split(pw_split, self.reduction_split):
                    return out

            # combine dims for next round
            for pw_split in self.pw_split_options[pw_split_len]:
                for i in range(len(pw_split) - 1):
                    new_split = tuple(
                        pw_split[0:i]
                        + (sympy_product(pw_split[i : i + 2]),)
                        + pw_split[i + 2 :]
                    )
                    self.pw_split_options[len(new_split)].add(new_split)

        # if for whatever reason we couldn't split above, return default split
        return ((self.pointwise_numel,), (self.red_numel,))

    def try_split(self, pw: Split, red: Split) -> Optional[tuple[Split, Split]]:
        """
        See if this split is compatible, and potentially returning a longer split
        than the input.
        """

        from torch._inductor.codegen.simd import CantSplit, SIMDKernel

        if pw in self.seen_pw_splits:
            return None
        self.seen_pw_splits.add(pw)

        for n_pw, n_red in self.all_node_sizes:
            try:
                groups = pw + red
                lengths = (n_pw, n_red)
                splits, getters = SIMDKernel._split_iteration_ranges(groups, lengths)
            except CantSplit:
                return None

            assert len(getters) == 2
            pw_group_splits = splits[: len(pw)]
            # if we had to divide a variable into two to do this split,
            # then lets try the larger, induced split.
            # e.g. splitting (12, 2) into (2, 12) will split the first var into:
            # (2, 6) and produce an overall split of (2, 6, 2)
            flattened_pw_splits = tuple(itertools.chain.from_iterable(pw_group_splits))
            if flattened_pw_splits != pw:
                if out := self.try_split(flattened_pw_splits, red):
                    return out

        return pw, red


<<<<<<< HEAD
zip_equal = functools.partial(zip, strict=True)


=======
>>>>>>> d746b987
def apply_var_mapping(
    iter_vars: list[sympy.Symbol],
    red_vars: list[sympy.Symbol],
    norm_pw_vars: list[sympy.Symbol],
    norm_red_vars: list[sympy.Symbol],
    new_ranges: list[list[sympy.Expr]],
    return_getters_groups: list[list[Callable[[list[sympy.Expr]], sympy.Expr]]],
) -> dict[sympy.Symbol, sympy.Expr]:
    """Maps original variables to expressions using normalized variables."""

    # the output of split_iteration_range is a new_ranges, return_getters_groups
    # new_ranges is a flattened list of ranges corresponding to the new pw and red vars
    # for example, taking in pw vars of range (6, 6) to normalized range [36],
    # new_ranges would be [[6, 6]]
    # There is a return_getter callable for each input iter_var and red_vars.
    # if you flatten out all of the ranges, and create a variable for each index,
    # then applying the flattening vars to the callables in return_getters_groups
    # gives you the mapping from input vars -> flattened vars.
    # From there, we can compute the output, normalized variables.
    # For instance [6, 6] corresponding to flat vars v0, v1 will be
    # v0 + 6 * v1

    # Create flattened iteration variables
    num_vars = sum(len(s) for s in new_ranges)
    flat_vars = sympy.symbols(f"v_0:{num_vars}")
    count = 0

    if len(iter_vars) == 0 and len(red_vars) == 0:
        return {}

    assert len(new_ranges) == len(norm_pw_vars + norm_red_vars)
    apply_groups = []
    for group in return_getters_groups:
        apply_groups.append([g(flat_vars) for g in group])

    iter_vars_to_flat_vars = {}
    for i, (group, var_group) in enumerate(
        zip(apply_groups, (iter_vars, red_vars), strict=True)
    ):
        # if the node has sizes (p0, 1) and the fused node is (p0, r0)
        # the reduction var gets filled in for split_iteration_range
        if len(group) != len(var_group):
            assert i == 1
            assert len(var_group) == 0
            continue

        iter_vars_to_flat_vars.update({v: g for g, v in zip(group, var_group)})

    count = 0
    flat_vars_to_new_vars = {}
    for new_range, new_var in zip(
        new_ranges, norm_pw_vars + norm_red_vars, strict=True
    ):
        range_vars = []
        for i in range(len(new_range)):
            range_vars.append(flat_vars[count])
            count += 1

        prod = 1
        for i in range(len(new_range) - 1, -1, -1):
            flat_vars_to_new_vars[range_vars[i]] = new_var * prod
            prod = new_range[i] * prod

    return {
        k: sympy_subs(v, flat_vars_to_new_vars)
        for k, v in iter_vars_to_flat_vars.items()
    }


def extract_normalized_read_writes(
    node: Union["FusedSchedulerNode", "SchedulerNode"],
) -> Optional[FusedNormalizedReadsWrites]:
    """Extracts index variables, reduce variables, read/write expressions, and variable ranges from a fused node."""
    reads: dict[sympy.Expr, OrderedSet[str]] = defaultdict(OrderedSet)
    writes: dict[sympy.Expr, OrderedSet[str]] = defaultdict(OrderedSet)

    all_output_names = node.get_buffer_names()
    op_names = node.get_operation_names()
    outputs: OrderedSet[str] = OrderedSet()
    removed_buffers: OrderedSet[str] = OrderedSet()
    for buf_name in all_output_names:
        if V.graph.scheduler.can_buffer_be_removed_through_fusion(buf_name, op_names):
            removed_buffers.add(buf_name)
        else:
            outputs.add(buf_name)

    inputs = OrderedSet(
        dep.name for dep in node.read_writes.reads if dep.name not in removed_buffers
    )

    pointwise_numel: sympy.Expr = node.group[1][0]
    red_numel: sympy.Expr = node.group[1][1]

    # TODO - a few dynamic shapes issues to resolve
    if any(
        (isinstance(var, sympy.Expr) and not var.is_constant())
        for var in (pointwise_numel, red_numel)
    ):
        return None

    pw_splits, red_splits = NodeSplitGetter(node).get_node_splits()

    # lets use different prefix (`n`) to distinguish
    (norm_pw_vars, norm_red_vars), ranges = index_vars_no_squeeze(
        pw_splits, red_splits, prefix="n"
    )
    node = node

    for n in list(node.get_nodes()):
        if not isinstance(n, torch._inductor.scheduler.SchedulerNode):
            continue

        body = n._body

        # TODO - not handled well. indirect loads will not be coalesced,
        # need to account for that in analysis.
        if body.indirect_vars:
            return None

        n_reads: dict[sympy.Expr, OrderedSet[str]] = defaultdict(OrderedSet)
        n_writes: dict[sympy.Expr, OrderedSet[str]] = defaultdict(OrderedSet)

        # TODO - will the names for all the inputs/outputs accurately
        # reflect mutation, or do I need to remap with mutation_real_name
        for inp in inputs:
            for expr in body.get_all_read_expr(inp):
                n_reads[expr].add(inp)

        for out in outputs:
            for expr in body.get_all_write_expr(out):
                n_writes[expr].add(out)

        if not n_reads and not n_writes:
            continue

        (iter_vars, n_pw_splits), (red_vars, n_red_splits) = get_pw_red_splits(
            n, pointwise_numel, red_numel
        )

        groups = pw_splits + red_splits
        lengths = (n_pw_splits, (n_red_splits))
        lengths = (
            torch._inductor.codegen.simd.SIMDKernel.prepare_split_iteration_lengths(
                groups, lengths, red_numel
            )
        )
        new_ranges, return_getters_groups = (
            torch._inductor.codegen.simd.SIMDKernel._split_iteration_ranges(
                groups, lengths
            )
        )
        var_map = apply_var_mapping(
            iter_vars,
            red_vars,
            norm_pw_vars,
            norm_red_vars,
            new_ranges,
            return_getters_groups,
        )

        # We create Identity sympy.Functions to prevent expansion to int64,
        # unwrap for tiling analysis.
        def remove_identity(expr: sympy.Expr) -> sympy.Expr:
            return expr.replace(Identity, lambda x: x)

        n_reads_new = {
            sympy_subs(remove_identity(read), var_map): v for read, v in n_reads.items()
        }
        n_writes_new = {
            sympy_subs(remove_identity(write), var_map): v
            for write, v in n_writes.items()
        }

        for expr, buf_names in n_reads_new.items():
            reads[expr] |= buf_names

        for expr, buf_names in n_writes_new.items():
            writes[expr] |= buf_names

    reads = {
        V.graph.sizevars.simplify_with_ranges(r, ranges): v for r, v in reads.items()
    }
    writes = {
        V.graph.sizevars.simplify_with_ranges(w, ranges): v for w, v in writes.items()
    }

    fused_out = FusedNormalizedReadsWrites(
        norm_pw_vars,  # type: ignore[arg-type]
        norm_red_vars,  # type: ignore[arg-type]
        reads,
        writes,
        ranges,
    )
    loop_tiling_log.info("Normalized Fused reads: %s", fused_out)
    return fused_out


def get_score(addr: sympy.Expr, var_ranges: dict[sympy.Symbol, int]) -> int:
    """
    Score addr according to its approximate size
    """

    # TODO - deduplicate with candidate_tilings
    var_sizes = []
    for v in addr.free_symbols:
        v_size = var_ranges.get(v, None)
        # TODO - reason about indirect vars
        if not symbol_is_type(v, SymT.INDIRECT) and v_size is not None:
            var_sizes.append(v_size)
    from .virtualized import V

    return V.graph.sizevars.atomically_apply_size_hint(
        sympy_product(var_sizes), fallback=config.unbacked_symint_fallback
    )


def get_hint(v: Union[sympy.Expr, int]) -> int:
    if isinstance(v, int):
        return v
    else:
        return V.graph.sizevars.size_hint(v, fallback=config.unbacked_symint_fallback)


@dataclasses.dataclass(frozen=True)
class VarTiling:
    """
    Tiling of a var by `tiling_factor` that yields additional coalesced mem accesses by `benefit_score`
    """

    var: sympy.Symbol
    tiling_factor: int
    score: int


@dataclasses.dataclass(frozen=True)
class CoalesceVarAnalysis:
    # Var -> Memory Score - not strictly the amount of memory
    # because we multiply writes x2
    # TODO: separate into dataclass that olds mem, dtype, is_write
    coalesced_by_var: dict[sympy.Expr, int]

    norm_read_writes: FusedNormalizedReadsWrites

    suggested_split: Optional[VarTiling] = None


def analyze_memory_coalescing(
    fused_node: Union["FusedSchedulerNode", "SchedulerNode"],
) -> Optional[CoalesceVarAnalysis]:
    """
    Find variables that coalesce the reads and writes and score the total size.

    If uncoalesced memory expressions are found, look for additionally tiling of variables
    which will coalesce memory accesses.

    For instance - for the following expression:

    (32*p0) // 2048

    Tiling p0 by 64 will make this expression coalesced.
    """

    norm_read_writes = extract_normalized_read_writes(fused_node)

    if norm_read_writes is None:
        return None

    reads = norm_read_writes.reads
    writes = norm_read_writes.writes
    var_ranges = norm_read_writes.var_ranges

    coalesced_by_var: dict[sympy.Symbol, int] = Counter()
    uncoalesced_addrs: dict[sympy.Expr, int] = Counter()

    for is_read, (memory_expr, buf_names) in itertools.chain(
        ((True, item) for item in reads.items()),
        ((False, item) for item in writes.items()),
    ):
        # skip memory deps with indirect vars - todo: better handling
        indirect_expr = bool(
            memory_expr.free_symbols - norm_read_writes.var_ranges.keys()
        )

        if indirect_expr:
            continue

        size = get_score(memory_expr, var_ranges)
        if size == 0:
            continue

        maybe_coalesced_var = find_coalesced_var(memory_expr, var_ranges)

        byte_multipler = 0
        for buf_name in buf_names:
            if buf := V.graph.try_get_buffer(buf_name):
                byte_multipler += buf.dtype.itemsize

        # coalesced writes more important
        byte_multipler *= 1 if is_read else 2

        if maybe_coalesced_var:
            coalesced_by_var[maybe_coalesced_var] += size * byte_multipler
        else:
            uncoalesced_addrs[memory_expr] += size * byte_multipler

    if not uncoalesced_addrs:
        return CoalesceVarAnalysis(
            coalesced_by_var=coalesced_by_var, norm_read_writes=norm_read_writes
        )

    # map from var -> tiling -> total_score
    tiling_scores: dict[sympy.Expr, dict[int, int]] = defaultdict(Counter)

    for uncoalesced_expr, addr_score in uncoalesced_addrs.items():
        expr_subs = dict.fromkeys(uncoalesced_expr.free_symbols, 0)
        for v in uncoalesced_expr.free_symbols:
            # skip non iter/reduce var variables
            if v not in var_ranges:
                continue
            # skip small addrs
            if addr_score == 0:
                continue
            del expr_subs[v]
            single_var_expr = sympy_subs(uncoalesced_expr, expr_subs)
            expr_subs[v] = 0
            tiling_factor = solve_for_tiling(single_var_expr)
            if (
                tiling_factor is None
                or not tiling_factor.is_constant()
                or not tiling_factor.is_integer
            ):
                continue

            tiling_factor = int(tiling_factor)
            if not V.graph.sizevars.statically_known_lt(tiling_factor, var_ranges[v]):
                continue

            # TODO - if a var is in the middle, such as [n0, n1, n2]
            # n1 can can be split beyond range

            MIN_TILING_BLOCK = 8
            if not all(
                V.graph.sizevars.statically_known_lt(MIN_TILING_BLOCK, block)
                for block in (tiling_factor, var_ranges[v] // tiling_factor)
            ):
                continue

            tiling_scores[v][tiling_factor] += addr_score

    if len(tiling_scores) == 0:
        return CoalesceVarAnalysis(
            coalesced_by_var=coalesced_by_var, norm_read_writes=norm_read_writes
        )

    best_tiling: Optional[tuple[sympy.Expr, int]] = None
    best_tiling_score = 0

    for var, tiling_counter in tiling_scores.items():
        for tile, tile_score in tiling_counter.items():
            if tile_score > best_tiling_score:
                best_tiling = (var, tile)
                best_tiling_score = tile_score

    if best_tiling is None:
        return CoalesceVarAnalysis(
            coalesced_by_var=coalesced_by_var, norm_read_writes=norm_read_writes
        )

    # TODO - for strictly pointwise fusions,
    # we can consider just swizzling the var if the var we are going to tile
    # does not coalesce a significant portion of global reads
    # TODO - could also prefer index var splits to reduction, better tested
    return CoalesceVarAnalysis(
        coalesced_by_var=coalesced_by_var,
        norm_read_writes=norm_read_writes,
        suggested_split=VarTiling(best_tiling[0], best_tiling[1], best_tiling_score),
    )<|MERGE_RESOLUTION|>--- conflicted
+++ resolved
@@ -370,12 +370,6 @@
         return pw, red
 
 
-<<<<<<< HEAD
-zip_equal = functools.partial(zip, strict=True)
-
-
-=======
->>>>>>> d746b987
 def apply_var_mapping(
     iter_vars: list[sympy.Symbol],
     red_vars: list[sympy.Symbol],
