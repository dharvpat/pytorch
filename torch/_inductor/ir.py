--- conflicted
+++ resolved
@@ -4056,13 +4056,8 @@
             exact_strides, allow_padding=allow_padding
         )
 
-<<<<<<< HEAD
-    def is_zero_elements(self) -> bool:  # type: ignore[no-untyped-def]
-        return V.graph.sizevars.is_expr_static_and_true(sympy.Eq(self.get_numel(), 0))
-=======
-    def is_zero_elements(self):  # type: ignore[no-untyped-def]
+    def is_zero_elements(self) -> bool:
         return V.graph.sizevars.statically_known_true(sympy.Eq(self.get_numel(), 0))
->>>>>>> 6d025c28
 
     def make_loader(self) -> Callable[[Sequence[Expr]], OpsValue]:
         # Loading from a zero-element buffer is a no-op
