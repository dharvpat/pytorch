--- conflicted
+++ resolved
@@ -3673,11 +3673,7 @@
                 return False
         return True
 
-<<<<<<< HEAD
-    def is_channels_last_stride_ordered(self) -> bool:  # type: ignore[no-untyped-def]
-=======
     def is_channels_last_stride_ordered(self) -> bool:
->>>>>>> 0e18a3be
         # create channels_last order(NCHW, NCDHW, the C is the first order).
         order = [0] + list(reversed(range(1, len(self.stride) - 1)))
         order = [len(order)] + order
@@ -4213,11 +4209,7 @@
             exact_strides, allow_padding=allow_padding
         )
 
-<<<<<<< HEAD
-    def is_zero_elements(self) -> bool:  # type: ignore[no-untyped-def]
-=======
     def is_zero_elements(self) -> bool:
->>>>>>> 0e18a3be
         return V.graph.sizevars.statically_known_true(sympy.Eq(self.get_numel(), 0))
 
     def make_loader(self) -> Callable[[Sequence[Expr]], OpsValue]:
@@ -5929,22 +5921,12 @@
         return cls.require_stride_order(x, NHWDC_STRIDE_ORDER)
 
     @classmethod
-<<<<<<< HEAD
-    def require_contiguous(cls, x):  # type: ignore[no-untyped-def]
-        def is_mkldnn_tensor(x) -> bool:  # type: ignore[no-untyped-def]
-            def safe_get_name(x):  # type: ignore[no-untyped-def]
-                try:
-                    return x.get_name()
-                except (AttributeError, NotImplementedError):
-                    return None
-=======
     def require_contiguous(cls, x: IRNode) -> IRNode:
         def is_mkldnn_tensor(x: IRNode) -> bool:
             try:
                 name = x.get_name()
             except (AttributeError, NotImplementedError):
                 return False
->>>>>>> 0e18a3be
 
             return name in V.graph.constants and V.graph.constants[name].is_mkldnn
 
@@ -7951,11 +7933,7 @@
             return self.data.get_name() in V.graph.graph_inputs
         return False
 
-<<<<<<< HEAD
-    def is_module_buffer(self) -> bool:  # type: ignore[no-untyped-def]
-=======
     def is_module_buffer(self) -> bool:
->>>>>>> 0e18a3be
         return (
             isinstance(self.data, (ConstantBuffer))
             and self.data.get_name() in V.graph.constants
