from __future__ import annotations

import contextlib
import dataclasses
import functools
import itertools
import logging
import operator
import os
import textwrap
import traceback
from collections.abc import Container, Generator, Iterable, Iterator, Sequence
from contextlib import AbstractContextManager, nullcontext
from enum import Enum
from functools import partial
from typing import (
    Any,
    Callable,
    cast,
    ClassVar,
    Literal,
    Optional,
    overload,
    SupportsFloat,
    SupportsInt,
    TYPE_CHECKING,
    TypeVar,
    Union,
)
from typing_extensions import (
    assert_never,
    Never,
    override,
    ParamSpec,
    Self,
    TypeAlias,
    TypeIs,
)
from unittest.mock import patch

import sympy
from sympy import Expr, Integer, Symbol

import torch._export.serde.schema as export_schema
import torch._library.utils as library_utils
import torch._logging
import torch.fx
import torch.utils._pytree as pytree
from torch._dynamo.utils import identity
from torch._export.serde.serialize import GraphModuleSerializer
from torch._higher_order_ops.auto_functionalize import can_auto_functionalize
from torch._inductor import metrics
from torch._inductor.utils import get_free_symbols
from torch._prims_common import (
    compute_required_storage_length,
    is_boolean_dtype,
    is_float_dtype,
    make_channels_last_strides_for,
    StrideType,
)
from torch._subclasses.fake_tensor import get_schema_info
from torch.fx.experimental.symbolic_shapes import (
    _remove_effect_token_unbacked_bindings,
    compute_unbacked_bindings,
    free_symbols,
    free_unbacked_symbols,
    rebind_unbacked,
    resolve_unbacked_bindings,
    ShapeEnv,
    SymTypes,
)
from torch.fx.node import Node
from torch.utils._ordered_set import OrderedSet
from torch.utils._sympy.functions import CleanDiv, FloorDiv, Mod, ModularIndexing
from torch.utils._sympy.symbol import SymT

from . import config, dependencies
from .codegen.common import (
    BackendFeature,
    CodegenSymbol,
    get_scheduling_for_device,
    index_prevent_reordering,
    Kernel,
)
from .dependencies import (
    Dep,
    extract_free_symbols,
    extract_input_node_reduction_ranges,
    extract_read_writes,
    var_builder,
)
from .loop_body import LoopBody
from .ops_handler import OpCounterCSE, OpCountResult, ReductionType, StoreMode
from .runtime.benchmarking import benchmarker
from .runtime.hints import DeviceProperties, ReductionHint
from .utils import (
    argsort,
    argsort_sym,
    cache_on_self,
    ceildiv,
    convert_shape_to_inductor,
    convert_shape_to_symint,
    developer_warning,
    do_bench_using_profiling,
    dtype_from_size,
    get_dtype_size,
    get_kernel_metadata,
    GPU_ALIGN_BYTES,
    ir_dataclass,
    is_dynamic,
    is_gpu,
    sympy_dot,
    sympy_index_symbol,
    sympy_index_symbol_with_prefix,
    sympy_product,
    sympy_subs,
    tensor_is_aligned,
)
from .virtualized import ops, OpsValue, V


if TYPE_CHECKING:
    from torch._library.fake_class_registry import FakeScriptObject
    from torch.fx.experimental.symbolic_shapes import SympyBoolean
    from torch.fx.node import Argument

    from .codegen.cuda.cuda_template import CUDATemplate
    from .codegen.wrapper import PythonWrapperCodegen
    from .graph import GraphLowering
    from .utils import IndentedBuffer

else:
    CUDATemplate: TypeAlias = object


try:
    import triton

    triton_version = triton.__version__
    has_triton = True
except ImportError:
    triton_version = None
    has_triton = False


_P = ParamSpec("_P")
_T = TypeVar("_T")
_U = TypeVar("_U")
_V = TypeVar("_V")

_IntLike: TypeAlias = Union[int, Expr]
_NumLike: TypeAlias = Union[int, float, Expr]

_OpOverloads: TypeAlias = Union[torch._ops.OpOverload, torch._ops.HigherOrderOperator]

log = logging.getLogger(__name__)
indent = functools.partial(textwrap.indent, prefix="  ")
aten = torch.ops.aten

autotune_warmup = int(os.getenv("TORCH_AUTOTUNE_WARMUP", 25))
autotune_rep = int(os.getenv("TORCH_AUTOTUNE_REP", 100))

""" [Note: Inductor IR]

Inductor's IR is produced by executing 'lowering' code (see lowering.py).  Each
lowering is registered to a particular aten operator, and expects inputs that
correspond to the aten schema.  However, in place of torch Tensor inputs, lowerings
expect Inductor TensorBox inputs.

TensorBox IR represents torch tensors.  Tensors are sometimes single objects owning
storage, and sometimes views of another Tensor's storage.  Mutating tensor operations
(such as add_()) affect the underlying storage and any associated views.  Other operations
(such as .t_()) update metadata about the current view but don't modify the underlying storage.

To model this in Inductor, the IR distinguishes between TensorBox, View, StorageBox and Buffer.

TensorBox is the top level IR construct that any lowering should produce and maps to a torch.Tensor
output from an operation.  But just as torch.Tensors take different forms, TensorBox IR can
reference View IR or directly reference StorageBox IRs.

Some Inductor lowerings produce new sets of 'Box'es, while others (such as .t() or other view ops)
may take an existing TensorBox and point it to a new underlying View IR.

Tensors that directly own storage are represented as a chain of:
TensorBox -> StorageBox -> Buffer
where Buffer is a simple (1D) allocation, and StorageBox introduces the concept of a Layout.

If you mutate the data of such a tensor, we swing the StorageBox pointer to point to a new buffer
(leaving the old buffer unmodified and functionalizing the operation).

Tensors backed by views add one more indirection to the IR.
TensorBox -> View -> StorageBox -> Buffer
In these cases, the underlying StorageBox/Buffer will be shared with the pre-view TensorBox.

Computation is represented by Operation nodes, with each operation producing 1
or more output Buffers. In the case of mutations, these will be new Buffers that have the
mutated buffer listed in its get_mutation_names().

It is also possible to have an InputBuffer for which there is no corresponding Operation,
e.g. it may be a graph input or compile time constant.

"""


_NodeOrNodes: TypeAlias = Union[
    int,
    "TensorBox",
    dict[str, "TensorBox"],
    "Symbol",
    "IRNode",
    Sequence[
        Optional[Union[int, dict[str, "TensorBox"], "TensorBox", "Symbol", "IRNode"]]
    ],
]


def _is_static(x: object) -> bool:
    return isinstance(x, (int, Integer))


@dataclasses.dataclass(frozen=True)
class GraphPartitionSignature:
    # symbol inputs that are necessary for codegen
    symbol_inputs: OrderedSet[sympy.Symbol]

    # mapping from partition input name to IRNode or Expr. Need the name str since
    # we cannot get name from Expr.
    input_nodes: dict[str, Union[IRNode, sympy.Expr, TorchBindObject]]
    output_nodes: list[IRNode]

    # mapping from partition input name to a boolean for whether deallocating it
    # in the partition function
    input_deallocation: dict[str, bool]
    skip_cudagraph: bool

    # name of constants read/written by the graph partition
    constant_names: list[str]


def validate_ir(node_or_nodes: Optional[_NodeOrNodes]) -> None:
    def _check_tensorbox(nodes: Optional[_NodeOrNodes]) -> None:
        # Could expand this to check deeper properties
        # (e.g. TensorBox points to View or StorageBox)
        if nodes is None:
            pass
        elif isinstance(nodes, (list, tuple)):
            for node in nodes:
                _check_tensorbox(node)
        elif isinstance(nodes, dict):
            for node in nodes.values():
                _check_tensorbox(node)
        else:
            assert isinstance(
                nodes,
                (
                    ExpandView,
                    DynamicScalar,
                    AssertScalar,
                    TensorBox,
                    sympy.logic.boolalg.Boolean,
                    Expr,
                    int,
                    EffectfulKernel,
                    ShapeAsConstantBuffer,
                ),
            ), (
                f"Found {type(nodes)}, which is not a supported top level IR node. See [Note: Inductor IR]"
            )

    # Be picky about the accepted data structure (don't use pytree here)
    _check_tensorbox(node_or_nodes)


def ops_wrapper(name: str) -> Callable[..., OpsValue]:
    assert isinstance(name, str), type(name)

    def fn(*args: object, **kwargs: object) -> OpsValue:
        return getattr(ops, name)(*args, **kwargs)

    return fn


def inverse_reorder(order: Sequence[int]) -> Callable[[Sequence[_T]], Sequence[_T]]:
    inv_order = dict(zip(order, range(len(order))))

    def reindex(index: Sequence[_T]) -> Sequence[_T]:
        assert len(index) == len(inv_order)
        return [index[inv_order[i]] for i in range(len(index))]

    return reindex


def same_reorder(order: Sequence[int]) -> Callable[[Sequence[_T]], Sequence[_T]]:
    def reindex(index: Sequence[_T]) -> Sequence[_T]:
        assert len(index) == len(order)
        return [index[order[i]] for i in range(len(index))]

    return reindex


def fuse_reindexing(
    reindex1: Callable[[Sequence[_U]], Sequence[_V]],
    reindex2: Callable[[Sequence[_T]], Sequence[_U]],
) -> Callable[[Sequence[_T]], Sequence[_V]]:
    def reindex(index: Sequence[_T]) -> Sequence[_V]:
        return reindex1(reindex2(index))

    return reindex


NHWC_STRIDE_ORDER = [3, 0, 2, 1]
NHWDC_STRIDE_ORDER = [4, 0, 3, 2, 1]


def get_fill_order(
    seq: Sequence[Union[int, torch.SymInt, Expr]], shape_env: Optional[ShapeEnv] = None
) -> Sequence[int]:
    """
    Convert strides to fill order (argsort)
    """
    if shape_env is None or all(isinstance(s, (int, sympy.Integer)) for s in seq):
        sorted_idx: Sequence[int] = argsort(seq)
    else:
        # argsort_sym handles unbacked symints (with the help of the shape_env)
        sorted_idx = argsort_sym(shape_env, seq)
    return sorted_idx


def stride_order2fill_order(order: Sequence[Union[int, Integer]]) -> Sequence[int]:
    """
    Convert stride order to fill order
    For channel last format,

    stride order = [3, 0, 2, 1] and fill order = [1, 3, 2, 0]
    """
    lookup = {pos: idx for idx, pos in enumerate(order)}
    fill_order = [lookup[i] for i in range(len(order))]
    return fill_order


def get_stride_order(
    seq: Sequence[Union[int, torch.SymInt, Expr]], shape_env: Optional[ShapeEnv] = None
) -> Sequence[int]:
    """
    Convert strides to stride order
    """
    sorted_idx: Sequence[int] = get_fill_order(seq, shape_env)
    out = [0 for _ in range(len(seq))]
    for i, elem in enumerate(sorted_idx):
        out[elem] = i
    return out


@overload
def ir_node_to_tensor(x: None, guard_shape: bool = True) -> None: ...


@overload
def ir_node_to_tensor(x: IRNode, guard_shape: bool = True) -> torch.Tensor: ...


def ir_node_to_tensor(
    x: Optional[IRNode], guard_shape: bool = True
) -> Optional[torch.Tensor]:
    if x is None:
        return None

    shape_fn: Callable[[Union[int, Expr]], Union[int, Expr]]
    if not guard_shape:
        shape_fn = V.graph.sizevars.size_hint
    else:
        shape_fn = identity
    size = [shape_fn(s) for s in x.get_size()]
    stride: StrideType
    if is_storage_and_layout(x):
        stride = [shape_fn(s) for s in x.get_layout().stride]
    else:
        stride = FlexibleLayout.contiguous_strides(size)
    dtype = x.get_dtype()
    device = x.get_device()
    size = convert_shape_to_symint(size)
    stride = convert_shape_to_symint(stride)
    with V.graph.sizevars.shape_env.suppress_guards():
        t = torch.empty_strided(
            size=size, stride=stride, dtype=dtype, device=device
        ).zero_()
    return t


def may_convert_to_optional(
    value: Optional[Sequence[_T]],
) -> Optional[Sequence[Optional[_T]]]:
    if isinstance(value, list) and not value:
        # [None] makes sure the cpp wrapper codegen will generate something like
        # {std::nullopt} instead of {}
        return [None]
    return value


def get_device_type(
    x: Union[IRNode, OutputSpec, torch.device, None, str],
) -> Optional[str]:
    if isinstance(x, str) or x is None:
        return x
    elif isinstance(x, torch.device):
        return x.type
    elif isinstance(x, (IRNode, OutputSpec)):
        return get_device_type(x.get_device())
    assert_never(f"get_device_type({x}: {type(x).__name__})")


def is_triton(x: Union[IRNode, torch.device, None, str]) -> bool:
    device = get_device_type(x)
    # Special case cpu and cuda as using the method below
    # to determine if the scheduler is a triton scheduler subclass
    # requires instantiating a scheduler for them
    if device in ["cpu", "cuda"]:
        if getattr(config, f"{device}_backend") == "triton":
            return True
        return False
    if (
        device is None
        or (device_scheduling := get_scheduling_for_device(device)) is None
    ):
        return False
    from .codegen.triton import TritonScheduling

    assert isinstance(device_scheduling, type), type(device_scheduling)
    return issubclass(device_scheduling, TritonScheduling)


def is_cpu(x: Union[IRNode, torch.device, None, str]) -> bool:
    return get_device_type(x) == "cpu"


def is_aligned_realized_tensor(x: Union[Buffer, TensorBox], alignment: int) -> bool:
    if (
        not isinstance(x, IRNode)
        or x.maybe_get_stride() is None
        or free_unbacked_symbols(x.get_stride())
        or free_unbacked_symbols(x.get_size())
    ):
        return False

    aligned_strides = sympy.And(
        *(sympy.Eq(Mod(s, alignment), 0) for s in x.get_stride()[:-1])
    )
    aligned_last_dim = sympy.Or(
        sympy.Eq(x.get_stride()[-1], 1), sympy.Le(x.get_size()[-1], 1)
    )
    is_aligned = sympy.And(aligned_strides, aligned_last_dim)

    # Make sure to guard to recompile when necessary.
    return V.graph.sizevars.guard_or_false(is_aligned)


def significant_strides_equal(
    strides1: Sequence[_IntLike],
    strides2: Sequence[_IntLike],
    shape: Sequence[_IntLike],
) -> bool:
    """
    Returns true if the strides are equal, ignoring dimensions of size 1 .
    """
    assert len(shape) == len(strides1) and len(strides1) == len(strides2)
    for dim, s1, s2 in zip(shape, strides1, strides2):
        if V.graph.sizevars.statically_known_leq(dim, 1):
            continue

        if not V.graph.sizevars.statically_known_equals(
            s1, s2
        ) and not V.graph.sizevars.symbolic_hint(s1) == V.graph.sizevars.symbolic_hint(
            s2
        ):
            return False

    return True


def try_match_insignificant_strides(
    tensor: IRNode,
    strides: Sequence[Union[int, torch.SymInt]],
) -> IRNode:
    """
    Tries to match the strides of the tensor to those in the meta_strides. Strides of insignificant
    dimensions - size 0 or 1 - will be updated.

    If there are real stride differences (NHWC vs NCHW), or the tensor is not realized, then the input will be returned
    """
    if not is_storage_and_layout(tensor):
        return tensor

    if all(
        V.graph.sizevars.statically_known_equals(s1, s2)
        for s1, s2 in zip(strides, tensor.get_stride())
    ):
        return tensor

    if not significant_strides_equal(strides, tensor.get_stride(), tensor.get_size()):
        return tensor

    storage, old_layout = as_storage_and_layout(tensor)
    new_stride = [*old_layout.stride]
    for i, s in enumerate(tensor.get_size()):
        if V.graph.sizevars.statically_known_leq(s, 1):
            new_stride[i] = strides[i]

    new_layout = FixedLayout(
        old_layout.device,
        old_layout.dtype,
        old_layout.size,
        new_stride,
        old_layout.offset,
        old_layout.is_pinned,
    )
    return TensorBox(ReinterpretView(data=storage, layout=new_layout))


def gm_original_output_strides(gm: torch.fx.GraphModule) -> None:
    output_node = gm.graph.find_nodes(op="output")[0]
    output_node.meta["user_visible_output_idxs"] = [
        idx for idx, _ in enumerate(output_node.args)
    ]
    from torch._inductor.compile_fx import record_original_output_strides

    record_original_output_strides(gm)


def get_symbolic_inputs(inputs: Sequence[IRNode]) -> list[Expr]:
    sym_vars: OrderedSet[Expr] = OrderedSet()
    for inp in inputs:
        sym_vars |= get_free_symbols(inp.get_size(), unbacked_only=False)
        sym_vars |= get_free_symbols(inp.get_stride(), unbacked_only=False)

    return list(sym_vars)


class IRNode:
    """Base class for all intermediate representation (IR) nodes in TorchInductor.

    Note:
        This is an abstract base class. Most methods raise NotImplementedError
        and must be overridden by concrete subclasses.
    """

    _current_origins: ClassVar[OrderedSet[Any]] = OrderedSet()

    # NB: These are kinda weird,
    origins: OrderedSet[Any] = dataclasses.field(init=False)
    # traces back to where the IRNode is created in Inductor
    traceback: Optional[list[str]] = dataclasses.field(init=False)
    origin_node: Optional[torch.fx.Node] = dataclasses.field(init=False)

    @staticmethod
    @contextlib.contextmanager
    def current_origins(origins: OrderedSet[Node]) -> Generator[None, None, None]:
        old = IRNode._current_origins
        IRNode._current_origins = old | origins
        try:
            yield
        finally:
            IRNode._current_origins = old

    @staticmethod
    def is_realized_node(node: IRNode) -> bool:
        return isinstance(
            node,
            (
                ComputedBuffer,
                InputsKernel,
                InputBuffer,
                ReinterpretView,
                TemplateBuffer,
            ),
        )

    def _post_init_setattr(self, attr: str, value: Any) -> None:
        # Intended for use in __post_init__ for enforcing an invariant on a dataclass
        # If you must, can also be used for setting provenance info
        # We would like to try and minimize these usages though
        object.__setattr__(self, attr, value)

    def __post_init__(self) -> None:
        origins = OrderedSet(self._current_origins)
        self._post_init_setattr("origins", origins)
        self._post_init_setattr(
            "traceback", traceback.format_stack() if config.debug_ir_traceback else None
        )
        self._post_init_setattr("origin_node", None)

    def get_read_names(self) -> OrderedSet[str]:
        return OrderedSet(dep.name for dep in self.get_reads())

    def get_traceback(self) -> Optional[list[str]]:
        return self.traceback

    def get_origin_node(self) -> Optional[torch.fx.Node]:
        return self.origin_node

    def get_defining_op(self) -> Optional[Operation]:
        return None

    def get_stack_traces(self) -> OrderedSet[str]:
        # Return stack traces to user model code
        # A single IRNode could correspond to multiple lines of code
        stack_traces: OrderedSet[str] = OrderedSet()
        origins = self.origins
        if isinstance(self, ExternKernel):
            origin_node = self.get_origin_node()
            if self.origin_node:
                origins = OrderedSet([origin_node])
        for node in origins:
            if hasattr(node, "stack_trace") and node.stack_trace:
                # nodes in the backward graph don't have mapping to pre_grad_graph
                stack_traces.add(node.stack_trace)
            else:
                pre_grad_nodes = (
                    torch._inductor.debug._inductor_post_to_pre_grad_nodes.get(
                        "postToPre", {}
                    ).get(node.name, [])
                )
                if not isinstance(pre_grad_nodes, list):
                    continue
                for node_name in pre_grad_nodes:
                    stack_trace = (
                        torch._inductor.debug._inductor_pre_grad_node_stack_trace.get(
                            node_name, None
                        )
                    )
                    if stack_trace:
                        stack_traces.add(stack_trace)
        return stack_traces

    def common_repr(self, shorten: bool = True) -> Sequence[str]:
        origins = f"origins={getattr(self, 'origins', '')}"
        if shorten and len(origins) > 64:
            # this can get *very* long
            origins = f"{origins[:61]}..."
        if not self.get_stack_traces():
            return [origins]

        stack_trace_str = []
        for stack_trace in self.get_stack_traces():
            stack_trace_str.append("stack_traces = {")
            stack_trace_str += stack_trace.split("\n")
            stack_trace_str.append("}")
        return [origins] + stack_trace_str

    def str_helper(
        self, lines: Sequence[object], shorten: bool = True, multiline: bool = True
    ) -> str:
        lines = list(lines) + list(self.common_repr(shorten))
        lines = list(map(str, lines))
        if multiline:
            new_lines = indent(",\n".join(lines))
            return f"{type(self).__name__}(\n{new_lines}\n)"
        else:
            return f"{type(self).__name__}({lines})"

    def get_dtype(self) -> torch.dtype:
        return self.dtype

    def maybe_get_dtype(self) -> Optional[torch.dtype]:
        try:
            return self.get_dtype()
        except NotImplementedError:
            return None

    def get_layout(self) -> Layout:
        raise NotImplementedError(f"get_layout() is not implemented by {type(self)}!")

    def maybe_get_layout(self) -> Optional[Layout]:
        try:
            return self.get_layout()
        except NotImplementedError:
            return None

    def get_output_spec(self) -> OutputSpec:
        return self.get_layout()

    def maybe_get_output_spec(self) -> Optional[OutputSpec]:
        try:
            return self.get_output_spec()
        except NotImplementedError:
            return None

    def has_tensor_output(self) -> bool:
        """True for single tensor output (excludes MultiOutput)"""
        return isinstance(self.maybe_get_output_spec(), Layout)

    def get_size(self) -> Sequence[Expr]:
        raise NotImplementedError(f"get_size() is not implemented by {type(self)}!")

    def maybe_get_size(self) -> Optional[Sequence[_IntLike]]:
        try:
            return self.get_size()
        except NotImplementedError:
            return None

    @property
    def shape(self) -> Union[_IntLike, sympy.Rel, Sequence[_IntLike]]:
        return self.get_size()

    def get_numel(self) -> Expr:
        return sympy_product(self.get_size())

    def is_zero_elements(self) -> bool:
        return V.graph.sizevars.statically_known_true(sympy.Eq(self.get_numel(), 0))

    def realize(self) -> Optional[str]:
        """
        If the IRNode refers to data which has not been materialized (e.g.,
        it is a Pointwise/Reduction that could potentially have more
        compute fused into it), realize the IRNode into physical memory,
        ending the possibility of fusing into it, but allowing, e.g., multiple
        users to access the data without having to recompute.

        Check StorageBox.realize for a particularly notable implementation.

        TODO(ezyang): I think, in principle, every IRNode should have an
        implementation of this, and most of the time no-op is OK, but you
        really do have to audit each IRNode for this, so for now, raise
        an error if it's not implemented.  Note that some code in graph.py
        will catch this thrown error and suppress it with a warning.
        """
        raise NotImplementedError(f"realize NYI on {type(self)}")

    def codegen_reference(self, writer: Optional[IndentedBuffer] = None) -> str:
        raise NotImplementedError(f"codegen_reference NYI on {type(self)}")

    def get_device(self) -> Optional[torch.device]:
        return None

    def get_device_or_error(self) -> torch.device:
        device = self.get_device()
        assert device is not None
        return device

    def has_exceeded_max_reads(self) -> bool:
        return False

    def make_loader(self) -> Callable[[Sequence[Expr]], OpsValue]:
        raise NotImplementedError(type(self).__name__)

    def make_indexer(self) -> Callable[[Sequence[Expr]], Expr]:
        raise NotImplementedError(type(self).__name__)

    def get_stride(self) -> Sequence[_IntLike]:
        raise NotImplementedError(type(self).__name__)

    def maybe_get_stride(self) -> Optional[Sequence[_IntLike]]:
        try:
            return self.get_stride()
        except NotImplementedError:
            return None

    def get_name(self) -> str:
        raise NotImplementedError(type(self).__name__)

    def maybe_get_name(self) -> Optional[str]:
        try:
            return self.get_name()
        except NotImplementedError:
            return None

    def is_input_buffer(self) -> bool:
        try:
            return self.get_name() in V.graph.graph_inputs
        except NotImplementedError:
            return False

    def has_large_inner_fn(self, threshold: Optional[int] = None) -> bool:
        return False

    def mark_reuse(self, users: int) -> None:
        pass

    def realize_hint(self) -> None:
        pass

    def unwrap_view(self) -> IRNode:
        raise NotImplementedError(type(self).__name__)

    def freeze_layout(self) -> None:
        raise NotImplementedError(type(self).__name__)

    def freeze_layout_with_stride_order(
        self, order: Sequence[int], allow_padding: bool = False
    ) -> None:
        raise NotImplementedError(type(self).__name__)

    def freeze_layout_with_fill_order(self, order: Sequence[int]) -> None:
        raise NotImplementedError(type(self).__name__)

    def freeze_layout_with_same_order(self, stride: Sequence[_IntLike]) -> None:
        raise NotImplementedError(type(self).__name__)

    def freeze_layout_with_exact_strides(
        self, exact_strides: Sequence[_IntLike], allow_padding: bool = False
    ) -> None:
        raise NotImplementedError(type(self).__name__)

    def get_read_writes(self) -> dependencies.ReadWrites:
        raise NotImplementedError(type(self).__name__)

    def get_reads(self) -> OrderedSet[Dep]:
        return self.get_read_writes().reads

    def num_reads(self) -> int:
        return len(self.get_reads())

    def get_storage_numel(self) -> _IntLike:
        raise NotImplementedError(type(self).__name__)

    def get_free_symbol_uses(
        self, unbacked_only: bool = False
    ) -> OrderedSet[sympy.Symbol]:
        raise NotImplementedError(type(self).__name__)

    def get_reduction_type(self) -> Optional[str]:
        raise NotImplementedError(type(self).__name__)

    def get_reduction_size(self) -> Sequence[Expr]:
        raise NotImplementedError(type(self).__name__)

    def is_extern(self) -> bool:
        return False

    def is_no_op(self) -> bool:
        return False

    def constant_to_device(self, device: torch.device) -> IRNode:
        raise NotImplementedError(type(self).__name__)

    def get_mutation_names(self) -> Sequence[str]:
        raise NotImplementedError(type(self).__name__)

    def get_operation_name(self) -> str:
        raise NotImplementedError(type(self).__name__)

    def get_inputs_that_alias_output(self) -> Sequence[str]:
        raise NotImplementedError(type(self).__name__)

    if TYPE_CHECKING:

        @property
        def dtype(self) -> torch.dtype: ...


@ir_dataclass(frozen=False)
class Operation:
    def __post_init__(self) -> None:
        self.operation_name: Optional[str] = None

    def get_device(self) -> Optional[torch.device]:
        raise NotImplementedError

    def get_origin_node(self) -> Optional[torch.fx.Node]:
        assert hasattr(self, "origin_node")
        return self.origin_node

    def get_origins(self) -> OrderedSet[Any]:
        assert hasattr(self, "origins")
        return self.origins

    def get_operation_name(self) -> str:
        assert self.operation_name is not None
        return self.operation_name

    def is_extern(self) -> bool:
        return False

    def is_no_op(self) -> bool:
        return False

    def get_read_writes(self) -> dependencies.ReadWrites:
        raise NotImplementedError

    def is_user_of(self, name: str) -> bool:
        return name in self.get_read_names()

    def get_read_names(self) -> OrderedSet[str]:
        return OrderedSet(dep.name for dep in self.get_reads())

    def get_reads(self) -> OrderedSet[Dep]:
        return self.get_read_writes().reads

    def get_outputs(self) -> list[Buffer]:
        raise NotImplementedError

    def get_unbacked_symbol_defs(self) -> OrderedSet[sympy.Symbol]:
        return OrderedSet()

    def get_free_symbol_uses(
        self, unbacked_only: bool = False
    ) -> OrderedSet[sympy.Symbol]:
        """
        When unbacked_only=True:
        Returns the unbacked symbols which are required to be in scope in
        order to successfully perform codegen for this buffer.  For example,
        a buffer that corresponds to an extern kernel call that takes i0 as
        an argument would return {i0} here.  This is used to generate necessary
        dependencies that ensure we actually bind i0 in codegen before you
        try to use it.

        Note that this is NOT transitive; in particular, if this buffer takes
        in as input another buffer with dynamic shape (e.g., (i0,)), we will
        not report it here, because you will already have a dependency
        on that buffer, which will eventually have a dependency on i0 if
        necessary.

        When unbacked_only=False:
        Similar to `unbacked_only=True` but including all free symbols
        instead of only free unbacked symbols.
        """
        return OrderedSet()

    def get_workspace_size(self) -> int:
        """
        Gets extra global memory size needed by this buffer.
        Some algorithms (e.g. group gemm) may require extra global memory in the generated code.
        """
        return 0


@ir_dataclass
class Loops(IRNode):
    device: torch.device
    dtype: torch.dtype
    inner_fn: Callable[..., Any]
    ranges: Sequence[_IntLike]

    def get_free_symbol_uses(
        self, unbacked_only: bool = False
    ) -> OrderedSet[sympy.Symbol]:
        return OrderedSet().union(
            *(get_free_symbols(e, unbacked_only) for e in self.ranges),
            self.inner_fn_free_symbols(unbacked_only),
        )

    def _to_str(self, names: Sequence[str]) -> str:
        return self.str_helper(
            [
                f"'{self.device.type}'",
                str(self.dtype),
                self.inner_fn_str(),
            ]
            + [f"{name}={getattr(self, name)}" for name in names]
            + [f"origin_node={self.origin_node!r}"]
        )

    def __post_init__(self) -> None:
        super().__post_init__()

    def __str__(self) -> str:
        return self._to_str(("ranges",))

    __repr__ = __str__

    def get_device(self) -> Optional[torch.device]:
        return self.device

    def get_origin_node(self) -> Optional[torch.fx.Node]:
        return self.origin_node

    def get_size(self) -> Sequence[Expr]:
        return self.ranges

    def get_pointwise_size(self) -> Sequence[Expr]:
        return self.ranges

    @classmethod
    def create(
        cls, *args: Any, **kwargs: Any
    ) -> Union[TensorBox, ShapeAsConstantBuffer]:
        origin_node = kwargs.pop("origin_node", None)
        tb = kwargs.pop("traceback", None)
        r = cls(*args, **kwargs)
        # Need to explicitly set origin_node here to propagate it down.
        # todo(chilli): I think it would be better for IRNode to directly set
        # origin_node
        r._post_init_setattr("origin_node", origin_node)
        r._post_init_setattr("traceback", tb or r.traceback)
        return TensorBox.create(r)

    @staticmethod
    def _index(ranges: Sequence[_IntLike], prefix: SymT = SymT.INDEX) -> Sequence[Expr]:
        return [
            sympy.S.Zero if s == 1 else sympy_index_symbol_with_prefix(prefix, n)
            for n, s in enumerate(ranges)
        ]

    @cache_on_self
    def inner_fn_opcount(self) -> OpCountResult:
        opcounter = OpCounterCSE(V.MockHandler())
        with (
            V.set_ops_handler(opcounter),
            patch.object(FlexibleLayout, "allow_indexing", True),
        ):
            self.inner_fn(*self.inner_fn_args())
            return opcounter.getvalue()

    def inner_fn_args(self) -> Sequence[Sequence[_IntLike]]:
        return (self._index(self.ranges),)

    @cache_on_self
    def inner_fn_str(self) -> str:
        return V.KernelFormatterHandler.ir_to_string(
            self.inner_fn, *self.inner_fn_args()
        )

    def has_large_inner_fn(self, threshold: Optional[int] = None) -> bool:
        if threshold is None:
            threshold = 0
        threshold = max(threshold, config.realize_opcount_threshold)
        return self.inner_fn_opcount().num_ops > threshold

    def inner_fn_free_symbols(self, unbacked_only: bool = False) -> OrderedSet[Symbol]:
        index = self._index(self.ranges)
        return extract_free_symbols(self.inner_fn, index, unbacked_only=unbacked_only)

    def get_reads(self) -> OrderedSet[Dep]:
        with patch.object(FlexibleLayout, "allow_indexing", True):
            if self.get_reduction_type():
                return extract_read_writes(
                    self.make_loader(),
                    self.get_size(),
                    self.get_reduction_size(),
                ).reads
            else:
                return extract_read_writes(
                    self.make_loader(),
                    self.get_size(),
                ).reads

    def get_read_names(self) -> OrderedSet[str]:
        return OrderedSet(self.inner_fn_opcount().read_buffers)

    def num_reads(self) -> int:
        return len(self.inner_fn_opcount().read_buffers)

    def get_reduction_size(self) -> Sequence[Expr]:
        raise NotImplementedError(
            f"get_reduction_size() is not implemented by {type(self)}!"
        )

    def get_reduction_type(self) -> Optional[str]:
        raise NotImplementedError(
            f"get_reduction_type() is not implemented by {type(self)}!"
        )

    def constant_to_device(self, device: torch.device) -> IRNode:
        raise NotImplementedError(
            f"constant_to_device() is not implemented by {type(self)}!"
        )


def nop_loader_fn(idx: Union[Expr, Sequence[Expr]], *, dtype: torch.dtype) -> OpsValue:
    if dtype.is_floating_point:
        return ops.constant(float("nan"), dtype)
    else:
        return ops.constant(0, dtype)


@ir_dataclass
class Pointwise(Loops):
    def make_loader(self) -> Callable[[Sequence[Expr]], OpsValue]:
        # Make zero-element loops into a no-op
        if self.is_zero_elements():
            return partial(nop_loader_fn, dtype=self.dtype)

        return self.inner_fn

    def get_reduction_size(self) -> Sequence[sympy.Expr]:
        return []

    def get_reduction_type(self) -> Optional[str]:
        return None

    def store_output(
        self,
        output_name: Optional[str],
        indexer: Callable[[Sequence[Expr]], Never],
        vars: Sequence[Expr],
    ) -> None:
        loader = self.make_loader()
        return ops.store(output_name or "unnamed", indexer(vars), loader(vars))

    def constant_to_device(self, device: torch.device) -> IRNode:
        """Move this to a given device. Requires that all reads are to constants."""
        loader = self.make_loader()
        loader = patch.object(ConstantBuffer, "override_device", device)(loader)
        return Pointwise(
            device=device,
            dtype=self.dtype,
            inner_fn=loader,
            ranges=self.ranges,
        )


@ir_dataclass
class Scatter(Pointwise):
    output_indexer: Callable[[Sequence[Expr]], Expr]
    scatter_mode: StoreMode = None

    def constant_to_device(self, device: torch.device) -> IRNode:
        """Move this to a given device. Requires that all reads are to constants."""
        loader = self.make_loader()
        loader = patch.object(ConstantBuffer, "override_device", device)(loader)
        return Scatter(
            device=device,
            dtype=self.dtype,
            inner_fn=loader,
            ranges=self.ranges,
            output_indexer=self.output_indexer,
            scatter_mode=self.scatter_mode,
        )

    def store_output(
        self,
        output_name: Optional[str],
        indexer: Callable[[Sequence[Expr]], Never],
        vars: Sequence[Expr],
    ) -> Any:
        loader = self.make_loader()
        if output_name is None:
            output_name = "unnamed"
        return ops.store(
            output_name,
            indexer(self.output_indexer(vars)),
            loader(vars),
            mode=self.scatter_mode,
        )


REDUCTION_COMBINE_FN: dict[str, Callable[..., OpsValue]] = {
    "any": ops_wrapper("logical_or"),
    "max": ops_wrapper("maximum"),
    "min": ops_wrapper("minimum"),
    "prod": ops_wrapper("mul"),
    "sum": ops_wrapper("add"),
    "xor_sum": ops_wrapper("bitwise_xor"),
}


def get_reduction_combine_fn(
    reduction_type: str, dtype: torch.dtype, arg_break_ties_left: bool = True
) -> Callable[..., object]:
    if reduction_type in REDUCTION_COMBINE_FN:
        return REDUCTION_COMBINE_FN[reduction_type]

    elif reduction_type in ("argmax", "argmin"):

        def argmax_combine_fn(
            a: tuple[object, object], b: tuple[object, object]
        ) -> tuple[OpsValue, OpsValue]:
            a_value, a_index = a
            b_value, b_index = b

            if reduction_type == "argmin":
                mask = ops.lt(a_value, b_value)
            else:
                mask = ops.gt(a_value, b_value)

            equal = ops.eq(a_value, b_value)
            if is_float_dtype(dtype):
                a_isnan = ops.ne(a_value, a_value)
                b_isnan = ops.ne(b_value, b_value)
                mask = ops.logical_or(mask, ops.gt(a_isnan, b_isnan))
                equal = ops.logical_or(equal, ops.logical_and(a_isnan, b_isnan))

            tie = (
                ops.lt(a_index, b_index)
                if arg_break_ties_left
                else ops.gt(a_index, b_index)
            )
            mask = ops.logical_or(mask, ops.logical_and(equal, tie))
            return (
                ops.where(mask, a_value, b_value),
                ops.where(mask, a_index, b_index),
            )

        return argmax_combine_fn

    elif reduction_type == "welford_combine":

        def welford_combine_fn(
            a: tuple[OpsValue, OpsValue, OpsValue],
            b: tuple[OpsValue, OpsValue, OpsValue],
        ) -> tuple[OpsValue, OpsValue, OpsValue]:
            a_mean, a_m2, a_weight = a
            b_mean, b_m2, b_weight = b

            delta = b_mean - a_mean
            new_weight = a_weight + b_weight
            w2_over_w = b_weight / new_weight
            return (
                a_mean + delta * w2_over_w,
                a_m2 + b_m2 + delta * delta * a_weight * w2_over_w,
                new_weight,
            )

        return welford_combine_fn

    else:
        raise NotImplementedError(f"unknown reduction_type={reduction_type}")


@ir_dataclass
class Reduction(Loops):
    reduction_ranges: Sequence[_IntLike]
    reduction_type: ReductionType
    # self.dtype represents the dst dtype
    src_dtype: torch.dtype
    reduction_hint: ReductionHint

    def __str__(self) -> str:
        return self._to_str(("ranges", "reduction_ranges", "reduction_type"))

    __repr__ = __str__

    def get_free_symbol_uses(self, unbacked_only: bool = False) -> OrderedSet[Symbol]:
        return super().get_free_symbol_uses(unbacked_only) | OrderedSet().union(
            *(get_free_symbols(e, unbacked_only) for e in self.reduction_ranges)
        )

    def get_reduction_size(self) -> Sequence[Expr]:
        return self.reduction_ranges

    def get_reduction_type(self) -> Optional[str]:
        return self.reduction_type

    def store_reduction(
        self,
        output_name: Optional[str],
        indexer: Callable[[Sequence[Expr]], Never],
        vars: Sequence[Expr],
        reduction_vars: Sequence[Symbol],
    ) -> None:
        value = ops.reduction(
            self.dtype,
            self.src_dtype,
            self.reduction_type,
            self.inner_fn(vars, reduction_vars),
        )
        ops.store_reduction(output_name or "unnamed", indexer(vars), value)

    def index_length(self) -> int:
        return len(self.ranges) + len(self.reduction_ranges)

    def inner_fn_args(self) -> Sequence[Sequence[Expr]]:
        index = self._index(self.ranges)
        rindex = self._index(self.reduction_ranges, SymT.R0_INDEX)
        return (index, rindex)

    def inner_fn_free_symbols(self, unbacked_only: bool = False) -> OrderedSet[Symbol]:
        index = self._index(self.ranges)
        rindex = self._index(self.reduction_ranges, SymT.R0_INDEX)
        return extract_free_symbols(
            self.inner_fn, index, rindex, unbacked_only=unbacked_only
        )

    def constant_to_device(self, device: torch.device) -> IRNode:
        """Move this to a given device. Requires that all reads are to constants."""
        loader = self.make_loader()
        loader = patch.object(ConstantBuffer, "override_device", device)(loader)
        return Reduction(
            device=device,
            dtype=self.dtype,
            inner_fn=loader,
            ranges=self.ranges,
            reduction_ranges=self.reduction_ranges,
            reduction_type=self.reduction_type,
            src_dtype=self.src_dtype,
            reduction_hint=ReductionHint.DEFAULT,
        )

    @staticmethod
    def num_splits(
        device: torch.device,
        dst_dtype: torch.dtype,
        src_dtype: torch.dtype,
        inner_fn: Callable[_P, OpsValue],
        ranges: Sequence[_IntLike],
        reduction_ranges: Sequence[_IntLike],
        reduction_type: Union[ReductionType, Literal["scan"]],
        reduction_numel: Expr,
        input_node: Optional[IRNode] = None,
    ) -> tuple[ReductionHint, _IntLike]:
        reduction_numel_hint = V.graph.sizevars.symbolic_hint(reduction_numel)
        numel_hint = V.graph.sizevars.symbolic_hint(sympy_product(ranges))

        should_split = reduction_type == "scan" or (
            not V.graph.has_feature(device, BackendFeature.REDUCE_TO_SINGLE_ELEMENT)
            and reduction_type
            not in (
                "argmax",
                "argmin",
            )
            and config.split_reductions
        )
        if not (_is_static(reduction_numel_hint) and _is_static(numel_hint)):
            # We don't support unbacked symints
            return ReductionHint.DEFAULT, 1

        props = DeviceProperties.create(device)
        num_sm = props.multi_processor_count
        min_elements_per_thread = 32
        if should_split:
            inner_reduction_splits: Callable[[int, int], int] = functools.partial(
                V.choices.reduction_split_factor, device, inner_reduction=True
            )
            outer_reduction_splits: Callable[[int, int], int] = functools.partial(
                V.choices.reduction_split_factor, device, inner_reduction=False
            )
        else:

            def inner_reduction_splits(
                reduction_numel_hint: int,
                numel_hint: int,
            ) -> int:
                return 1

            outer_reduction_splits = inner_reduction_splits

        # easy cases
        if numel_hint == 1:
            split = inner_reduction_splits(reduction_numel_hint, numel_hint)
            if split == 1:
                # No need to split.
                return ReductionHint.INNER, split
            if input_node is not None and isinstance(input_node, TensorBox):
                with patch.object(FlexibleLayout, "allow_indexing", True):
                    (
                        new_ranges,
                        new_reduction_ranges,
                    ) = extract_input_node_reduction_ranges(input_node)
                if new_ranges is not None and new_reduction_ranges is not None:
                    extracted_numel_hint = V.graph.sizevars.symbolic_hint(
                        sympy_product(new_ranges + new_reduction_ranges)
                    )
                    if reduction_numel_hint == extracted_numel_hint:
                        log.debug(
                            "Use previous IRNode's range and reduction_ranges instead of split. "
                            "current ranges: %s, current reduction ranges: %s, current split: %d, "
                            "new ranges: %s, new reduction ranges: %s",
                            ranges,
                            reduction_ranges,
                            split,
                            new_ranges,
                            new_reduction_ranges,
                        )
                        # If the input_node or its dependent nodes are also Reduction nodes,
                        # use reduction_sizes of this node or its dependent nodes directly.
                        return ReductionHint.INNER, -1
            return ReductionHint.INNER, split
        if (
            reduction_numel_hint <= min_elements_per_thread
            or numel_hint >= num_sm * 2 * 32
        ):
            return ReductionHint.DEFAULT, 1

        r = Reduction(
            device=device,
            dtype=dst_dtype,
            inner_fn=inner_fn,
            ranges=ranges,
            reduction_ranges=reduction_ranges,
            reduction_type=reduction_type if reduction_type != "scan" else "sum",
            src_dtype=src_dtype,
            reduction_hint=ReductionHint.DEFAULT,
        )

        def get_read_indices(r: Reduction) -> tuple[Sequence[Expr], bool]:
            device = r.get_device()
            assert device is not None
            cb = ComputedBuffer(
                name=None,
                layout=FlexibleLayout(
                    device=device,
                    dtype=r.get_dtype(),
                    size=r.get_size(),
                ),
                data=r,
            )
            read_writes = cb.get_read_writes()
            # try finding the full size producer
            # TODO this will fail for something like ((1, N) * (N, 1)).sum()
            # this would also possibly be wrong for producers with the different contiguity but we hope those cases are rare
            assert read_writes.range_vars is not None
            range_vars = [
                r
                for r in read_writes.range_vars
                if isinstance(r, Expr) and not isinstance(r, sympy.Number)
            ]
            indices = []
            changed = False
            for md in sorted(read_writes.reads, key=lambda x: x.name):
                if all(r in md.index.free_symbols for r in range_vars):
                    indices.append(md.index)
                    if md.name in V.graph.name_to_buffer:
                        buf = V.graph.name_to_buffer[md.name]
                        original_stride = getattr(buf.layout, "stride", None)
                        buf.decide_layout()
                        if getattr(buf.layout, "stride", None) != original_stride:
                            changed = True
            return indices, changed

        indices, changed = get_read_indices(r)
        if changed:
            indices, _ = get_read_indices(r)

        if len(indices) == 0:
            # TODO determine splits when all inputs are broadcast
            return ReductionHint.DEFAULT, 1

        (_, reduction_vars), ranges1 = dependencies.index_vars_squeeze(
            r.get_size(), r.get_reduction_size()
        )
        num_outer = 0
        num_inner = 0
        for i in indices:
            j = V.graph.sizevars.simplify_with_ranges(i, ranges1)
            strides = V.graph.sizevars.stride_hints(
                j, reduction_vars, list(ranges1.keys())
            )
            outer = all(s > 1 for s in strides)
            if outer:
                num_outer += 1
            else:
                num_inner += 1
        if num_inner > num_outer:
            return ReductionHint.INNER, inner_reduction_splits(
                reduction_numel_hint, numel_hint
            )
        else:
            return ReductionHint.OUTER, outer_reduction_splits(
                reduction_numel_hint, numel_hint
            )

    @staticmethod
    def _unroll_reduction_fn(
        inner_fn: Callable[[Sequence[_IntLike], Sequence[_IntLike]], OpsValue],
        reduction_ranges: Sequence[_IntLike],
        reduction_type: str,
        src_dtype: torch.dtype,
    ) -> Callable[[Sequence[_IntLike]], OpsValue]:
        """Convert inner_fn from a reduction to an pointwise"""
        reduction_ranges = V.graph.sizevars.guard_int_seq(reduction_ranges)

        combine_fn = get_reduction_combine_fn(reduction_type, src_dtype)

        def fn(index: Sequence[_IntLike]) -> Any:
            return functools.reduce(
                combine_fn,
                (
                    value_fn(index, rindex)
                    for rindex in itertools.product(
                        *[range(x) for x in reduction_ranges]
                    )
                ),
            )

        value_fn: Callable[[Sequence[_IntLike], Sequence[_IntLike]], Any]
        if reduction_type in ("argmin", "argmax"):
            flatten_index = _fixed_indexer(
                reduction_ranges,
                FlexibleLayout.contiguous_strides(reduction_ranges),
            )

            def value_fn(
                index: Sequence[_IntLike], rindex: Sequence[_IntLike]
            ) -> tuple[OpsValue, OpsValue]:
                rindex = [sympy.expand(i) for i in rindex]
                return (
                    inner_fn(index, rindex),
                    ops.index_expr(flatten_index(rindex), torch.int64),
                )

            return lambda index: fn(index)[1]
        else:
            value_fn = inner_fn
            return fn

    @classmethod
    def create(
        cls,
        device: torch.device,
        dst_dtype: torch.dtype,
        src_dtype: torch.dtype,
        inner_fn: Callable[..., Any],
        ranges: Sequence[Expr],
        reduction_ranges: Sequence[Expr],
        reduction_type: ReductionType,
        reduction_hint: ReductionHint = ReductionHint.DEFAULT,
        input_node: Optional[IRNode] = None,
    ) -> Union[TensorBox, ShapeAsConstantBuffer]:
        reduction_numel = V.graph.sizevars.simplify(sympy_product(reduction_ranges))

        if reduction_numel == 0:
            # N.B. This is a hack to generate the literal of the given type
            # Ideally, we should be fixing `def constant` in triton.py
            # but it breaks due to hardcoded dtypes in other places
            def py_cnst(val: object) -> Union[bool, float, int]:
                if dst_dtype == torch.bool:
                    return bool(val)
                elif dst_dtype.is_floating_point:
                    assert isinstance(val, SupportsFloat), type(val)
                    return float(val)
                else:
                    assert isinstance(val, SupportsInt), type(val)
                    return int(val)

            rtypes_to_inits = {
                "sum": py_cnst(0),
                "xor_sum": py_cnst(0),
                "prod": py_cnst(1),
                "any": py_cnst(0),
                # "all" is desugared to `!any(!val)`
            }

            assert reduction_type in rtypes_to_inits.keys(), (
                f"{reduction_type} not supported for zero-dimension tensors!"
            )

            def const_fn(index: int) -> OpsValue:
                return ops.constant(rtypes_to_inits[reduction_type], dst_dtype)

            return Pointwise.create(
                device=device,
                dtype=src_dtype,
                inner_fn=const_fn,
                ranges=list(ranges),
            )

        if reduction_numel == 1:
            # this reduction is actually a pointwise op
            if reduction_type in ("argmin", "argmax"):

                def fn(index: int) -> OpsValue:
                    return ops.constant(0, dst_dtype)

            else:

                def fn(index: int) -> OpsValue:
                    reduction_index = [sympy.S.Zero for _ in reduction_ranges]
                    return inner_fn(index, reduction_index)

            return Pointwise.create(
                device=device, dtype=dst_dtype, inner_fn=fn, ranges=ranges
            )

        if (
            isinstance(reduction_numel, Integer)
            and V.graph.sizevars.size_hint_or_throw(reduction_numel)
            < config.unroll_reductions_threshold
            and (sympy_product(ranges) != 1 or is_gpu(device.type))
        ):
            # NB: This works around https://github.com/pytorch/pytorch/issues/140457
            # since turning reductions into pointwise ops can exacerbate this problem
            return Pointwise.create(
                device=device,
                dtype=dst_dtype,
                inner_fn=cls._unroll_reduction_fn(
                    inner_fn, reduction_ranges, reduction_type, src_dtype
                ),
                ranges=ranges,
            )

        # triton doesn't support reduce to single element well, so break it up
        hint, split = cls.num_splits(
            device,
            dst_dtype,
            src_dtype,
            inner_fn,
            ranges,
            reduction_ranges,
            reduction_type,
            reduction_numel,
            input_node,
        )

        def _maybe_increase_split(split: int) -> int:
            # don't apply min_num_split constraint for static shape case.
            if _is_static(reduction_numel):
                return split
            if split > 1:
                return max(split, config.min_num_split)
            else:
                return split

        split = _maybe_increase_split(split)

        # intermediate reduction in split can contain complex indexing,
        # and num_splits will fail to correctly set the hint
        # reuse the passed hint if available
        if reduction_hint == ReductionHint.DEFAULT:
            reduction_hint = hint
        if split == -1:
            assert input_node is not None
            with patch.object(FlexibleLayout, "allow_indexing", True):
                new_ranges, new_reduction_ranges = extract_input_node_reduction_ranges(
                    input_node
                )
            assert new_ranges is not None
            assert new_reduction_ranges is not None
            return cls.create_multilayer_existing_ranges(
                device,
                dst_dtype,
                src_dtype,
                inner_fn,
                ranges,
                reduction_ranges,
                new_ranges,
                new_reduction_ranges,
                reduction_type,
                reduction_hint,
            )
        elif split > 1:
            # triton doesn't support reduce to single element well, so break it up
            return cls.create_multilayer(
                device,
                dst_dtype,
                src_dtype,
                inner_fn,
                ranges,
                reduction_ranges,
                reduction_type,
                split,
                reduction_hint,
                input_node,
            )

        return TensorBox.create(
            Reduction(
                device=device,
                dtype=dst_dtype,
                inner_fn=inner_fn,
                ranges=ranges,
                reduction_ranges=reduction_ranges,
                reduction_type=reduction_type,
                src_dtype=src_dtype,
                reduction_hint=reduction_hint,
            )
        )

    @staticmethod
    def default_accumulator(
        reduction_type: str, dtype: torch.dtype
    ) -> Union[_NumLike, Sequence[_NumLike]]:
        if reduction_type in ("max", "argmax"):
            if is_float_dtype(dtype):
                return float("-inf")
            elif is_boolean_dtype(dtype):
                return False
            else:
                return torch.iinfo(dtype).min
        if reduction_type in ("min", "argmin"):
            if is_float_dtype(dtype):
                return float("inf")
            elif is_boolean_dtype(dtype):
                return True
            else:
                return torch.iinfo(dtype).max

        zero = False if is_boolean_dtype(dtype) else 0
        one = True if is_boolean_dtype(dtype) else 1
        return {
            "sum": zero,
            "prod": one,
            "xor_sum": zero,
            "any": zero,
            "welford_reduce": (zero, zero, zero),
            "welford_combine": (zero, zero, zero),
            "online_softmax_reduce": (float("-inf"), zero),
        }[reduction_type]

    @staticmethod
    def default_value(
        reduction_type: str, dtype: torch.dtype
    ) -> Union[_NumLike, Sequence[_NumLike]]:
        if reduction_type == "welford_reduce":
            return 0
        return Reduction.default_accumulator(reduction_type, dtype)

    @staticmethod
    def _multilayer_second_step_hint(
        split: _IntLike, numel_hint: int, reduction_hint: ReductionHint
    ) -> ReductionHint:
        if split == -1:
            return reduction_hint
        if split <= 512 and numel_hint <= 512 and reduction_hint == ReductionHint.OUTER:
            return ReductionHint.OUTER_TINY
        if (
            split <= 1024
            and numel_hint <= 256
            and reduction_hint == ReductionHint.OUTER
        ):
            return ReductionHint.OUTER_TINY

        return reduction_hint

    @classmethod
    def check_for_split_dense_dim_reindexing(
        cls, reduction_numel: _IntLike, input_node: Optional[IRNode]
    ) -> Optional[int]:
        """
        If we are reducing over the full tensor, and it is non-dense in the last dimension,
        reindex so we reduce over the dense dimension. initially just handle complete
        reduction case
        """
        if input_node is None:
            return None

        if not V.graph.sizevars.statically_known_equals(
            input_node.get_numel(), reduction_numel
        ):
            return None

        input_node.realize()
        try:
            # finalize layout
            as_storage_and_layout(input_node)
        except NotImplementedError:
            return None

        strides = input_node.get_stride()

        for i, s in enumerate(strides[:-1]):
            if V.graph.sizevars.statically_known_equals(s, 1):
                return i

        return None

    @classmethod
    def _multilayer_wrap_loader(
        cls,
        loader: Callable[..., OpsValue],
        reduction_ranges: Sequence[_IntLike],
        reduction_numel: _IntLike,
        split: _IntLike,
        block_size: _IntLike,
        default: Union[_NumLike, Sequence[_NumLike]],
        input_node: Optional[IRNode] = None,
    ) -> Callable[..., object]:
        dense_index = cls.check_for_split_dense_dim_reindexing(
            reduction_numel, input_node
        )
        reindex = View.dynamic_reshape_indexer(
            reduction_ranges, [reduction_numel], dense_index
        )
        need_mask = not V.graph.sizevars.statically_known_true(
            sympy.Eq(reduction_numel % split, 0)
        )

        def wrapper_fn(
            index: Sequence[Symbol], reduction_index: Sequence[Symbol]
        ) -> OpsValue:
            (reduction_index,) = reduction_index
            *new_index, reduction_block = index
            indices = block_size * reduction_block + reduction_index

            def body() -> OpsValue:
                return loader(new_index, reindex([indices]))

            if need_mask:
                index_dtype = dtype_from_size(reduction_numel)
                mask = ops.lt(
                    ops.index_expr(indices, index_dtype),
                    ops.index_expr(reduction_numel, index_dtype),
                )
                return ops.masked(mask, body, default)
            else:
                return body()

        return wrapper_fn

    @classmethod
    def _multilayer_wrap_loader_existing_ranges(
        cls,
        loader: Callable[[Sequence[Expr], Sequence[Expr]], OpsValue],
        original_ranges: Sequence[Expr],
        original_reduction_ranges: Sequence[Expr],
        new_ranges: Sequence[Integer],
        new_reduction_ranges: Sequence[Integer],
    ) -> Callable[[Sequence[sympy.Expr], Sequence[sympy.Expr]], OpsValue]:
        assert all(r == 1 for r in original_ranges), (
            f"Only enabled for numel_hint == 1, found {original_ranges=}"
        )
        reindex = View.dynamic_reshape_indexer(
            original_reduction_ranges, tuple(new_ranges) + tuple(new_reduction_ranges)
        )

        def wrapper_fn(
            merged_index: Sequence[Expr],
            new_reduction_index: Sequence[Expr],
        ) -> OpsValue:
            original_idx = merged_index[: len(original_ranges)]
            new_index = merged_index[len(original_ranges) :]
            return loader(
                original_idx,
                reindex(tuple(new_index) + tuple(new_reduction_index)),
            )

        return wrapper_fn

    @classmethod
    def create_multilayer_helper(
        cls,
        device: torch.device,
        dst_dtype: torch.dtype,
        src_dtype: torch.dtype,
        wrapper_fn: Callable[..., Any],
        original_ranges: Sequence[Expr],
        original_reduction_ranges: Sequence[Expr],
        new_ranges: list[Expr],
        new_reduction_ranges: list[Integer],
        reduction_type: ReductionType,
        split: _IntLike,
        reduction_hint: ReductionHint,
    ) -> Union[TensorBox, ShapeAsConstantBuffer]:
        """
        Break a large reduction up into multiple smaller reductions
        recursively
        """
        # triton will automatically compute reductions in fp32 if reducing over fp16/bf16
        # within the kernel. keep the intermediate in fp32 so as to keep the whole reduction
        # in fp32 and not reduce precision by breaking up the kernel into multiple layers
        intermediate_dtype = (
            dst_dtype
            if dst_dtype not in (torch.float16, torch.bfloat16)
            else torch.float
        )
        intermediate = Reduction.create(
            device,
            intermediate_dtype,
            src_dtype,
            wrapper_fn,
            new_ranges,
            new_reduction_ranges,
            reduction_type,
            reduction_hint,
        )
        intermediate.realize()
        intermediate_loader = intermediate.make_loader()

        def intermediate_fn(
            index: Sequence[_IntLike], reduction_index: Sequence[_IntLike]
        ) -> OpsValue:
            return intermediate_loader([*index, *reduction_index])

        numel_hint = V.graph.sizevars.size_hint(sympy_product(original_ranges))
        reduction_hint = cls._multilayer_second_step_hint(
            split, numel_hint, reduction_hint
        )

        assert original_ranges == new_ranges[: len(original_ranges)]
        return TensorBox.create(
            Reduction(
                device=device,
                dtype=dst_dtype,
                inner_fn=intermediate_fn,
                ranges=original_ranges,
                reduction_ranges=new_ranges[len(original_ranges) :],
                reduction_type=reduction_type,
                src_dtype=src_dtype,
                reduction_hint=reduction_hint,
            )
        )

    @classmethod
    def create_multilayer(
        cls,
        device: torch.device,
        dst_dtype: torch.dtype,
        src_dtype: torch.dtype,
        inner_fn: Callable[..., Any],
        ranges: Sequence[Expr],
        reduction_ranges: Sequence[Expr],
        reduction_type: ReductionType,
        split: _IntLike,
        reduction_hint: ReductionHint,
        input_node: Optional[IRNode] = None,
    ) -> Union[TensorBox, ShapeAsConstantBuffer]:
        """
        Break a large reduction up into multiple smaller reductions
        recursively
        """
        # TODO(jansel): realize the reduction so we can do dynamic indexing
        reduction_numel = sympy_product(reduction_ranges)
        block_size = FloorDiv(reduction_numel + (split - 1), split)
        default = cls.default_value(reduction_type, dst_dtype)
        wrapper_fn = cls._multilayer_wrap_loader(
            inner_fn,
            reduction_ranges,
            reduction_numel,
            split,
            block_size,
            default,
            input_node,
        )

        return cls.create_multilayer_helper(
            device,
            dst_dtype,
            src_dtype,
            wrapper_fn,
            ranges,
            reduction_ranges,
            [*ranges, split],
            [block_size],
            reduction_type,
            split,
            reduction_hint,
        )

    @classmethod
    def create_multilayer_existing_ranges(
        cls,
        device: torch.device,
        dst_dtype: torch.dtype,
        src_dtype: torch.dtype,
        inner_fn: Callable[..., Any],
        original_ranges: Sequence[Expr],
        original_reduction_ranges: Sequence[Expr],
        new_ranges: list[Integer],
        new_reduction_ranges: list[Integer],
        reduction_type: ReductionType,
        reduction_hint: ReductionHint,
    ) -> Union[TensorBox, ShapeAsConstantBuffer]:
        """
        Break a large reduction up into multiple smaller reductions
        recursively
        """
        wrapper_fn = cls._multilayer_wrap_loader_existing_ranges(
            inner_fn,
            original_ranges,
            original_reduction_ranges,
            new_ranges,
            new_reduction_ranges,
        )
        return cls.create_multilayer_helper(
            device,
            dst_dtype,
            src_dtype,
            wrapper_fn,
            original_ranges,
            original_reduction_ranges,
            [*original_ranges, *new_ranges],
            new_reduction_ranges,
            reduction_type,
            -1,
            reduction_hint,
        )


def _fixed_indexer(
    size: Sequence[int],
    stride: Optional[Sequence[int]] = None,
    offset: Expr = Integer(0),
) -> Callable[[Sequence[Expr]], Expr]:
    """A closure containing math to read a given element"""

    def indexer(index: Sequence[int]) -> int:
        assert stride is not None and len(index) == len(stride)
        assert len(index) == len(size)
        result = offset
        for idx, st, sz in zip(index, stride, size):
            if sz != 1:
                result = result + idx * st
        return result

    return indexer


INNER_FN_TY: TypeAlias = Callable[[Sequence[Expr], Sequence[Expr]], OpsValue]


class MultiOutputReduction(Reduction):
    output_index: int

    def __init__(
        self,
        device: torch.device,
        dst_dtype: torch.dtype,
        inner_fns: Union[INNER_FN_TY, Sequence[INNER_FN_TY]],
        ranges: Sequence[Integer],
        reduction_ranges: Sequence[Integer],
        reduction_type: ReductionType,
        src_dtype: torch.dtype,
        reduction_hint: ReductionHint,
        output_index: int,
    ):
        if callable(inner_fns):
            inner_fns = (inner_fns,)

        loader: Callable[[Sequence[Expr], Sequence[Expr]], Any]
        if len(inner_fns) == 1:
            loader = inner_fns[0]
        else:

            def loader(
                idx: Sequence[Expr], reduction_idx: Sequence[Expr]
            ) -> tuple[OpsValue, ...]:
                return tuple(fn(idx, reduction_idx) for fn in inner_fns)

        super().__init__(
            device=device,
            dtype=dst_dtype,
            inner_fn=loader,
            ranges=ranges,
            reduction_ranges=reduction_ranges,
            reduction_type=reduction_type,
            src_dtype=src_dtype,
            reduction_hint=reduction_hint,
        )
        self.output_index = output_index

    def store_reduction(
        self,
        output_name: Optional[str],
        indexer: Callable[[Sequence[Expr]], Never],
        vars: Sequence[Expr],
        reduction_vars: Sequence[Symbol],
    ) -> Any:
        values = ops.reduction(
            self.dtype,
            self.src_dtype,
            self.reduction_type,
            self.inner_fn(vars, reduction_vars),
        )
        assert isinstance(values, (tuple, list)), type(values)
        value = values[self.output_index]
        return ops.store_reduction(output_name or "unnamed", indexer(vars), value)


class OnlineSoftmaxReduction(MultiOutputReduction):
    @classmethod
    def create(  # type: ignore[override]
        cls,
        device: torch.device,
        dst_dtype: torch.dtype,
        src_dtype: torch.dtype,
        inner_fn: Callable[..., Any],
        ranges: Sequence[Expr],
        reduction_ranges: Sequence[Expr],
        num_output: int,
        reduction_hint: ReductionHint = ReductionHint.DEFAULT,
        input_node: Optional[IRNode] = None,
    ) -> Sequence[Union[TensorBox, ShapeAsConstantBuffer]]:
        """
        Create the reduction disregarding splitting.
        """
        results = tuple(
            TensorBox.create(
                MultiOutputReduction(
                    device,
                    dst_dtype,
                    inner_fn,
                    ranges,
                    reduction_ranges,
                    "online_softmax_reduce",
                    src_dtype,
                    reduction_hint,
                    output_idx,
                )
            )
            for output_idx in range(num_output)
        )
        for t in results:
            t.realize()
        return results


class WelfordReduction(MultiOutputReduction):
    @classmethod
    def create(  # type: ignore[override]
        cls,
        device: torch.device,
        dtype: torch.dtype,
        inner_fns: Sequence[Callable[..., Any]],
        ranges: list[Integer],
        reduction_ranges: list[Integer],
        reduction_type: ReductionType,
        reduction_hint: ReductionHint = ReductionHint.DEFAULT,
    ) -> Sequence[Union[TensorBox, ShapeAsConstantBuffer]]:
        assert reduction_type in ("welford_reduce", "welford_combine")

        reduction_numel = V.graph.sizevars.simplify(sympy_product(reduction_ranges))

        def const(val: int) -> Union[TensorBox, ShapeAsConstantBuffer]:
            def inner_fn(idx: Sequence[Expr]) -> OpsValue:
                return ops.constant(
                    val,
                    dtype,
                )

            return Pointwise.create(
                device=device,
                dtype=dtype,
                inner_fn=inner_fn,
                ranges=list(ranges),
            )

        if reduction_numel == 0:
            mean = const(0)
            m2 = const(0)
            weight = const(0)
            return mean, m2, weight

        if reduction_numel == 1:

            def copy(
                loader: Callable[[Sequence[Expr], Sequence[Expr]], OpsValue],
            ) -> Union[TensorBox, ShapeAsConstantBuffer]:
                def inner_fn(idx: Sequence[Expr]) -> OpsValue:
                    reduction_index = [sympy.S.Zero for _ in reduction_ranges]
                    return loader(idx, reduction_index)

                return Pointwise.create(
                    device=device,
                    dtype=dtype,
                    inner_fn=inner_fn,
                    ranges=list(ranges),
                )

            if reduction_type == "welford_reduce":
                return copy(inner_fns[0]), const(0), const(1)
            else:
                return tuple(copy(fn) for fn in inner_fns)

        # TODO: Unrolled reduction
        # if (
        #     isinstance(reduction_numel, Integer)
        #     and V.graph.sizevars.size_hint(reduction_numel)
        #     < config.unroll_reductions_threshold
        #     and sympy_product(ranges) != 1
        # ):
        #     return Pointwise.create(
        #         device,
        #         dst_dtype,
        #         cls._unroll_reduction_fn(
        #             inner_fn, reduction_ranges, reduction_type, src_dtype,
        #         ),
        #         ranges,
        #     )

        # triton doesn't support reduce to single element well, so break it up
        hint, split = Reduction.num_splits(
            device,
            dtype,
            dtype,
            inner_fns[0],
            ranges,
            reduction_ranges,
            reduction_type=reduction_type,
            reduction_numel=reduction_numel,
        )
        # intermediate reduction in split can contain complex indexing,
        # and num_splits will fail to correctly set the hint
        # reuse the passed hint if available
        if reduction_hint == ReductionHint.DEFAULT:
            reduction_hint = hint
        if split > 1:
            # triton doesn't support reduce to single element well, so break it up
            return cls.create_multilayer(
                device,
                dtype,
                inner_fns,
                ranges,
                reduction_ranges,
                reduction_type,
                split,
                reduction_hint,
            )

        results = [
            TensorBox.create(
                WelfordReduction(
                    device,
                    dtype,
                    inner_fns,
                    ranges,
                    reduction_ranges,
                    reduction_type,
                    dtype,
                    reduction_hint,
                    output_idx,
                )
            )
            for output_idx in range(3)
        ]
        for t in results:
            t.realize()
        return results

    @staticmethod
    def default_value(
        reduction_type: str, dtype: torch.dtype
    ) -> Union[_NumLike, Sequence[_NumLike]]:
        return (0, 0, 0)

    @classmethod
    def create_multilayer(  # type: ignore[override]
        cls,
        device: torch.device,
        dtype: torch.dtype,
        inner_fns: Sequence[Callable[..., Any]],
        ranges: list[Integer],
        reduction_ranges: list[Integer],
        reduction_type: ReductionType,
        split: _IntLike,
        reduction_hint: ReductionHint,
    ) -> Sequence[Union[TensorBox, ShapeAsConstantBuffer]]:
        """
        Break a large reduction up into multiple smaller reductions
        recursively
        """
        reduction_numel = sympy_product(reduction_ranges)
        need_mask = not V.graph.sizevars.statically_known_true(
            sympy.Eq(reduction_numel % split, 0)
        )

        if need_mask and reduction_type != "welford_combine":
            # If we need mask, then "welford_reduce" doesn't work because
            # masked inputs shouldn't count towards the welford weight

            def constant(
                idx: Sequence[Expr], reduction_idx: Sequence[Expr], value: int
            ) -> OpsValue:
                return ops.constant(value, dtype)

            return cls.create_multilayer(
                device=device,
                dtype=dtype,
                inner_fns=(
                    inner_fns[0],
                    partial(constant, value=0),
                    partial(constant, value=1),
                ),
                ranges=ranges,
                reduction_ranges=reduction_ranges,
                reduction_type="welford_combine",
                split=split,
                reduction_hint=reduction_hint,
            )

        block_size = FloorDiv(reduction_numel + (split - 1), split)
        intermediates = WelfordReduction.create(
            device,
            dtype,
            tuple(
                cls._multilayer_wrap_loader(
                    loader,
                    reduction_ranges,
                    reduction_numel,
                    split,
                    block_size,
                    default=0,
                )
                for loader in inner_fns
            ),
            [*ranges, split],
            [block_size],
            reduction_type,
            reduction_hint,
        )
        for i in intermediates:
            i.realize()

        def intermediate_loader_fn(
            index: Sequence[Expr],
            reduction_index: Sequence[Expr],
            loader: Callable[[Sequence[Expr]], OpsValue],
        ) -> OpsValue:
            return loader([*index, *reduction_index])

        numel_hint = V.graph.sizevars.size_hint(sympy_product(ranges))
        reduction_hint = cls._multilayer_second_step_hint(
            split, numel_hint, reduction_hint
        )
        return WelfordReduction.create(
            device,
            dtype,
            tuple(
                partial(intermediate_loader_fn, loader=i.make_loader())
                for i in intermediates
            ),
            ranges,
            [split],
            # welford_reduce turns one input into three outputs, which are combined with welford_combine
            "welford_combine",
            reduction_hint,
        )


@ir_dataclass
class Scan(Loops):
    scan_ranges: list[Integer]
    size: list[Integer]
    combine_fn: Callable[[tuple[Any, ...], tuple[Any, ...]], tuple[Any, ...]]
    reindex: Callable[[Sequence[_IntLike], Sequence[_IntLike]], Sequence[_IntLike]]
    reduction_hint: ReductionHint
    output_index: int
    # output_index indexes the following tuples
    dtypes: tuple[torch.dtype, ...]
    inner_fns: tuple[Callable[..., Any], ...]

    # HACK we mimic reduction

    def get_free_symbol_uses(self, unbacked_only: bool = False) -> OrderedSet[Symbol]:
        # TODO: Can combine_fn/reindex close over unbacked symbols? If so, we
        # need to explicitly represent the closure so we can pull out unbacked
        # symbols here
        return (
            super().get_free_symbol_uses(unbacked_only)
            | OrderedSet().union(
                *(get_free_symbols(e, unbacked_only) for e in self.scan_ranges)
            )
            | OrderedSet().union(
                *(get_free_symbols(e, unbacked_only) for e in self.size)
            )
        )

    def __post_init__(self) -> None:
        assert len(self.ranges) + len(self.scan_ranges) == len(self.size)
        super().__post_init__()

    def store_reduction(
        self,
        output_name: Optional[str],
        indexer: Callable[[Sequence[_IntLike]], Never],
        vars: Sequence[Expr],
        scan_vars: Sequence[Symbol],
    ) -> Any:
        idx = self.reindex(vars, scan_vars)
        values = tuple(inner_fn(idx) for inner_fn in self.inner_fns)
        result = ops.scan(self.dtypes, self.combine_fn, values)
        return ops.store(
            output_name or "unnamed", indexer(idx), result[self.output_index]
        )

    def get_reduction_type(self) -> Optional[str]:
        # return self.scan_op
        return "custom"

    def get_reduction_size(self) -> Sequence[Expr]:
        return self.scan_ranges

    def get_size(self) -> Sequence[Expr]:
        return self.size

    def get_pointwise_size(self) -> Sequence[Expr]:
        return self.ranges

    def index_length(self) -> int:
        return len(self.ranges) + len(self.scan_ranges)

    def inner_fn_args(self) -> Sequence[Sequence[_IntLike]]:
        index = self._index(self.ranges)
        rindex = self._index(self.scan_ranges, SymT.R0_INDEX)
        idx = self.reindex(index, rindex)
        return (idx,)

    def inner_fn_free_symbols(self, unbacked_only: bool = False) -> OrderedSet[Symbol]:
        index = self._index(self.ranges)
        rindex = self._index(self.scan_ranges, SymT.R0_INDEX)
        idx = self.reindex(index, rindex)
        return extract_free_symbols(self.inner_fn, idx, unbacked_only=unbacked_only)

    @classmethod
    def create(  # type: ignore[override]
        cls,
        device: torch.device,
        dtypes: tuple[torch.dtype, ...],
        inner_fns: tuple[Callable[[Sequence[Expr]], Any], ...],
        size: list[Integer],
        axis: int,
        combine_fn: Callable[[tuple[Any, ...], tuple[Any, ...]], tuple[Any, ...]],
        reduction_hint: ReductionHint = ReductionHint.DEFAULT,
        *,
        # Whether we have the option to fallback to aten
        can_fallback_to_aten: bool = True,
        **kwargs: Any,
    ) -> Sequence[Optional[Union[TensorBox, ShapeAsConstantBuffer]]]:
        pointwise_ranges = [*size[:axis], *size[axis + 1 :]]
        scan_ranges = [size[axis]]

        if not V.graph.has_feature(device, BackendFeature.SCAN):
            return [None] * len(dtypes)

        if len(dtypes) > 1 and not V.graph.has_feature(
            device, BackendFeature.TUPLE_REDUCTION
        ):
            return [None] * len(dtypes)

        sizevars = V.graph.sizevars
        scan_numel = sizevars.simplify(sympy_product(scan_ranges))

        assert len(dtypes) == len(inner_fns)

        # Scan with a single element is just a copy
        if sizevars.statically_known_true(sympy.Le(scan_numel, 1)):
            return [
                Pointwise.create(
                    device=device,
                    dtype=dtypes[output_index],
                    inner_fn=inner_fns[output_index],
                    ranges=size,
                )
                for output_index in range(len(dtypes))
            ]

        reduction_hint, num_splits = cls.num_splits(
            device=device,
            dtype=dtypes[0],
            inner_fn=inner_fns[0],
            axis=axis,
            pointwise_ranges=pointwise_ranges,
            scan_ranges=scan_ranges,
            combine_fn=combine_fn,
            scan_numel=scan_numel,
        )
        scan_type = Scan
        if num_splits > 1:
            supports_split = (
                torch.version.hip is None or (has_triton and triton_version >= "3.3.0")
            ) and (len(dtypes) == 1)
            if not supports_split:
                if can_fallback_to_aten:
                    # Fallback to ATen
                    return [None] * len(dtypes)
                else:
                    num_splits = 1
            else:
                scan_type = SplitScan

        def reindex(index: Sequence[Expr], scan_index: Sequence[Expr]) -> list[Expr]:
            assert len(scan_index) == len(scan_ranges)
            assert len(index) == len(pointwise_ranges)
            return [*index[:axis], *scan_index, *index[axis:]]

        results = [
            TensorBox.create(
                scan_type(
                    device=device,
                    dtype=dtypes[output_index],
                    dtypes=dtypes,
                    inner_fn=inner_fns[output_index],
                    inner_fns=inner_fns,
                    size=size,
                    ranges=pointwise_ranges,
                    scan_ranges=scan_ranges,
                    combine_fn=combine_fn,
                    reindex=reindex,
                    reduction_hint=reduction_hint,
                    output_index=output_index,
                    **kwargs,
                )
            )
            for output_index in range(len(dtypes))
        ]

        for result in results:
            result.realize()

        return results

    @classmethod
    def num_splits(
        cls,
        device: torch.device,
        dtype: torch.dtype,
        inner_fn: Callable[[Sequence[Expr]], OpsValue],
        axis: int,
        pointwise_ranges: list[Integer],
        scan_ranges: list[Integer],
        combine_fn: Callable[[tuple[Any, ...], tuple[Any, ...]], tuple[Any, ...]],
        scan_numel: Expr,
    ) -> tuple[ReductionHint, _IntLike]:
        # TODO: custom splitting heuristic for scan
        def wrapper_fn(idx: Sequence[Expr], reduction_idx: Sequence[Expr]) -> OpsValue:
            return inner_fn([*idx[:axis], *reduction_idx, *idx[axis:]])

        return Reduction.num_splits(
            device=device,
            dst_dtype=dtype,
            src_dtype=dtype,
            inner_fn=wrapper_fn,
            ranges=pointwise_ranges,
            reduction_ranges=scan_ranges,
            reduction_type="scan",
            reduction_numel=scan_numel,
        )


# This signifies a scan op that should go through TritonSplitScanKernel codegen on CUDA.
@ir_dataclass
class SplitScan(Scan):
    pass


@ir_dataclass
class Sort(Loops):
    # Sorts a tuple of key, value pairs
    sort_ranges: list[Integer]
    size: list[Integer]
    reindex: Callable[[Sequence[Expr], Sequence[Expr]], Sequence[Expr]]
    reduction_hint: ReductionHint
    output_index: int
    # output_index indexes the following tuples
    dtypes: tuple[torch.dtype, ...]
    inner_fns: tuple[Callable[..., Any], ...]

    stable: bool
    descending: bool

    # HACK we mimic reduction

    def get_free_symbol_uses(self, unbacked_only: bool = False) -> OrderedSet[Symbol]:
        return (
            super().get_free_symbol_uses(unbacked_only)
            | OrderedSet().union(
                *(get_free_symbols(e, unbacked_only) for e in self.sort_ranges)
            )
            | OrderedSet().union(
                *(get_free_symbols(e, unbacked_only) for e in self.size)
            )
        )

    def __post_init__(self) -> None:
        assert len(self.ranges) + len(self.sort_ranges) == len(self.size)
        super().__post_init__()

    def store_reduction(
        self,
        output_name: Optional[str],
        indexer: Callable[[Sequence[Expr]], Expr],
        vars: Sequence[Expr],
        reduction_vars: Sequence[Expr],
    ) -> Any:
        idx = self.reindex(vars, reduction_vars)
        values = tuple(inner_fn(idx) for inner_fn in self.inner_fns)
        result = ops.sort(self.dtypes, values, self.stable, self.descending)
        return ops.store(
            output_name or "unnamed", indexer(idx), result[self.output_index]
        )

    def get_reduction_type(self) -> Optional[str]:
        return "sort"

    def get_reduction_size(self) -> Sequence[Expr]:
        return self.sort_ranges

    def get_size(self) -> Sequence[Expr]:
        return self.size

    def get_pointwise_size(self) -> Sequence[Expr]:
        return self.ranges

    def index_length(self) -> int:
        return len(self.ranges) + len(self.sort_ranges)

    def inner_fn_args(self) -> Sequence[Sequence[Expr]]:
        index = self._index(self.ranges)
        rindex = self._index(self.sort_ranges, SymT.R0_INDEX)
        idx = self.reindex(index, rindex)
        return (idx,)

    def inner_fn_free_symbols(self, unbacked_only: bool = False) -> OrderedSet[Symbol]:
        index = self._index(self.ranges)
        rindex = self._index(self.sort_ranges, SymT.R0_INDEX)
        idx = self.reindex(index, rindex)
        return extract_free_symbols(self.inner_fn, idx, unbacked_only=unbacked_only)

    @classmethod
    def create(  # type: ignore[override]
        cls,
        device: torch.device,
        dtypes: tuple[torch.dtype, ...],
        inner_fns: tuple[Callable[[list[Expr]], Any], ...],
        size: list[Integer],
        axis: int,
        stable: bool,
        descending: bool,
        reduction_hint: ReductionHint = ReductionHint.DEFAULT,
        **kwargs: Any,
    ) -> Sequence[Optional[Union[TensorBox, ShapeAsConstantBuffer]]]:
        pointwise_ranges = [*size[:axis], *size[axis + 1 :]]
        sort_ranges = [size[axis]]

        if not V.graph.has_feature(device, BackendFeature.SORT):
            return [None] * len(dtypes)

        sizevars = V.graph.sizevars
        sort_numel = sizevars.simplify(sympy_product(sort_ranges))

        # Heuristic, smallest rblock where triton usually outperforms aten.sort
        # It also isn't bandwidth bound so fusion is unlikely to help.
        max_rblock = 512
        is_persistent_kernel = (
            config.triton.persistent_reductions
            and sizevars.statically_known_true(sympy.Le(sort_numel, max_rblock))
        )
        if not is_persistent_kernel:
            # We only support persistent triton kernels
            return [None] * len(dtypes)

        assert len(dtypes) == len(inner_fns)

        # Sort with a single element is just a copy
        if sizevars.statically_known_true(sympy.Le(sort_numel, 1)):
            return [
                Pointwise.create(
                    device=device,
                    dtype=dtypes[output_index],
                    inner_fn=inner_fns[output_index],
                    ranges=size,
                )
                for output_index in range(len(dtypes))
            ]

        def reindex(index: Sequence[Expr], sort_index: Sequence[Expr]) -> list[Expr]:
            assert len(sort_index) == len(sort_ranges)
            assert len(index) == len(pointwise_ranges)
            return [*index[:axis], *sort_index, *index[axis:]]

        results = [
            TensorBox.create(
                Sort(
                    device=device,
                    dtype=dtypes[output_index],
                    dtypes=dtypes,
                    inner_fn=inner_fns[output_index],
                    inner_fns=inner_fns,
                    size=size,
                    ranges=pointwise_ranges,
                    sort_ranges=sort_ranges,
                    reindex=reindex,
                    reduction_hint=reduction_hint,
                    output_index=output_index,
                    stable=stable,
                    descending=descending,
                    **kwargs,
                )
            )
            for output_index in range(len(dtypes))
        ]

        for result in results:
            result.realize()

        return results


def is_storage_and_layout(x: IRNode) -> bool:
    try:
        as_storage_and_layout(x, freeze=False)
        return True
    except NotImplementedError:
        return False


def is_contiguous_storage_and_layout(x: IRNode) -> bool:
    try:
        _buffer, layout = as_storage_and_layout(x, freeze=False)
        # pad the stride here so we will NOT claim an tensor as contiguous
        # if a padding is gonna happen.
        if layout.should_pad_strides():
            layout.pad_strides()
        return layout.is_contiguous()
    except NotImplementedError:
        return False


def as_storage_and_layout(
    x: IRNode,
    freeze: bool = True,
    want_contiguous: bool = False,
    stride_order: Optional[Sequence[Union[int, Integer]]] = None,
    allow_padding: bool = False,
    exact_strides: Optional[Sequence[Union[int, Integer]]] = None,
) -> tuple[StorageBox, Layout]:
    """
    Try to simplify x into a StorageBox and a Layout.

    allow_padding only affect how we apply stride_order. When allow_padding
    is True, we have the freedom to add padding when applying the stride_order.
    """
    if isinstance(x, TensorBox):
        return as_storage_and_layout(
            x.data,
            freeze=freeze,
            want_contiguous=want_contiguous,
            stride_order=stride_order,
            allow_padding=allow_padding,
            exact_strides=exact_strides,
        )
    if isinstance(x, StorageBox):
        _, layout = as_storage_and_layout(
            x.data,
            freeze=freeze,
            want_contiguous=want_contiguous,
            stride_order=stride_order,
            allow_padding=allow_padding,
            exact_strides=exact_strides,
        )
        return x, x.data.get_layout()
    if isinstance(x, Buffer):
        if freeze:
            if want_contiguous:
                x.freeze_layout()
                assert x.get_layout().is_contiguous()
            elif stride_order is not None:
                x.freeze_layout_with_stride_order(
                    stride_order, allow_padding=allow_padding
                )
            elif exact_strides is not None:
                x.freeze_layout_with_exact_strides(
                    exact_strides, allow_padding=allow_padding
                )
            else:
                x.decide_layout()
        return StorageBox(x), x.get_layout()
    if isinstance(x, ReinterpretView):
        # making the base of x contiguous or stride_ordered will not necessarily make
        # the ReinterpretView either, so don't pass along those arguments
        buffer, _ = as_storage_and_layout(
            x.data,
            freeze=freeze,
        )
        return buffer, x.layout
    raise NotImplementedError


def is_stride_order_storage_and_layout(
    x: IRNode, stride_order: Sequence[Union[int, Integer]]
) -> bool:
    try:
        _buffer, layout = as_storage_and_layout(x, freeze=False)
        return layout.is_stride_ordered(stride_order)
    except NotImplementedError:
        return False


def is_unaligned(node: IRNode) -> bool:
    if isinstance(node, (TensorBox, StorageBox)):
        return is_unaligned(node.data)

    if isinstance(node, ReinterpretView):
        layout = node.layout
        has_unaligned_layout = not V.graph.sizevars.statically_known_multiple_of(
            layout.offset * get_dtype_size(layout.dtype), GPU_ALIGN_BYTES
        )
        return is_unaligned(node.data) or has_unaligned_layout

    if isinstance(node, Buffer):
        return node.get_name() in V.graph.unaligned_buffers

    # assume to be aligned otherwise
    return False


@ir_dataclass
class BaseView(IRNode):
    data: IRNode

    def get_free_symbol_uses(self, unbacked_only: bool = False) -> OrderedSet[Symbol]:
        return self.data.get_free_symbol_uses(unbacked_only)

    def make_reindexer(self) -> Callable[[Sequence[Expr]], Sequence[Expr]]:
        raise NotImplementedError(f"make_reindexer NYI on {self}")

    def make_indexer(self) -> Callable[[Sequence[Expr]], Expr]:
        inner = self.data.make_indexer()
        reindex = self.make_reindexer()

        def indexer(idx: Sequence[Expr]) -> Expr:
            return inner(reindex(idx))

        return indexer

    def make_loader(self) -> Callable[[Sequence[Expr]], OpsValue]:
        inner = self.data.make_loader()
        reindex = self.make_reindexer()

        def loader(idx: Sequence[Expr]) -> OpsValue:
            return inner(reindex(idx))

        return loader

    @property
    def dtype(self) -> torch.dtype:
        return self.data.get_dtype()

    def get_layout(self) -> Layout:
        return self.data.get_layout()

    def get_device(self) -> Optional[torch.device]:
        return self.data.get_device()

    def get_origin_node(self) -> Optional[torch.fx.Node]:
        return None

    def get_name(self) -> str:
        return self.data.get_name()

    def get_pointwise_size(self) -> Sequence[Expr]:
        return self.get_size()

    def mark_reuse(self, users: int) -> None:
        return self.data.mark_reuse(users)

    def has_exceeded_max_reads(self) -> bool:
        return self.data.has_exceeded_max_reads()

    def realize(self) -> Optional[str]:
        return self.data.realize()

    def realize_hint(self) -> None:
        self.data.realize_hint()

    def get_storage_numel(self) -> _IntLike:
        return self.data.get_storage_numel()

    def is_extern(self) -> bool:
        return self.data.is_extern()

    def is_module_buffer(self) -> bool:
        assert isinstance(self.data, BaseView), type(self.data)
        return self.data.is_module_buffer()

    def get_read_names(self) -> OrderedSet[str]:
        return self.data.get_read_names()

    def get_reads(self) -> OrderedSet[Dep]:
        with patch.object(FlexibleLayout, "allow_indexing", True):
            return extract_read_writes(
                self.make_loader(),
                self.get_size(),
            ).reads

    def unwrap_view(self) -> IRNode:
        x: IRNode = self
        while isinstance(x, BaseView):
            x = x.data
        return x

    def constant_to_device(self, device: torch.device) -> IRNode:
        """Move this to a given device. Requires that all reads are to constants."""
        loader = self.make_loader()
        loader = patch.object(ConstantBuffer, "override_device", device)(loader)
        return Pointwise(
            device=device,
            dtype=self.get_dtype(),
            inner_fn=loader,
            ranges=self.get_size(),
        )


@ir_dataclass
class ExpandView(BaseView):
    size: Sequence[Expr]

    @staticmethod
    def _normalize_size(x: IRNode, new_size: Sequence[_IntLike]) -> Sequence[_IntLike]:
        """Replace `-1` with correct sizes"""
        sizevars = V.graph.sizevars
        new_size = [sympy.expand(s) for s in new_size]
        old_size = x.get_size()
        old_size = [None] * (len(new_size) - len(old_size)) + list(old_size)
        assert len(new_size) == len(old_size)
        for i in range(len(new_size)):
            if new_size[i] == -1:
                assert old_size[i] is not None
                new_size[i] = old_size[i]
            elif old_size[i] is None or V.graph.sizevars.is_size_one_or_false(
                old_size[i]
            ):
                pass
            else:
                # Sanity check: Expect broadcast compatibility
                #
                # NB: new_size[i] == old_size[i] is expected to already be
                # guarded because the meta formula was expected to have taught
                # us this equality.
                assert sizevars.size_hint(new_size[i] - old_size[i], fallback=0) == 0, (
                    "Broadcast failed in ExpandView({x.get_size()}, {new_size}) on dimension {i}"
                )
        return new_size

    @classmethod
    def create(cls, x: IRNode, new_size: Sequence[_IntLike]) -> BaseView:
        new_size = cls._normalize_size(x, new_size)

        if is_storage_and_layout(x):
            storage, old_layout = as_storage_and_layout(x)
            skip = len(new_size) - len(old_layout.size)
            assert skip >= 0
            new_stride = [sympy.S.Zero] * skip
            for stride, size in zip(old_layout.stride, old_layout.size):
                new_stride.append(
                    stride
                    if not V.graph.sizevars.is_size_one_or_false(size)
                    else sympy.S.Zero
                )
            new_layout = FixedLayout(
                old_layout.device,
                old_layout.dtype,
                list(new_size),
                new_stride,
                old_layout.offset,
                old_layout.is_pinned,
            )
            return ReinterpretView(data=storage, layout=new_layout)

        return ExpandView(data=x, size=new_size)

    def get_size(self) -> Sequence[Expr]:
        return self.size

    def make_reindexer(
        self,
    ) -> Callable[[Sequence[Expr]], Sequence[Expr]]:
        target = self.get_size()
        actual = self.data.get_size()
        skip = len(target) - len(actual)

        def reindex(
            index: Sequence[Expr],
        ) -> Sequence[Expr]:
            index = list(index[skip:])
            assert len(index) == len(actual)
            for i in range(len(actual)):
                if actual[i] == 1:
                    # zero out broadcast dimension
                    index[i] = sympy.S.Zero
            return index

        return reindex


@ir_dataclass
class PermuteView(BaseView):
    dims: list[Expr]

    @classmethod
    def create(cls, x: IRNode, dims: Sequence[int]) -> BaseView:
        dims = cls._map_neg_dims(dims)
        assert OrderedSet(dims) == OrderedSet(range(len(dims)))

        if is_storage_and_layout(x):
            storage, old_layout = as_storage_and_layout(x)
            new_layout = FixedLayout(
                old_layout.device,
                old_layout.dtype,
                [old_layout.size[i] for i in dims],
                [old_layout.stride[i] for i in dims],
                old_layout.offset,
                old_layout.is_pinned,
            )
            return ReinterpretView(data=storage, layout=new_layout)

        return PermuteView(data=x, dims=dims)

    @classmethod
    def _map_neg_dims(cls, dims: Sequence[int]) -> list[int]:
        return [dim if dim >= 0 else len(dims) + dim for dim in dims]

    def get_size(self) -> Sequence[Expr]:
        assert OrderedSet(self._map_neg_dims(self.dims)) == OrderedSet(
            range(len(self.dims))
        )
        size = self.data.get_size()
        return [size[i] for i in self.dims]

    def make_reindexer(
        self,
    ) -> Callable[[Sequence[Expr]], Sequence[Expr]]:
        inv = {j: i for i, j in enumerate(self.dims)}
        inv = [inv[i] for i in range(len(self.dims))]
        assert OrderedSet(inv) == OrderedSet(range(len(self.dims)))

        def reindex(
            index: Sequence[Expr],
        ) -> Sequence[Expr]:
            return [index[i] for i in inv]

        return reindex


@ir_dataclass
class SqueezeView(BaseView):
    @classmethod
    def create(cls, x: IRNode, *, dim: Optional[int] = None) -> IRNode:
        if is_storage_and_layout(x):
            storage, old_layout = as_storage_and_layout(x)
            new_size = []
            new_stride = []
            if dim is not None:
                assert isinstance(dim, int), type(dim)
                assert 0 <= dim and dim < len(old_layout.size)

            for i, (size, stride) in enumerate(zip(old_layout.size, old_layout.stride)):
                if dim is None:
                    if size != 1:
                        new_size.append(size)
                        new_stride.append(stride)
                else:
                    if i != dim:
                        new_size.append(size)
                        new_stride.append(stride)
                    else:
                        assert size == 1, "expected squeezed size to be 1"

            new_layout = FixedLayout(
                old_layout.device,
                old_layout.dtype,
                new_size,
                new_stride,
                old_layout.offset,
                old_layout.is_pinned,
            )
            return ReinterpretView(data=storage, layout=new_layout)

        if dim is None:
            # redirect to a generic view
            return View.create(x, [s for s in x.get_size() if s != 1])
        else:
            assert x.get_size()[dim] == 1
            return View.create(x, [s for i, s in enumerate(x.get_size()) if i != dim])

    @staticmethod
    def squeezer(
        size: Sequence[Expr],
    ) -> tuple[list[int], Callable[[Sequence[Expr]], tuple[Expr]]]:
        new_size = [s for s in size if s != 1]
        not_one = [i for i, s in enumerate(size) if s != 1]
        length = len(size)

        def reindex(index: Sequence[Expr]) -> tuple[Expr]:
            assert len(index) == len(not_one), f"{index} {not_one}"
            new_index = [sympy.S.Zero] * length
            for idx, s in zip(not_one, index):
                new_index[idx] = s
            return tuple(new_index)

        return new_size, reindex

    def __init__(self, data: Any) -> None:
        raise AssertionError("use SqueezeView.create()")


@ir_dataclass
class GenericView(BaseView):
    size: Sequence[Expr]
    reindex: Callable[[Sequence[Expr]], Sequence[Expr]]

    def make_reindexer(
        self,
    ) -> Callable[[Sequence[Expr]], Sequence[Expr]]:
        return self.reindex

    def reindex_str(self) -> str:
        index_old = [
            sympy_index_symbol_with_prefix(SymT.INDEX, n) for n in range(len(self.size))
        ]
        index_new = list(self.reindex(index_old))
        return f"lambda {', '.join(map(str, index_old))}: {index_new}"

    def __str__(self) -> str:
        return self.str_helper(
            [self.data, f"size={self.size}", f"reindex={self.reindex_str()}"]
        )

    __repr__ = __str__

    @classmethod
    def create(
        cls,
        x: IRNode,
        new_size: Sequence[Expr],
        reindex: Callable[[Sequence[Expr]], Sequence[Expr]],
    ) -> BaseView:
        return cls(data=x, size=list(new_size), reindex=reindex)

    def get_size(self) -> Sequence[Expr]:
        return self.size


@ir_dataclass
class View(GenericView):
    @staticmethod
    def handle_negative_index(idx: Expr, size: Expr) -> Expr:
        idx = sympy.expand(idx)
        size = sympy.expand(size)
        evaluate_expr = V.graph.sizevars.shape_env.evaluate_expr
        if evaluate_expr(sympy.Lt(idx, 0)):
            idx = idx + size
        return idx

    @classmethod
    def create(cls, x: IRNode, new_size: Sequence[Expr]) -> IRNode:  # type: ignore[override]
        assert isinstance(new_size, Sequence), type(new_size)
        old_size, new_size = cls.resolve_negative_size(x.get_size(), new_size)

        # Skip pointless views
        if V.graph.sizevars.statically_known_list_equals(old_size, new_size):
            return x

        unbacked_symbols_in_sizes = False
        if (
            len(free_unbacked_symbols(old_size)) > 0
            or len(free_unbacked_symbols(new_size)) > 0
        ):
            unbacked_symbols_in_sizes = True

        if 0 in new_size:

            def fake_reindex(index: Any) -> tuple[int, ...]:
                return tuple([0] * len(old_size))

            return cls(data=x, size=list(new_size), reindex=fake_reindex)
        # TODO: a new class for FixedTransferLayout that output layout is constrained by input layout
        elif is_contiguous_storage_and_layout(x) or unbacked_symbols_in_sizes:
            if unbacked_symbols_in_sizes and (not is_contiguous_storage_and_layout(x)):
                # realize x; otherwise, the dynamic_reshape_indexer below will fail
                # due to the size_hint's inability to process unbacked SymInts
                # TODO: unbacked should not diverge from backed in determining striding
                # Need to require contiguous here instead of realize, see:
                # https://github.com/pytorch/pytorch/issues/145561
                x = ExternKernel.require_contiguous(x)

            storage, old_layout = as_storage_and_layout(x, want_contiguous=True)
            new_layout = FixedLayout(
                old_layout.device,
                old_layout.dtype,
                new_size,
                FlexibleLayout.contiguous_strides(new_size),
                old_layout.offset,
                old_layout.is_pinned,
            )
            return ReinterpretView(data=storage, layout=new_layout)

        reindex = cls.dynamic_reshape_indexer(old_size, new_size)
        return cls(data=x, size=list(new_size), reindex=reindex)

    @staticmethod
    def resolve_negative_size(
        old_size: Sequence[Expr], new_size: Sequence[Expr]
    ) -> tuple[list[Expr], list[Expr]]:
        new_size = [V.graph.sizevars.simplify(x) for x in new_size]
        old_size = [V.graph.sizevars.simplify(x) for x in old_size]

        new_size = list(new_size)
        for i in range(len(new_size)):
            if new_size[i] == -1:
                new_size[i] = sympy.S.One
                new_size[i] = CleanDiv(sympy_product(old_size), sympy_product(new_size))
                break

        V.graph.sizevars.check_equals(sympy_product(old_size), sympy_product(new_size))
        return old_size, new_size

    @classmethod
    def dynamic_reshape_indexer(
        cls,
        old_size: Sequence[_IntLike],
        new_size: Sequence[_IntLike],
        dense_dim: Optional[int] = None,
    ) -> Callable[[Sequence[_T]], Sequence[_V]]:
        try:
            reindex = cls._dynamic_reshape_indexer(old_size, new_size, dense_dim)
        except (AssertionError, IndexError):
            # optimistic algorithm failed, lets do a fallback
            flat = [sympy_product(old_size)]
            reindex1 = cls._dynamic_reshape_indexer(old_size, flat)
            reindex2 = cls._dynamic_reshape_indexer(flat, new_size)
            reindex = fuse_reindexing(reindex1, reindex2)
        return reindex

    @staticmethod
    def _dynamic_reshape_indexer(
        old_size: Sequence[Expr],
        new_size: Sequence[Expr],
        dense_dim: Optional[int] = None,
    ) -> Callable[[Sequence[Expr]], Sequence[Expr]]:
        """
        Perform a reshape entirely by modifying indexing math
        """
        size_hint = V.graph.sizevars.size_hint
        # TODO: These symbols may not escape, if they don't assert so and
        # treat them as temporary
        vars = [
            sympy_index_symbol_with_prefix(SymT.VIEW, i) for i in range(len(new_size))
        ]

        stack_new = list(zip(vars, new_size))
        stack_old = list(old_size)

        # process the dense dim first
        reordering_dense_dim = (
            dense_dim is not None
            and dense_dim != len(stack_old) - 1
            and len(new_size) == 1
        )
        if reordering_dense_dim:
            assert dense_dim is not None  # mypy
            old_dim = stack_old.pop(dense_dim)
            stack_old.append(old_dim)

        view_expr = []
        while stack_new and stack_old:
            size_old = stack_old.pop()
            var, size_new = stack_new.pop()
            if size_old == 1:
                view_expr.append(sympy.S.Zero)
                stack_new.append((var, size_new))  # re-add
            elif size_new == 1:
                stack_old.append(size_old)  # re-add
            elif size_hint(size_new) == size_hint(size_old):
                view_expr.append(var)
                V.graph.sizevars.check_equals(size_new, size_old)
            elif size_hint(size_new) < size_hint(size_old):
                while size_hint(size_new) < size_hint(size_old):
                    var2, size_new2 = stack_new.pop()
                    var = var2 * size_new + var
                    size_new = size_new * size_new2
                view_expr.append(var)
                V.graph.sizevars.check_equals(size_new, size_old)
            elif size_hint(size_new) > size_hint(size_old):
                divisor = sympy.S.One
                modulus = size_old
                view_expr.append(ModularIndexing(var, divisor, modulus))
                divisor = divisor * modulus
                while size_hint(size_new) > size_hint(size_old):
                    modulus = stack_old.pop()
                    view_expr.append(ModularIndexing(var, divisor, modulus))
                    divisor = divisor * modulus
                    size_old = size_old * modulus
                V.graph.sizevars.check_equals(size_new, size_old)
            else:
                raise AssertionError

        while stack_old:
            size_old = stack_old.pop()
            V.graph.sizevars.check_equals(size_old, 1)
            view_expr.append(sympy.S.Zero)

        while stack_new:
            var, size_new = stack_new.pop()
            V.graph.sizevars.check_equals(size_new, 1)

        if dense_dim is not None and len(new_size) == 1:
            view_expr.reverse()
            # Move the last expression (dense dim) to its original position
            dense_expr = view_expr.pop()
            view_expr.insert(dense_dim, dense_expr)
        else:
            view_expr.reverse()

        assert len(view_expr) == len(old_size)

        def reindex(
            index: Sequence[Expr],
        ) -> Sequence[Expr]:
            assert len(index) == len(vars), (len(index), len(vars))
            replacements = dict(zip(vars, index))
            return tuple(sympy_subs(x, replacements) for x in view_expr)

        return reindex


@ir_dataclass
class ReinterpretView(BaseView):
    """Pretend our storage has a different layout"""

    layout: Layout

    def __post_init__(self) -> None:
        super().__post_init__()
        if isinstance(self.data, BaseView):
            object.__setattr__(self, "data", self.data.unwrap_view())

    def __str__(self) -> str:
        return self.str_helper(
            [
                self.data,
                self.layout,
            ]
        )

    __repr__ = __str__

    def get_name(self) -> str:
        return self.data.get_name()

    def get_device(self) -> Optional[torch.device]:
        return self.layout.device

    def get_origin_node(self) -> Optional[torch.fx.Node]:
        return None

    @property
    def dtype(self) -> torch.dtype:
        return self.layout.dtype

    def get_size(self) -> Sequence[Expr]:
        return list(self.layout.size)

    def get_stride(self) -> Sequence[Expr]:
        return list(self.layout.stride)

    def make_loader(self) -> Callable[[Sequence[Expr]], OpsValue]:
        def loader(index: Sequence[Expr]) -> OpsValue:
            indexer = self.layout.make_indexer()
            tmp_loader = ops.load(self.get_name(), indexer(index))
            if self.layout.dtype != self.data.dtype:
                return ops.to_dtype_bitcast(tmp_loader, self.dtype, self.data.dtype)
            else:
                return tmp_loader

        return loader

    def make_indexer(self) -> Callable[[Sequence[Expr]], Expr]:
        return self.layout.make_indexer()

    def get_layout(self) -> Layout:
        return self.layout

    def freeze_layout(self) -> None:
        pass

    def get_free_symbol_uses(
        self, unbacked_only: bool = False
    ) -> OrderedSet[sympy.Symbol]:
        return (
            get_free_symbols(self.layout.size, unbacked_only)
            | get_free_symbols(self.layout.stride, unbacked_only)
            | get_free_symbols(self.layout.offset, unbacked_only)
        )

    def codegen_reference(self, writer: Optional[IndentedBuffer] = None) -> str:
        # reinterpret_tensor is similar to as_strided except:
        # - offset is added to the existing offset (rather than replacing it)
        # - view tracking is disabled similar to unsafe_view
        return V.graph.wrapper_code.codegen_reinterpret_view(
            self.data,
            self.layout.size,
            self.layout.stride,
            self.layout.offset,
            writer.writeline if writer is not None else V.graph.wrapper_code.writeline,
            dtype=self.layout.dtype,
        )

    def num_reads(self) -> int:
        return 1


@ir_dataclass
class DtypeView(BaseView):
    """Pretend our storage has a different type"""

    target_dtype: torch.dtype

    @classmethod
    def create(cls, x: IRNode, new_dtype: torch.dtype) -> BaseView:
        if is_storage_and_layout(x):
            storage, old_layout = as_storage_and_layout(x)
            new_layout = FixedLayout(
                old_layout.device,
                new_dtype,
                old_layout.size,
                old_layout.stride,
                old_layout.offset,
                old_layout.is_pinned,
            )
            return ReinterpretView(data=storage, layout=new_layout)
        return DtypeView(data=x, target_dtype=new_dtype)

    def __str__(self) -> str:
        return self.str_helper([self.data, self.target_dtype])

    __repr__ = __str__

    @property
    def dtype(self) -> torch.dtype:
        return self.target_dtype

    def get_size(self) -> Sequence[Expr]:
        return self.data.get_size()

    def make_loader(self) -> Callable[[Sequence[Expr]], OpsValue]:
        inner = self.data.make_loader()

        def loader(idx: Sequence[Expr]) -> OpsValue:
            return ops.to_dtype_bitcast(inner(idx), self.target_dtype, self.data.dtype)

        return loader


class SliceView(View):
    @classmethod
    def normalize_start_end(
        cls, x: IRNode, dim: int, start: int, end: int
    ) -> tuple[int, int]:
        """
        Normalize start and end such that both are in the range
        [0, x.get_size()[dim]] and start <= end.
        """
        sizevars = V.graph.sizevars
        dim_size = x.get_size()[dim]

        if any(free_unbacked_symbols(x) for x in (start, end, dim_size)):
            min_func = sympy.Min
            max_func = sympy.Max
        else:
            min_func = sizevars.evaluate_min
            max_func = sizevars.evaluate_max

        def clamp(x: Expr, lower: int, upper: int) -> Expr:
            clamped_lower = (
                x if sizevars.statically_known_geq(x, lower) else max_func(x, lower)
            )
            clamped_full = (
                clamped_lower
                if sizevars.statically_known_leq(clamped_lower, upper)
                else min_func(clamped_lower, upper)
            )
            return clamped_full

        def clamp_wrap(
            val: Union[int, None], lower: int, upper: int, default: Union[Expr, int]
        ) -> Union[Expr, int]:
            if val is None:
                # TODO(rec): can this really happen?
                return default
            val = cls.handle_negative_index(val, dim_size)
            return clamp(val, lower, upper)

        start = clamp_wrap(start, 0, dim_size, 0)
        end = clamp_wrap(end, start, dim_size, dim_size)
        return start, end

    @classmethod
    def create(  # type: ignore[override]
        cls,
        x: IRNode,
        dim: int,
        start: int,
        end: int,
        step: int = 1,
        clamp: bool = True,
    ) -> IRNode:
        step = sympy.expand(step)
        assert isinstance(step, Expr) or step > 0, step
        try:
            if start == 0 and end >= 2**63 - 1 and step == 1:
                return x
        except TypeError:
            pass

        new_size = list(x.get_size())

        # NB: Ordinarily we default to clamping.
        # We only don't clamp for split_with_sizes. For split_with_sizes, sizes should be already valid
        # failing in this situation is ok, since invalid sizes could trigger silent errors.
        if clamp:
            start, end = cls.normalize_start_end(x, dim, start, end)

        new_size[dim] = FloorDiv(end - start + (step - 1), step)

        if is_storage_and_layout(x):
            # Fast path
            storage, old_layout = as_storage_and_layout(x)
            new_stride = list(old_layout.stride)
            new_stride[dim] = new_stride[dim] * step
            new_layout = FixedLayout(
                old_layout.device,
                old_layout.dtype,
                new_size,
                new_stride,
                old_layout.offset + old_layout.stride[dim] * start,
                old_layout.is_pinned,
            )
            return ReinterpretView(data=storage, layout=new_layout)

        def reindex(
            index: Sequence[Expr],
        ) -> Sequence[Expr]:
            assert len(index) == len(new_size), f"wrong ndim {index} {new_size}"
            index = list(index)
            index[dim] = index[dim] * step + start
            return index

        # redirect to a generic view
        return SliceView(data=x, size=new_size, reindex=reindex)


@ir_dataclass
class BaseConstant(IRNode):
    dtype: torch.dtype
    device: torch.device

    def get_size(self) -> Sequence[Expr]:
        return ()

    def get_device(self) -> Optional[torch.device]:
        return self.device

    def get_origin_node(self) -> Optional[torch.fx.Node]:
        return None

    def get_reads(self) -> OrderedSet[Dep]:
        return OrderedSet()


@ir_dataclass
class Constant(BaseConstant):
    value: Any
    dtype: torch.dtype
    device: torch.device

    def make_loader(self) -> Callable[[Sequence[Expr]], OpsValue]:
        def loader(index: Sequence[Expr]) -> OpsValue:
            return ops.constant(self.value, self.dtype)

        return loader

    def realize(self) -> Optional[str]:
        pass

    def constant_to_device(self, device: torch.device) -> IRNode:
        return Constant(value=self.value, dtype=self.dtype, device=device)


@ir_dataclass
class IndexingConstant(BaseConstant):
    index: Any
    dtype: torch.dtype
    device: torch.device

    def make_loader(self) -> Callable[[Sequence[Expr]], OpsValue]:
        def loader(index: Sequence[Expr]) -> OpsValue:
            return ops.index_expr(self.index, self.dtype)

        return loader

    def constant_to_device(self, device: torch.device) -> IRNode:
        return IndexingConstant(index=self.index, dtype=self.dtype, device=device)


def is_contiguous_strides_for_shape(
    stride: Sequence[_IntLike], shape: Sequence[_IntLike]
) -> bool:
    expected_stride = 1
    expected_stride_max = 1
    for x, y in reversed(tuple(zip(shape, stride))):
        if x == 1:
            continue

        if not V.graph.sizevars.statically_known_equals(
            y, expected_stride
        ) and not V.graph.sizevars.statically_known_equals(y, expected_stride_max):
            return False

        expected_stride_max *= sympy.Max(1, x)
        expected_stride *= x

    return True


def get_align_for_dtype(dtype: torch.dtype) -> int:
    return config.padding_alignment_bytes // dtype.itemsize


class OutputSpec:
    """Abstract base for Layout, MultiOutputLayout, NoneLayout.
    Represents the memory layout of the output of an Operation."""

    def get_device(self) -> Optional[torch.device]:
        raise NotImplementedError(type(self).__name__)

    def storage_size(self) -> int:
        raise NotImplementedError(type(self).__name__)

    def get_free_symbol_uses(
        self, unbacked_only: bool = False
    ) -> OrderedSet[sympy.Symbol]:
        raise NotImplementedError(type(self).__name__)


@ir_dataclass
class Layout(OutputSpec):
    """
    Layout base class

    Carries tensor meta-information including offset and
    whether it is pinned.
    """

    def __init__(
        self,
        device: torch.device,
        dtype: torch.dtype,
        size: Sequence[Expr],
        stride: Optional[Sequence[Expr]] = None,
        offset: Expr = Integer(0),
        is_pinned: bool = False,
    ) -> None:
        if stride is None:
            stride = FlexibleLayout.contiguous_strides(size)
        self.device = device
        self.dtype = dtype
        assert len(size) == len(stride), f"size={size}, stride={stride}"
        assert all(isinstance(s, (Expr, int)) for s in size)
        self.size = size
        self.stride = stride
        self.offset = offset
        self.is_pinned = is_pinned
        # is_pinned implies cpu
        assert (not self.is_pinned) or (self.device.type == "cpu")

    def __str__(self) -> str:
        offset = ""
        if self.offset != 0:
            offset = f", offset={self.offset}"

        device_index_str = "" if self.device.index is None else f":{self.device.index}"
        is_pinned_str = ""
        if self.is_pinned:
            is_pinned_str = f", is_pinned={self.is_pinned}"
        return (
            f"{type(self).__name__}('{self.device.type}{device_index_str}', {self.dtype}, "
            f"size={self.size}, stride={self.stride}{offset}{is_pinned_str})"
        )

    __repr__ = __str__

    def get_device(self) -> torch.device:
        return self.device

    def get_example(self) -> torch.Tensor:
        with V.fake_mode:
            return torch.empty_strided(
                convert_shape_to_symint(self.size),
                convert_shape_to_symint(self.stride),
                dtype=self.dtype,
                device=self.device,
                pin_memory=self.is_pinned,
            )

    def is_contiguous(self) -> bool:
        return is_contiguous_strides_for_shape(self.stride, self.size)

    @staticmethod
    def is_channels_last_contiguous(
        shape: Sequence[_IntLike], strides: Sequence[_IntLike]
    ) -> bool:
        ndim = len(shape)
        if ndim not in [4, 5] or shape[1] == 1:
            return False
        for left, right, size in zip(
            strides, make_channels_last_strides_for(shape), shape
        ):
            if size != 1 and left != right:
                return False
        return True

    def is_transposed(self) -> bool:
        for left, right, size in zip(
            self.stride,
            reversed(FlexibleLayout.contiguous_strides(list(reversed(self.size)))),
            self.size,
        ):
            if size != 1 and left != right:
                return False
        return True

    def is_stride_ordered(self, order: Sequence[int]) -> bool:
        assert len(self.stride) == len(order)

        # ignore dimensions of size 1, they dont affect layout
        non_1_indices = [
            i
            for i, dim in enumerate(self.size)
            if V.graph.sizevars.size_hint(dim, fallback=2) != 1
        ]

        stride = [self.stride[i] for i in non_1_indices]
        order: Sequence[int] = [order[i] for i in non_1_indices]

        def sorted_indices(arr: Sequence[int]) -> Sequence[int]:
            sorted_arr = sorted(arr)
            return [sorted_arr.index(element) for element in arr]

        # since we may have removed dimensions, need to re-sort & re-index order
        order = sorted_indices(order)

        # reorder the stride given order
        stride_ordered = [-1] * len(order)
        for i in range(len(order)):
            stride_ordered[order[i]] = stride[i]
        # check if it is in ascending order
        for i in range(len(order) - 1):
            expr = stride_ordered[i] > stride_ordered[i + 1]
            if not isinstance(expr, bool):
                expr = V.graph._shape_env.evaluate_expr(
                    stride_ordered[i] > stride_ordered[i + 1], size_oblivious=True
                )
            if expr:
                return False
        return True

    def is_channels_last_stride_ordered(self) -> bool:
        # create channels_last order(NCHW, NCDHW, the C is the first order).
        order = [0] + list(reversed(range(1, len(self.stride) - 1)))
        order = [len(order)] + order
        return self.is_stride_ordered(order)

    @staticmethod
    def _pad_strides(
        in_strides: Sequence[int], size: Sequence[Expr], dtype: torch.dtype
    ) -> Sequence[int]:
        """
        The padding does not change stride order but makes sure all strides larger
        than the threshold are multiple of align.
        """
        align = get_align_for_dtype(dtype)
        if len(in_strides) == 0:
            return in_strides

        if not config.pad_channels_last and Layout.is_channels_last_contiguous(
            size, in_strides
        ):
            return in_strides

        current_fx_node = V.get_current_node()
        if hasattr(current_fx_node, "meta") and current_fx_node.meta.get(
            "dislike_padding", False
        ):
            return in_strides

        shape_env = V.graph._shape_env if hasattr(V.graph, "_shape_env") else None

        def contains_unbacked_symints(expr: sympy.Expr | int) -> bool:
            if shape_env is None:
                return False
            if not isinstance(expr, sympy.Expr):
                return False
            return any(shape_env.is_unbacked_symint(s) for s in expr.free_symbols)

        # Skip padding the strides when it contains unbacked symints for now.
        if shape_env and any(contains_unbacked_symints(s) for s in in_strides):
            return in_strides

        stride_order = get_stride_order(in_strides, shape_env)
        fill_order = stride_order2fill_order(stride_order)

        new_strides = [0 for _ in range(len(in_strides))]
        # since we pad when the layout is flexible, we can decide the
        # smallest stride to be 1.
        new_strides[fill_order[0]] = 1

        padded = False
        for rank, idx in enumerate(fill_order[1:], start=1):
            prev_idx = fill_order[rank - 1]
            stride = new_strides[prev_idx] * size[prev_idx]
            # Static stride and meets padding conditions OR
            # Dynamic stride and config.pad_dynamic_shape=True
            require_padding = (
                isinstance(stride, (int, sympy.Integer))
                and stride > config.padding_stride_threshold
                and stride % align != 0
            ) or (isinstance(stride, sympy.Expr) and config.pad_dynamic_shapes)
            new_strides[idx] = stride
            if require_padding:
                new_strides[idx] = ceildiv(stride, align) * align
                padded = True

        if not padded:
            # Consider a tensor with shape [256, 1, 5, 5]
            # Avoid strides like [25, 5, 5, 1] being padded to equivalent strides
            # [25, 25, 5, 1].
            return in_strides

        metrics.num_comprehensive_padding += 1
        return new_strides

    def pad_strides(self) -> None:
        assert isinstance(self, FlexibleLayout), type(self)
        assert self.stride is not None
        self.stride = self._pad_strides(self.stride, self.size, self.dtype)

    def should_pad_strides(self) -> bool:
        return config.comprehensive_padding and isinstance(self, FlexibleLayout)

    def as_fixed(self) -> FixedLayout:
        if isinstance(self, FixedLayout):
            return self

        if self.should_pad_strides():
            self.pad_strides()
        return FixedLayout(
            self.device,
            self.dtype,
            self.size,
            self.stride,
            self.offset,
            self.is_pinned,
        )

    def make_indexer(self) -> Callable[[Sequence[Expr]], Expr]:
        assert FlexibleLayout.allow_indexing, (
            f"convert {type(self).__name__} to FixedLayout first"
        )
        return self.as_fixed().make_indexer()

    def __eq__(self, other: object) -> bool:
        return (
            isinstance(other, Layout)
            and self.device == other.device
            and self.dtype == other.dtype
            and self.size == other.size
            and self.stride == other.stride
            and self.offset == other.offset
            and self.is_pinned == other.is_pinned
        )

    def storage_size(self) -> Expr:
        return compute_required_storage_length(self.size, self.stride, self.offset)  # type: ignore[arg-type]

    def get_free_symbol_uses(
        self, unbacked_only: bool = False
    ) -> OrderedSet[sympy.Symbol]:
        return (
            get_free_symbols(self.size, unbacked_only)
            | get_free_symbols(self.stride, unbacked_only)
            | get_free_symbols(self.offset, unbacked_only)
        )


class FixedLayout(Layout):
    """A Tensor layout we cannot change"""

    def make_indexer(self) -> Callable[[Sequence[Expr]], Expr]:
        """A closure containing math to read a given element"""
        return _fixed_indexer(self.size, self.stride, self.offset)


class FlexibleLayout(Layout):
    """A Tensor layout that we are allowed to change"""

    allow_indexing = False

    # WARNING!  This doesn't handle zero size tensors correctly
    @staticmethod
    def contiguous_strides(sizes: Sequence[int]) -> list[Expr]:
        if len(sizes) == 0:
            return []
        reversed_strides = [sympy.S.One]
        for size in reversed(sizes[1:]):
            reversed_strides.append(size * reversed_strides[-1])
        return list(reversed(reversed_strides))

    @staticmethod
    def fill_ordered(sizes: Sequence[int], order: Sequence[int]) -> list[Expr]:
        """
        Create a stride based on the order the dimensions should be filled in.

        In this format, channels last would be:
            [1, 3, 2, 0]
        """
        assert OrderedSet(range(len(sizes))) == OrderedSet(order), (sizes, order)
        next_stride = sympy.S.One
        strides = [None] * len(order)

        for i in order:
            strides[i] = next_stride
            next_stride = next_stride * sizes[i]
        return strides

    @staticmethod
    def stride_ordered(sizes: Sequence[int], order: Sequence[int]) -> Sequence[Expr]:
        """
        Create a stride based on the sorted order of a permuted range.

        In this format, channels last would be:
            [3, 0, 2, 1]
        """
        assert OrderedSet(range(len(sizes))) == OrderedSet(order)
        fill_order = stride_order2fill_order(order)
        return FlexibleLayout.fill_ordered(sizes, fill_order)

    @staticmethod
    def stride_ordered_for_memory_format(
        sizes: Sequence[int], memory_format: torch.memory_format
    ) -> Sequence[Expr]:
        """
        Create a stride based on a memory format.

        Memory format is translasted into a stride order,
        so channels_last is the same as:
            FlexibleLayout.stride_ordered(sizes, [3, 0, 2, 1])

        This interface does not support memory_format `torch.preserve_format`
        which should be used to deduce a format from another source
        """
        if memory_format == torch.channels_last:
            return FlexibleLayout.stride_ordered(sizes, NHWC_STRIDE_ORDER)
        elif memory_format == torch.channels_last_3d:
            return FlexibleLayout.stride_ordered(sizes, NHWDC_STRIDE_ORDER)
        elif memory_format == torch.contiguous_format:
            return FlexibleLayout.contiguous_strides(sizes)
        else:
            log.debug(
                "stride_ordered_for_memory_format, unsuppored memory_format: %s",
                memory_format,
            )
            raise NotImplementedError

    @staticmethod
    def same_ordered(
        sizes: Sequence[int], stride: Sequence[_IntLike]
    ) -> Sequence[Expr]:
        """
        Create a stride that has the same stride order as given stride

        For example, if given stride is [1000, 1, 100, 10],
        the fill order should be [1, 3, 2, 0]
        """
        assert len(sizes) == len(stride)
        stride = [V.graph.sizevars.size_hint_or_throw(x) for x in stride]
        fill_order = sorted(range(len(stride)), key=stride.__getitem__)
        return FlexibleLayout.fill_ordered(sizes, fill_order)

    def as_stride_order(
        self, order: Sequence[int], allow_padding: bool = False
    ) -> FixedLayout:
        new_stride = self.stride_ordered(self.size, order)
        if self.should_pad_strides() and allow_padding:
            new_stride = self._pad_strides(new_stride, self.size, self.dtype)

        return FixedLayout(
            self.device,
            self.dtype,
            self.size,
            new_stride,
            self.offset,
            self.is_pinned,
        )

    def as_exact_strides(
        self, exact_strides: Sequence[_IntLike], allow_padding: bool = False
    ) -> FixedLayout:
        new_stride = exact_strides
        if self.should_pad_strides() and allow_padding:
            new_stride = self._pad_strides(new_stride, self.size, self.dtype)

        return FixedLayout(
            self.device,
            self.dtype,
            self.size,
            new_stride,
            self.offset,
            self.is_pinned,
        )

    def as_fill_order(self, order: Sequence[int]) -> FixedLayout:
        new_stride: Sequence[int] = self.fill_ordered(self.size, order)
        if self.should_pad_strides():
            new_stride = self._pad_strides(new_stride, self.size, self.dtype)
        return FixedLayout(
            self.device,
            self.dtype,
            self.size,
            new_stride,
            self.offset,
            self.is_pinned,
        )

    def as_same_order(self, stride: Sequence[_IntLike]) -> FixedLayout:
        new_stride = self.same_ordered(self.size, stride)
        if self.should_pad_strides():
            new_stride = self._pad_strides(new_stride, self.size, self.dtype)
        return FixedLayout(
            self.device,
            self.dtype,
            self.size,
            new_stride,
            self.offset,
            self.is_pinned,
        )

    def __init__(
        self,
        device: torch.device,
        dtype: torch.dtype,
        size: Sequence[Expr],
        stride_order: Optional[Sequence[Union[int, Integer]]] = None,
        is_pinned: bool = False,
    ) -> None:
        if stride_order:
            strides = FlexibleLayout.fill_ordered(size, stride_order)
        else:
            strides = FlexibleLayout.contiguous_strides(size)
        super().__init__(device, dtype, size, strides, is_pinned=is_pinned)


class NonOwningLayout(Layout):
    """Is a view into the storage of another tensor"""

    def __init__(self, view: Union[BaseView, TensorBox]) -> None:
        layout = view.get_layout()
        super().__init__(
            layout.device,
            layout.dtype,
            layout.size,
            layout.stride,
        )
        self.view = view

    def make_indexer(self) -> Callable[[Sequence[Expr]], Expr]:
        return self.as_fixed().make_indexer()

    def maybe_guard_aligned(self) -> bool:
        offset = self.view.get_layout().offset
        if offset == 0:
            return True
        from .utils import ALIGNMENT

        return V.graph.sizevars.statically_known_multiple_of(offset, ALIGNMENT)

    def get_free_symbol_uses(
        self, unbacked_only: bool = False
    ) -> OrderedSet[sympy.Symbol]:
        assert isinstance(self.view, ReinterpretView)
        box = self.view.data
        assert isinstance(box, StorageBox), type(box)
        input_buffer = box.data
        assert isinstance(input_buffer, Buffer), type(box)
        return input_buffer.layout.get_free_symbol_uses(unbacked_only)


class CommBufferType(Enum):
    SYMM_MEM = "symm_mem"


class CommBufferLayout(FixedLayout):
    """
    A layout that signifies the buffer is a comm buffer.
    In terms of striding, the layout is identical to `FixedLayout`.

    Buffers with this layout do not participate in in-place reuse - it can be
    neither the source nor the target for in-place reuse.

    For detailed motivation and usage of this layout, see
    NOTE [lowering-time collective optimization].
    """

    comm_buffer_type: CommBufferType
    group_name: str

    def __init__(
        self,
        layout: FlexibleLayout,
        comm_buffer_type: CommBufferType,
        group_name: str,
    ):
        if not isinstance(layout, FlexibleLayout):
            raise AssertionError(
                "A `CommBufferLayout` can only be initialized with "
                f"a `FlexibleLayout` (got {layout})."
            )

        fixed = layout.as_fixed()
        super().__init__(
            device=fixed.device,
            dtype=fixed.dtype,
            size=fixed.size,
            stride=fixed.stride,
            offset=fixed.offset,
            is_pinned=fixed.is_pinned,
        )
        self.comm_buffer_type = comm_buffer_type
        self.group_name = group_name


@ir_dataclass
class NoneLayout(OutputSpec):
    # This is janky, I figured out what fields to populate by just running
    # the model I was interested in and adding properties/methods as needed.
    # This doesn't inherit from Layout because Layout assumes you have stuff
    # like sizes, but I don't really have anything here.
    #
    # If you have an ir.Node with NoneLayout, you probably need to setup
    # dependencies manually in scheduler

    device: Optional[torch.device]
    size: list[int] = dataclasses.field(default_factory=lambda: [0])
    stride: list[int] = dataclasses.field(default_factory=lambda: [0])

    def storage_size(self) -> int:
        return 0

    def as_fixed(self) -> OutputSpec:
        return self

    def get_device(self) -> Optional[torch.device]:
        return self.device


class MutationLayoutSHOULDREMOVE(Layout):
    def __init__(self, target: IRNode) -> None:
        super().__init__(
            target.get_device_or_error(),
            target.get_dtype(),
            target.get_size(),
            None,
        )
        self.target = target
        name = self.get_buffer().get_name()
        V.graph.mark_buffer_mutated(name)

    @property
    def stride(self) -> Sequence[Expr]:  # type: ignore[override]
        return self.real_layout().stride

    @stride.setter  # type: ignore[override]
    def stride(self, value: Never) -> None:
        pass  # ignore setting of stride

    def storage_size(self) -> Expr:
        return self.real_layout().storage_size()

    def get_buffer(self) -> Buffer:
        def unwrap_views(target: Any) -> Any:
            if isinstance(target, MutationLayoutSHOULDREMOVE):
                return unwrap_views(target.target)
            if isinstance(target, BaseView):
                return unwrap_views(target.unwrap_view())
            if isinstance(target, MutableBox):
                return unwrap_views(target.data)
            return target

        result = unwrap_views(self.target)
        assert isinstance(result, Buffer), type(result)
        return result

    def real_layout(self) -> Layout:
        layout = self.get_buffer().layout
        assert isinstance(layout, Layout)
        return layout

    @classmethod
    def realize_into(
        cls, src: IRNode, dst: IRNode, unsafe_alias: bool = False
    ) -> IRNode:
        dst.realize()
        # NOTE: We must realize users of `dst` before we realize `src`, since
        # realization order determines scheduling order. Otherwise, src's
        # mutation would be scheduled before the existing users of dst!
        V.graph.mark_buffer_mutated(dst.get_name())

        if isinstance(src, TensorBox):
            src = src.data

        # We copy the contents of src into dst. In most cases this should
        # be fused into a single kernel by the scheduler.
        # NOTE: We cannot change src's layout to mutate dst directly as this
        # would alias src to dst, which is not correct as further mutations to
        # dst would effect users of src. However if there are no more users of
        # dst, we can alias src to dst.
        src.realize_hint()

        if not unsafe_alias:
            node = Pointwise.create(
                device=src.get_device(),
                dtype=src.get_dtype(),
                inner_fn=src.make_loader(),
                ranges=[
                    V.graph.sizevars.check_equals_and_simplify(a, b)
                    for a, b in zip(src.get_size(), dst.get_size())
                ],
            )
            assert isinstance(node, (BaseView, MutableBox))
            src = node.data

        src.realize()
        assert hasattr(src, "data"), src
        assert isinstance(src.data.layout, FlexibleLayout), type(src.data.layout)
        src.data.layout = MutationLayoutSHOULDREMOVE(dst)
        return src.data

    def as_fixed(self) -> Self:  # type: ignore[override]
        return self

    def make_indexer(self) -> Callable[[Sequence[Expr]], Expr]:
        return self.target.make_indexer()


@ir_dataclass(frozen=False)
class Buffer(IRNode, CodegenSymbol):
    # Name is sometimes None; e.g., ForceInPlace, where there isn't
    # a meaningful name
    name: Optional[str]
    layout: OutputSpec

    # Multi-output buffers will define 'outputs: List[Buffer]'. Confusingly,
    # MultiOutput does NOT define this!

    def __post_init__(self) -> None:
        super().__post_init__()
        self._post_init_setattr("origin_node", None)

    def make_indexer(self) -> Callable[[Sequence[Expr]], Expr]:
        return self.get_layout().make_indexer()

    def get_name(self) -> str:
        assert self.name, self
        return self.name

    def get_example(self) -> Union[torch.Tensor, sympy.Symbol]:
        if isinstance(self.layout, Layout):
            return self.layout.get_example()
        raise NotImplementedError(type(self.layout).__name__)

    def get_device(self) -> Optional[torch.device]:
        return self.get_output_spec().get_device()

    def get_defining_op(self) -> Optional[Operation]:
        return None

    @property
    def dtype(self) -> torch.dtype:
        return self.get_layout().dtype

    def get_size(self) -> Sequence[Expr]:
        return [*self.get_layout().size]

    def get_stride(self) -> list[Expr]:
        return [*self.get_layout().stride]

    def get_offset(self) -> Expr:
        return self.get_layout().offset

    def get_layout(self) -> Layout:
        if isinstance(self.layout, Layout):
            return self.layout
        raise NotImplementedError(type(self.layout).__name__)

    def get_output_spec(self) -> OutputSpec:
        return self.layout

    def get_storage_numel(self) -> int:
        return self.get_numel()

    def get_is_pinned(self) -> bool:
        return self.get_layout().is_pinned

    def freeze_layout(self) -> None:
        if isinstance(self.layout, Layout) and not isinstance(
            self.layout, NonOwningLayout
        ):
            self.layout = self.layout.as_fixed()

    def freeze_layout_with_stride_order(
        self, order: Sequence[int], allow_padding: bool = False
    ) -> None:
        assert isinstance(self.layout, FlexibleLayout), type(self.layout)
        self.layout = self.layout.as_stride_order(order, allow_padding=allow_padding)

    def freeze_layout_with_fill_order(self, order: Sequence[int]) -> None:
        assert isinstance(self.layout, FlexibleLayout), type(self.layout)
        self.layout = self.layout.as_fill_order(order)

    def freeze_layout_with_same_order(self, stride: Sequence[int]) -> None:
        assert isinstance(self.layout, FlexibleLayout), type(self.layout)
        self.layout = self.layout.as_same_order(stride)

    def freeze_layout_with_exact_strides(
        self, exact_strides: Sequence[int], allow_padding: bool = False
    ) -> None:
        assert isinstance(self.layout, FlexibleLayout), type(self.layout)
        self.layout = self.layout.as_exact_strides(
            exact_strides, allow_padding=allow_padding
        )

    def is_zero_elements(self) -> bool:
        return V.graph.sizevars.statically_known_true(sympy.Eq(self.get_numel(), 0))

    def make_loader(self) -> Callable[[Sequence[Expr]], OpsValue]:
        # Loading from a zero-element buffer is a no-op
        if self.is_zero_elements():
            return partial(nop_loader_fn, dtype=self.get_dtype())

        def loader(index: Sequence[Expr]) -> OpsValue:
            indexer = self.make_indexer()
            return ops.load(self.name or "unnamed", indexer(index))

        return loader

    def codegen_reference(self, writer: Optional[IndentedBuffer] = None) -> str:
        return self.get_name()

    def decide_layout(self) -> None:
        pass

    def get_inputs_that_alias_output(self) -> Sequence[str]:
        if isinstance(self.layout, NonOwningLayout):
            return [self.layout.view.get_name()]
        return ()

    def get_mutation_names(self) -> Sequence[str]:
        if isinstance(self.layout, MutationLayoutSHOULDREMOVE):
            return [self.layout.target.get_name()]
        return ()

    def get_read_names(self) -> OrderedSet[str]:
        return OrderedSet([self.get_name()])

    def get_free_symbol_uses(
        self, unbacked_only: bool = False
    ) -> OrderedSet[sympy.Symbol]:
        return OrderedSet()

    def get_unbacked_symbol_defs(self) -> OrderedSet[sympy.Symbol]:
        return OrderedSet()

    def realize(self) -> Optional[str]:
        pass

    def should_allocate(self) -> bool:
        # Returns False by default.
        return False


@ir_dataclass(frozen=False)
class OperationBuffer(Buffer, Operation):
    # An operation that produces a single output buffer
    def get_outputs(self) -> list[Buffer]:
        return [self]

    def get_defining_op(self) -> Operation:
        return self

    # Skip implementation in Buffer
    get_operation_name = Operation.get_operation_name

    def __post_init__(self) -> None:
        Buffer.__post_init__(self)
        Operation.__post_init__(self)


class InputBuffer(Buffer):
    def num_reads(self) -> int:
        return 1


class DonatedBuffer(InputBuffer):
    """
    Represents a donated buffer which is a saved tensor that is not alias to any
    fwd inputs, fwd user outputs, and bwd outputs. We generally cannot inplace
    reuse the input tensor memory during backward since it might be used in another
    function. However, donated buffer can be inplace reused during backward
    to save memory.
    """


class ConstantBuffer(InputBuffer):
    override_device: Optional[torch.device] = None

    def make_loader(self) -> Callable[[Sequence[Expr]], OpsValue]:
        def loader(index: Sequence[Expr]) -> OpsValue:
            indexer = self.get_layout().make_indexer()
            return ops.load(
                V.graph.constant_name(self.get_name(), self.override_device),
                indexer(index),
            )

        return loader

    def constant_to_device(self, device: torch.device) -> IRNode:
        return ConstantBuffer(
            name=V.graph.constant_name(self.get_name(), device), layout=self.layout
        )


@ir_dataclass
class NoneAsConstantBuffer(IRNode):
    def get_reads(self) -> OrderedSet[Dep]:
        return OrderedSet()

    def get_free_symbol_uses(
        self, unbacked_only: bool = False
    ) -> OrderedSet[sympy.Symbol]:
        return OrderedSet()

    def codegen_reference(self, writer: Optional[IndentedBuffer] = None) -> str:
        return V.graph.wrapper_code.none_str

    def get_output_spec(self) -> OutputSpec:
        return NoneLayout(device=None)

    def has_tensor_output(self) -> bool:
        return False


@ir_dataclass
class ShapeAsConstantBuffer(IRNode):
    expr: Expr

    def get_free_symbol_uses(
        self, unbacked_only: bool = False
    ) -> OrderedSet[sympy.Symbol]:
        return get_free_symbols(self.expr, unbacked_only)

    def codegen_reference(self, writer: Optional[IndentedBuffer] = None) -> str:
        return V.graph.wrapper_code.codegen_sizevar(self.expr)

    def has_tensor_output(self) -> bool:
        return False


@ir_dataclass(frozen=False)
class ComputedBuffer(OperationBuffer):
    """
    Represents a buffer that is computed during kernel execution rather than being an input.
    """

    data: Loops
    _force_realize: ClassVar[bool] = False

    @staticmethod
    @contextlib.contextmanager
    def force_realize() -> Iterator[None]:
        old_value = ComputedBuffer._force_realize
        try:
            ComputedBuffer._force_realize = True
            yield
        finally:
            ComputedBuffer._force_realize = old_value

    def get_computed_buffer_name(self) -> Optional[str]:
        """
        Returns self.name if it exists, otherwise returns the name of the data node if that exists.
        If neither exist, returns None.
        """
        if self.name is not None:
            return self.name
        if hasattr(self.data, "name"):
            return self.data.name
        return None

    def num_reads(self) -> int:
        return self.data.num_reads()

    def get_reads(self) -> OrderedSet[Dep]:
        return self.data.get_reads()

    def get_read_names(self) -> OrderedSet[str]:
        return self.data.get_read_names()

    def get_read_writes(self) -> dependencies.ReadWrites:
        if not isinstance(self.data, (Reduction, Scan, Sort, Pointwise)):
            return dependencies.ReadWrites(
                reads=OrderedSet(),
                writes=OrderedSet(),
                index_exprs=OrderedSet(),
            )

        with patch.object(FlexibleLayout, "allow_indexing", True):
            if self.data.get_reduction_type():
                return extract_read_writes(
                    self.get_store_function(),
                    self.data.get_pointwise_size(),
                    self.data.get_reduction_size(),
                )
            else:
                return extract_read_writes(
                    self.get_store_function(),
                    self.data.get_size(),
                )

    def get_free_symbol_uses(
        self, unbacked_only: bool = False
    ) -> OrderedSet[sympy.Symbol]:
        # Ordinarily, we'd like to just peek at the arguments list,
        # but ComputedBuffers have no argument list.
        #
        # Morally, this logic needs to be synchronized with the
        # KernelArgs.size calls, which are responsible for making symbols make
        # there way as kernel arguments (and it is precisely passing in one of
        # those symbols that establishes a dependency).  However, we haven't
        # started codegen yet so we can't directly reuse that logic.
        #
        # One thing you might wonder is if this is enough for a ComputedBuffer
        # denoting a reduction over i0.  Empirically, it is enough, but for an
        # unusual reason: we only need accurate dependencies for item() call,
        # but it's impossible to end up with a reduction over i0 from an
        # item() call without a regular non-reduction buffer first.
        result = self.layout.get_free_symbol_uses(
            unbacked_only
        ) | self.data.get_free_symbol_uses(unbacked_only)

        if self.has_store_function() and isinstance(
            self.get_store_function(), LoopBody
        ):
            result |= self.get_read_writes().get_free_symbol_uses(unbacked_only)
        return result

    def make_loader(self) -> Callable[[Sequence[Expr]], OpsValue]:
        if (
            not self.get_reduction_type()
            and self.name not in V.graph.mutated_buffers
            and self.num_reads() == 0
            and not self._force_realize
        ):
            # inline this op rather than generating ops.load()
            return self.data.make_loader()
        return super().make_loader()

    def has_store_function(self) -> bool:
        return isinstance(self.data, (Reduction, Scan, Sort, Pointwise))

    def get_store_function(self) -> Callable[..., None]:
        indexer = self.get_layout().as_fixed().make_indexer()
        if isinstance(self.data, (Reduction, Scan, Sort)):
            return partial(self.data.store_reduction, self.name, indexer)
        else:
            assert isinstance(self.data, Pointwise), type(self.data)
            return partial(self.data.store_output, self.name, indexer)

    def get_fill_order(self) -> Optional[list[int]]:
        """
        If our layout is still flexible, try to determine the stride order based on stride orders of reads.

        TODO(jansel): A better algorithm here would look at downstream consumers of this
                      value and try to do global graph-level layout optimization.
                      This is also something just begging to be autotuned.
        """
        if isinstance(self.layout, FlexibleLayout):
            (index_vars, reduction_vars), _ = dependencies.index_vars_squeeze(
                self.data.get_pointwise_size(), self.data.get_reduction_size()
            )
            reads = self.get_read_writes().reads
            # only consider reads to buffer of same size
            # ignore StarDeps because they don't contribute stride information
            assert all(
                isinstance(r, (dependencies.StarDep, dependencies.MemoryDep))
                for r in reads
            )
            reads = [
                sympy_subs(r.index, {v: sympy.S.Zero for v in reduction_vars if v != 0})
                for r in reads
                if isinstance(r, dependencies.MemoryDep)
            ]

            if reads:
                if isinstance(self.data, (Scan, Sort)):
                    indices = self.data.reindex(index_vars, reduction_vars)
                else:
                    indices = index_vars
                stride_lengths = [
                    V.graph.sizevars.stride_hints(expr, indices) for expr in reads
                ]
                from .scheduler import pick_loop_order

                return pick_loop_order(stride_lengths, self.get_size())

        return None

    def decide_layout(self) -> None:
        if isinstance(self.layout, FlexibleLayout):
            order = self.get_fill_order()
            if order:
                self.freeze_layout_with_fill_order(order)
            else:
                self.freeze_layout()

    @cache_on_self
    def get_default_sizes_body(
        self,
    ) -> tuple[
        tuple[list[Expr], list[Expr]],
        LoopBody,
        tuple[list[Expr], list[Expr]],
    ]:
        args, var_ranges = dependencies.index_vars_squeeze(
            self.data.get_pointwise_size(), self.data.get_reduction_size(), prefix="q"
        )
        with patch.object(ConstantBuffer, "override_device", self.get_device()):
            body = LoopBody(
                self.get_store_function(),
                (args if self.get_reduction_type() else args[:1]),
                var_ranges,
                *args,
            )
        index_vars = []
        reduce_vars: list[Any] = []
        index_size = []
        reduce_size = []
        for v, s in var_ranges.items():
            if v in args[0]:
                assert not reduce_vars
                index_vars.append(v)
                index_size.append(s)
            else:
                assert v in args[1]
                reduce_vars.append(v)
                reduce_size.append(s)
        return (index_size, reduce_size), body, (index_vars, reduce_vars)

    def simplify_and_reorder(
        self,
        extra_indexing_constraints: Optional[tuple[dict[Any, Any], list[Any]]] = None,
        recompute_sizes_body_func: Optional[Callable[..., Any]] = None,
    ) -> tuple[tuple[list[Expr], list[Expr]], Optional[LoopBody]]:
        """
        This is a main place where we do loop transformations in a
        backend-agnostic way.

        Here we:
            1) Remove any 1 dimensions
            2) Fuse contiguous dimensions together
            3) Reorder dimensions based on stride orders

        Optional argument extra_indexing_constraints can be used to append additional
        indexing expressions to existing ones derived from buffer's body. This can be useful
        to fuse scheduler nodes with compatible ranges, e.g. (s0*s1*...,) and (s0, s1, s2, ...)
        on CPU by preventing indexing simplifications and obtaining index/reduce ranges for
        the scheduler node compatible with other nodes.
        Optional argument recompute_sizes_body_func can be used to recompute sizes and body
        on the default body. This can be useful to append additional loop transformations.
        """
        (
            (index_size, reduce_size),
            body,
            (index_vars, reduce_vars),
        ) = self.get_default_sizes_body()

        if recompute_sizes_body_func:
            (
                (index_size, reduce_size),
                body,
                (index_vars, reduce_vars),
            ) = recompute_sizes_body_func(
                (index_size, reduce_size), body, (index_vars, reduce_vars)
            )

        index_formulas = [*body.indexing_exprs.values()]
        if extra_indexing_constraints is not None:
            assert (
                isinstance(extra_indexing_constraints, tuple)
                and len(extra_indexing_constraints) == 2
            )
            extra_indexing_ranges, extra_indexing_expr = extra_indexing_constraints
            assert isinstance(extra_indexing_ranges, dict), type(extra_indexing_ranges)
            assert isinstance(extra_indexing_expr, list), type(extra_indexing_expr)
            assert all(isinstance(f, Expr) for f in extra_indexing_expr)

            expected_var_ranges = body.var_ranges
            assert expected_var_ranges == extra_indexing_ranges, (
                expected_var_ranges,
                extra_indexing_ranges,
            )
            # remove already existing expressions
            extra_indexing_expr = [
                e for e in extra_indexing_expr if e not in index_formulas
            ]
            index_formulas += extra_indexing_expr

        memory_addrs = [*body.get_write_exprs()]
        if not V.graph.has_feature(self, BackendFeature.PREFER_STORE_LOOP_ORDER):
            memory_addrs.extend(body.get_read_exprs())

        def simplify_and_reorder(
            x_vars: Sequence[sympy.Symbol],
            support_vars: Sequence[sympy.Symbol],
            sizes: Sequence[int],
            simplify_loops: bool,
        ) -> tuple[
            list[int],
            Callable[[Sequence[int]], Sequence[int]],
            Callable[[Sequence[int]], Sequence[int]],
        ]:
            sizes, reindex0, reindex1 = self._apply_loop_reordering(
                x_vars, support_vars, sizes, memory_addrs
            )
            # for NHWC: reindex0([0,1,2,3]) = [0,2,3,1], reindex1([0,1,2,3]) = [0,3,2,1]
            x_vars = reindex0(x_vars)

            if simplify_loops:
                sizes, reindex2, _prune = V.graph.sizevars._simplify_loops(
                    x_vars,
                    sizes,
                    index_prevent_reordering(index_formulas, x_vars, sizes),
                )
                reindex = fuse_reindexing(reindex1, reindex2)
            else:
                reindex = reindex1
            return sizes, reindex, reindex1

        support_vars = index_vars + reduce_vars
        should_merge_loops = (
            not is_gpu(get_device_type(self)) or not config.loop_ordering_after_fusion
        )
        iter_ranges, iter_reindex, _ = simplify_and_reorder(
            index_vars,
            support_vars,
            index_size,
            should_merge_loops,
        )

        # Like iteration dimensions, we may also want to delay merging reduction dimensions.
        # E.g., if we reduce a tensor [M, N, K] for its M and N dimensions followed by a pointwise
        # kernel, merging M and N dimension too early makes it hard to decide what loop order
        # we should pick for the piontwise kernel so that it is fusible with the reduction.
        reduce_ranges, reduce_reindex, _ = simplify_and_reorder(
            reduce_vars, support_vars, reduce_size, should_merge_loops
        )

        # retrace the loop body with simplification and reordering applied
        (iter_vars, reduce_vars), var_ranges = dependencies.index_vars_no_squeeze(
            iter_ranges,
            reduce_ranges,
            prefix="p",
        )
        body = LoopBody(
            body,
            [iter_reindex(iter_vars), reduce_reindex(reduce_vars)],
            var_ranges,
            iter_vars,
            reduce_vars,
        )
        return (iter_ranges, reduce_ranges), body

    @staticmethod
    def _apply_loop_reordering(
        index_vars: Sequence[sympy.Symbol],
        support_vars: Sequence[sympy.Symbol],
        sizes: Sequence[int],
        memory_addrs: list[sympy.Expr],
        priority_idx: Optional[list[int]] = None,
    ) -> tuple[
        list[int],
        Callable[[Sequence[int]], Sequence[int]],
        Callable[[Sequence[int]], Sequence[int]],
    ]:
        """
        Shuffle the order of loops around to hopefully improve performance.
        """
        from .scheduler import pick_loop_order

        if priority_idx is None:
            priority_idx = []

        try:
            strides = [
                V.graph.sizevars.stride_hints(expr, index_vars, support_vars)
                for expr in memory_addrs
            ]
            assert len(strides) == len(memory_addrs) and len(strides[0]) == len(
                index_vars
            )
            order = list(reversed(pick_loop_order(strides, sizes, priority_idx)))
        except Exception:
            if config.debug:
                log.warning(
                    "Did not simplify complex index:\n%s\n%s",
                    dict(zip(index_vars, sizes)),
                    memory_addrs,
                )
            order = list(range(len(sizes)))
        sizes = [sizes[i] for i in order]
        return sizes, same_reorder(order), inverse_reorder(order)

    def get_reduction_size(self) -> Sequence[Expr]:
        return self.data.get_reduction_size()

    def get_reduction_type(self) -> Optional[str]:
        return self.data.get_reduction_type()

    def is_no_op(self) -> bool:
        return self.data.is_zero_elements()

    def should_allocate(self) -> bool:
        return True

    def constant_to_device(self, device: torch.device) -> IRNode:
        """Move this to a given device. Requires that all reads are to constants."""
        return self.data.constant_to_device(device)


class TemplateBuffer(OperationBuffer):
    """
    Represents a Triton (in the future other type) of template operator
    that we can fuse an epilogue onto.
    """

    def __init__(
        self,
        layout: OutputSpec,
        inputs: Sequence[IRNode],
        make_kernel_render: Optional[Callable[..., Any]],
    ) -> None:
        super().__init__(name=None, layout=layout)
        self.inputs = InputsKernel.unwrap_storage(inputs)
        self.make_kernel_render = make_kernel_render
        self.name = V.graph.register_buffer(self)
        V.graph.register_operation(self)

    def get_read_writes(self) -> dependencies.ReadWrites:
        return self.extract_read_writes(normalize=True)

    def extract_read_writes(self, normalize: bool = False) -> dependencies.ReadWrites:
        name = self.get_name()
        indexer = self.get_layout().make_indexer()

        def dummy(index: Sequence[Any], rindex: Sequence[Any]) -> Any:
            assert len(rindex) == 0
            return ops.store(name, indexer(index), "fake")

        deps = dependencies.extract_read_writes(
            dummy, self.get_size(), (), normalize=normalize
        )

        for inp in self.inputs:
            assert isinstance(inp, (ReinterpretView, Buffer)), type(inp)
            assert isinstance(inp.layout, Layout), type(inp.layout)

            indexer = inp.layout.make_indexer()

            def dummy(index: Sequence[Any], rindex: Sequence[Any]) -> Any:
                assert len(rindex) == 0
                return ops.load(inp.get_name(), indexer(index))

            deps.reads |= dependencies.extract_read_writes(
                dummy, inp.get_size(), (), normalize=normalize
            ).reads

        return deps

    def get_reduction_size(self) -> Sequence[Expr]:
        return sympy.S.One

    def get_reduction_type(self) -> Optional[str]:
        return None

    def should_allocate(self) -> bool:
        return True

    def simplify_and_reorder(
        self,
        extra_indexing_constraints: Optional[tuple[dict[Any, Any], list[Any]]] = None,
        recompute_sizes_body_func: Optional[Callable[..., Any]] = None,
    ) -> tuple[tuple[Sequence[Expr], list[Expr]], Optional[LoopBody]]:
        return (
            (
                self.get_size(),
                [],
            ),
            None,
        )


class TritonTemplateBuffer(TemplateBuffer):
    def __init__(
        self,
        layout: Layout,
        inputs: Sequence[IRNode],
        make_kernel_render: Optional[Callable[_P, _T]],
        mutated_inputs: Optional[Iterable[IRNode]] = None,
        allowed_prologue_inps: Optional[OrderedSet[str]] = None,
    ) -> None:
        """
        NOTE:[TritonTemplates with multiple outputs]
        We want the ability for TritonTemplates to output multiple tensors. Triton
        kernels have no notion of outputs and this is done by creating tensors that
        are then mutated by the kernel. Currently our STORE_OUTPUT codegen doesn't
        support creating multinode outputs for triton templates.
        We work around this by creating an extra input buffer during the lowering
        and we mark them as mutated inputs.
        """
        super().__init__(layout, inputs, make_kernel_render)
        self.mutated_inputs = mutated_inputs
        self.outputs: list[Buffer] = [self]
        if mutated_inputs is not None:
            # Ensure that the mutated inputs are only allowed for certain nodes
            allowed_set = (
                torch.ops.higher_order.flex_attention,
                torch.ops.higher_order.flex_attention_backward,
            )
            current_node = V.graph.current_node.target
            assert current_node in allowed_set, (
                f"Mutated inputs are only allowed for {allowed_set} but got {current_node}"
            )
            assert isinstance(self.inputs[0], IRNode), type(self.inputs[0])
            device = self.inputs[0].get_device()
            self.outputs += [
                MutationOutput(NoneLayout(device=device), buf, self)
                for buf in mutated_inputs
            ]

        self.allowed_prologue_inps = (
            allowed_prologue_inps if allowed_prologue_inps else OrderedSet()
        )

        self.subgraph_inps: Optional[list[Optional[Union[IRNode, sympy.Expr]]]] = None
        self.subgraph_outs: Optional[list[Optional[IRNode]]] = None

    def get_free_symbol_uses(
        self, unbacked_only: bool = False
    ) -> OrderedSet[sympy.Symbol]:
        res = super().get_free_symbol_uses(unbacked_only)
        subgraph_outs = self.subgraph_outs if self.subgraph_outs else []
        subgraph_inps = self.subgraph_inps if self.subgraph_inps else []

        for inp in subgraph_inps:
            if isinstance(inp, sympy.Expr):
                res.update(get_free_symbols(inp, unbacked_only))
            elif isinstance(inp, IRNode):
                res.update(inp.get_free_symbol_uses(unbacked_only))
            else:
                assert inp is None

        for out in subgraph_outs:
            if isinstance(out, IRNode):
                res.update(out.get_free_symbol_uses(unbacked_only))
            else:
                assert out is None

        return res

    def get_outputs(self) -> list[Buffer]:
        return self.outputs

    def get_allowed_prologue_inps(self) -> OrderedSet[str]:
        return self.allowed_prologue_inps

    def __str__(self) -> str:
        out = f"TritonTemplateBuffer(layout={self.layout})"
        return out


PrimitiveInfoType = Union[int, float, bool, str, list[Union[int, str, float, bool]]]


class ChoiceCaller:
    """
    Represents a possible choice used in autotune_process.py.
    During autotuning, self.benchmark() is first called to get benchmark result,
    and if this choice is selected, self.output_node() is called to get the output_node.

    Children classes: TritonTemplateCaller, CUDATemplateCaller.
    """

    def __init__(
        self,
        name: str,
        input_nodes: list[Buffer],
        layout: Layout,
        description: str,
    ) -> None:
        super().__init__()
        self.name = name
        self.layout = layout
        self.input_nodes = input_nodes
        # An additional description used to describe the choice (useful for
        # knowing what autotuning is choosing)
        self.description = description
        self.failed: bool = False
        # A place to store annotations that can be read post benchmarking
        # Use this to shuttle information between ChoieCaller generation
        # and the end of benchmarking
        self.annotations: dict[Any, Any] = {}

    def benchmark(self, *args: Any, out: torch.Tensor) -> float:
        algo = self.to_callable()
        benchmark_configs = {
            "warmup": autotune_warmup,
            "rep": autotune_rep,
        }
        if config.profile_bandwidth_with_do_bench_using_profiling:
            return do_bench_using_profiling(lambda: algo(*args), **benchmark_configs)
        return benchmarker.benchmark(algo, args, {"out": out}, **benchmark_configs)

    def call_name(self) -> str:
        raise NotImplementedError

    def to_callable(self) -> Callable[..., Any]:
        raise NotImplementedError

    def kernel_hash_key(self) -> str:
        """
        Hash key for the underlying kernel. By default, we assume there are no
        runtime params, so kernel hash key defaults to choice caller's hash key.
        """
        return self.hash_key()

    def hash_key(self) -> str:
        raise NotImplementedError

    def output_node(self) -> Union[TensorBox, ShapeAsConstantBuffer]:
        raise NotImplementedError

    def info_dict(self) -> dict[str, Union[PrimitiveInfoType, list[PrimitiveInfoType]]]:
        """Information returned here is logged to the autotune log file when that is enabled."""
        return {}

    def autoheuristic_id(self) -> str:
        return "unsupported_choice"

    def mark_failed(self) -> None:
        """
        Mark the choice as failed so that it can be
        removed later. Useful for when we decouple
        compilation and tuning.
        """
        self.failed = True


class TritonTemplateCallerBase(ChoiceCaller):
    def get_make_kernel_render(self) -> Any:
        raise NotImplementedError


class MultiTemplateBuffer(TritonTemplateBuffer):
    """
    Represents a Buffer with multiple backing implementation choices.

    Choices can be TritonTemplates or ExternKernels. During scheduling if there is a potential
    epilogue we will benchmark each of the choices with the epilogue to determine an implementation.
    Otherwise, the fastest base choice will be chosen.
    """

    def __init__(
        self,
        layout: Layout,
        inputs: Sequence[IRNode],
        choice_timings_fn: Callable[[Optional[int]], dict[ChoiceCaller, float]],
        unfiltered_choices: list[ChoiceCaller],
        allowed_prologue_inps: OrderedSet[str],
    ) -> None:
        super().__init__(
            layout=layout,
            inputs=inputs,
            make_kernel_render=None,
            allowed_prologue_inps=allowed_prologue_inps,
        )
        self._choice_timings_fn = choice_timings_fn
        self._choice_timings: dict[Optional[int], dict[ChoiceCaller, float]] = {}
        self.original_inputs = inputs
        self._output_plannable = all(
            isinstance(choice, TritonTemplateCallerBase)
            or (
                isinstance(choice, torch._inductor.select_algorithm.ExternKernelCaller)
                and choice.has_out_variant
            )
            for choice in unfiltered_choices
        )
        self._make_kernel_renders: dict[Optional[int], Any] = {}

    @property
    def output_plannable(self) -> bool:
        """
        Are all possible choices TritonTemplates or Extern Kernels with out variants
        """
        return self._output_plannable

    def choice_timings(
        self, hint_override: Optional[int] = None
    ) -> dict[ChoiceCaller, float]:
        if hint_override not in self._choice_timings:
            self._choice_timings[hint_override] = self._choice_timings_fn(hint_override)
        return self._choice_timings[hint_override]

    @contextlib.contextmanager
    def swap_as_triton_caller(self, caller: TritonTemplateCallerBase) -> Iterator[None]:
        assert isinstance(
            caller, torch._inductor.select_algorithm.TritonTemplateCaller
        ), type(caller)
        assert self.layout == caller.layout

        render = self.make_kernel_render
        self.make_kernel_render = caller.get_make_kernel_render()
        try:
            yield
        finally:
            self.make_kernel_render = render

    def finalize_as_triton_caller(self, caller: TritonTemplateCallerBase) -> None:
        assert isinstance(
            caller, torch._inductor.select_algorithm.TritonTemplateCaller
        ), type(caller)
        assert self.get_size() == caller.layout.size
        assert self.get_stride() == caller.layout.stride
        self.make_kernel_render = caller.get_make_kernel_render()

    def get_min_choice(
        self, hint_override: Optional[int] = None
    ) -> tuple[ChoiceCaller, float]:
        timings = self.choice_timings(hint_override=hint_override)
        min_choice = min(timings, key=timings.get)  # type: ignore[arg-type]
        return (min_choice, timings[min_choice])

    def finalize_as_triton_callers(
        self, callers: dict[Optional[int], TritonTemplateCallerBase]
    ) -> None:
        """Finalize with multiple callers for different hint overrides"""
        for hint_override, caller in callers.items():
            self._make_kernel_renders[hint_override] = caller.get_make_kernel_render()

        # Set the default to be the one without hint override
        self.make_kernel_render = self._make_kernel_renders[None]


class CUDATemplateBuffer(TemplateBuffer):
    def __init__(
        self,
        layout: Layout,
        inputs: Sequence[IRNode],
        make_kernel_render: Callable[_P, _T],
        workspace_size: int,
        template: CUDATemplate,
        supports_epilogue_fusion: bool,
    ) -> None:
        super().__init__(layout, inputs, make_kernel_render)
        # Global memory (in bytes) needed for this template.
        self.workspace_size = workspace_size
        self.template = template
        self.supports_epilogue_fusion = supports_epilogue_fusion

    def get_workspace_size(self) -> int:
        return self.workspace_size if self.workspace_size is not None else 0

    def emulate_store_fn(self) -> None:
        for output in self.get_outputs():
            ops.store(output.get_name(), None, None)


class CppTemplateBuffer(TemplateBuffer):
    def __init__(
        self,
        layout: Layout,
        inputs: Sequence[IRNode],
        make_kernel_render: Callable[_P, _T],
        template: CUDATemplate,
        choice: Any,
    ) -> None:
        super().__init__(layout, inputs, make_kernel_render)
        self.template = template
        self.choice = choice
        self.outputs: Optional[list[Buffer]] = None

    def get_layout(self) -> Layout:
        if isinstance(self.layout, MultiOutputLayout):
            assert isinstance(self.outputs, Iterable), type(self.outputs)
            first_output = self.outputs[0]
            assert isinstance(first_output, Buffer), type(first_output)
            layout = first_output.layout
            assert isinstance(layout, Layout), type(layout)
            return layout
        else:
            return super().get_layout()


class CuteDSLTemplateBuffer(TemplateBuffer):
    """
    Buffer for CuteDSL (CUTLASS Python DSL) template kernels.
    Similar to other template buffers but specialized for CuteDSL operations.
    """

    def __init__(
        self,
        layout: Layout,
        inputs: Sequence[IRNode],
        make_kernel_render: Callable[_P, _T],
        template: Any,
        mutated_inputs: Optional[Iterable[IRNode]] = None,
    ) -> None:
        super().__init__(layout, inputs, make_kernel_render)
        self.template = template
        self.mutated_inputs = mutated_inputs
        self.outputs: list[Buffer] = [self]

        if mutated_inputs is not None:
            assert isinstance(self.inputs[0], IRNode), type(self.inputs[0])
            device = self.inputs[0].get_device()
            self.outputs += [
                MutationOutput(NoneLayout(device=device), buf, self)
                for buf in mutated_inputs
            ]

    def get_outputs(self) -> list[Buffer]:
        return self.outputs


def is_node_sequence(
    nodes: Sequence[Union[IRNode, Sequence[IRNode]]],
) -> TypeIs[Sequence[IRNode]]:
    return all(isinstance(n, IRNode) for n in nodes)


@ir_dataclass(frozen=False)
class InputsKernel(OperationBuffer):
    inputs: Sequence[Union[IRNode, Sequence[IRNode]]]

    def input_name(self, i: int) -> str:
        input = self.inputs[i]
        assert isinstance(input, IRNode)
        return input.get_name()

    def get_read_writes(self) -> dependencies.ReadWrites:
        reads = OrderedSet[dependencies.Dep]()
        StarDep = dependencies.StarDep
        for input in self.inputs:
            if isinstance(input, Sequence):
                reads.update(StarDep(x.get_name()) for x in input)
            elif isinstance(input, ShapeAsConstantBuffer):
                # Skip creating dependency for symbolics as they're visible globally
                continue
            else:
                reads.add(StarDep(input.get_name()))

        writes = OrderedSet[dependencies.Dep](
            StarDep(buf.get_name()) for buf in self.get_outputs()
        )

        return dependencies.ReadWrites(
            reads=reads,
            writes=writes,
            index_exprs=OrderedSet(),
        )

    def get_reads(self) -> OrderedSet[Dep]:
        return self.get_read_writes().reads

    @classmethod
    def unwrap_storage_for_input(cls, x: IRNode) -> IRNode:
        if isinstance(x, TensorBox):
            x = x.data
        if isinstance(x, StorageBox):
            x = x.data
        if isinstance(x, BaseView) and not isinstance(x, ReinterpretView):
            x = ExternKernel.realize_input(x)
        if isinstance(x, TensorBox):
            # when converting to ReinterpretView fails in the
            # realize_input call above, the result will be wrapped
            # into TensorBox / StorageBox pair as a result of the
            # cls.copy_input call; so we should unwrap recursively
            return cls.unwrap_storage_for_input(x)
        if isinstance(x, TorchBindObject):
            return x
        assert isinstance(x, (Buffer, ReinterpretView)), type(x)
        return x

    @staticmethod
    def unwrap_storage(
        inputs: Sequence[Union[IRNode, Sequence[IRNode]]],
    ) -> list[Union[IRNode, Sequence[IRNode]]]:
        inputs_new: list[Union[IRNode, Sequence[IRNode]]] = []
        for x in inputs:
            if isinstance(x, Sequence):
                x = [InputsKernel.unwrap_storage_for_input(i) for i in x]
            else:
                x = InputsKernel.unwrap_storage_for_input(x)
            inputs_new.append(x)
        return inputs_new

    def is_extern(self) -> bool:
        return True

    def num_reads(self) -> int:
        return 1

    def get_free_symbol_uses(
        self, unbacked_only: bool = False
    ) -> OrderedSet[sympy.Symbol]:
        r = OrderedSet[sympy.Symbol]()
        for inp in self.inputs:
            if isinstance(inp, IRNode):
                r |= inp.get_free_symbol_uses(unbacked_only)
            else:
                for inner_inp in inp:
                    r |= inner_inp.get_free_symbol_uses(unbacked_only)
        return r


class NopKernel(InputsKernel):
    def is_no_op(self) -> bool:
        return True

    def get_reads(self) -> OrderedSet[Dep]:
        return OrderedSet()


class ConcatKernel(NopKernel):
    """
    There isn't actually a real kernel for concat, we just change the
    storage for the upstream data.
    """

    @classmethod
    def create(cls, inputs: Sequence[IRNode], dim: int) -> StorageBox:
        """
        Create the concat kernel from inputs
        """
        device = inputs[0].get_device()
        dtype = inputs[0].get_dtype()
        new_size = list(inputs[0].get_size())
        offsets_start = [0]
        offsets_end = [new_size[dim]]
        assert 0 <= dim < len(new_size)
        for i in range(1, len(inputs)):
            input_size = inputs[i].get_size()
            offsets_start.append(new_size[dim])
            assert len(input_size) == len(new_size)
            assert inputs[i].get_dtype() == dtype
            assert inputs[i].get_device() == device
            for j in range(len(new_size)):
                if j == dim:
                    new_size[j] = new_size[j] + input_size[j]
                else:
                    new_size[j] = V.graph.sizevars.check_equals_and_simplify(
                        new_size[j], input_size[j]
                    )
            offsets_end.append(new_size[dim])

        output_stride: Sequence[int] = FlexibleLayout.contiguous_strides(new_size)
        if config.comprehensive_padding:
            # Ensure the output stride matches the alignment requirements
            output_stride = Layout._pad_strides(
                output_stride, new_size, inputs[0].dtype
            )

        # If any of the inputs is in CL format, use CL format for the output
        for i in range(len(inputs)):
            x = inputs[i]
            if is_storage_and_layout(x):
                layout = x.get_layout()
                if isinstance(
                    layout, FixedLayout
                ) and Layout.is_channels_last_contiguous(layout.size, layout.stride):
                    # use CL stride for the output
                    output_stride = make_channels_last_strides_for(new_size)
                    break
        any_input_is_storage_and_layout = any(is_storage_and_layout(x) for x in inputs)
        fx_node_args = V.graph.current_node.args[0]
        assert isinstance(fx_node_args, list), type(fx_node_args)
        # If any of the inputs has meta tensor and the meta tensor is in CL format, use CL format for the output
        if any_input_is_storage_and_layout is False and any(
            "val" in arg.meta
            and (
                arg.meta["val"].is_contiguous(memory_format=torch.channels_last)
                or arg.meta["val"].is_contiguous(memory_format=torch.channels_last_3d)
            )
            for arg in fx_node_args
        ):
            output_stride = make_channels_last_strides_for(new_size)

        is_pinned = all(
            is_storage_and_layout(x) and x.get_layout().is_pinned for x in inputs
        )

        assert device is not None
        concat_kernel = ConcatKernel(
            name=None,
            layout=FixedLayout(
                device=device,
                dtype=dtype,
                size=new_size,
                stride=output_stride,
                is_pinned=is_pinned,
            ),
            inputs=[],
        )
        kernel = StorageBox(concat_kernel)
        op_names = []
        for i, inp in enumerate(inputs):
            assert isinstance(inp, (BaseView, MutableBox)), type(inp)
            input_buffer = cls.realize_into(
                inp,
                SliceView.create(
                    kernel, dim, offsets_start[i], offsets_end[i], clamp=False
                ),
            )
            assert isinstance(input_buffer, Buffer), type(input_buffer)
            assert isinstance(concat_kernel.inputs, list), type(concat_kernel.inputs)
            concat_kernel.inputs.append(input_buffer)

            if isinstance(inp.data, BaseView):
                input_unwrapped = inp.data.unwrap_view()
            else:
                input_unwrapped = inp.data

            if (
                isinstance(input_unwrapped, StorageBox)
                and input_unwrapped.is_input_buffer()
                and (dev := inp.get_device()) is not None
                and is_gpu(dev.type)
                and not is_dynamic(input_buffer)
            ):
                op_names.append(input_buffer.get_operation_name())

        if len(op_names) > 1 and V.graph.has_feature(device, BackendFeature.FOREACH):
            V.graph.register_operation_list(op_names)

        concat_kernel.name = V.graph.register_buffer(concat_kernel)
        concat_kernel.inputs = cls.unwrap_storage(concat_kernel.inputs)
        V.graph.register_operation(concat_kernel)

        return kernel

    @classmethod
    def can_realize_into_without_copy(
        cls, src: IRNode, dst: Optional[IRNode] = None
    ) -> bool:
        if isinstance(src, TensorBox):
            # unwrap a TensorBox
            return cls.can_realize_into_without_copy(src.data, dst)

        assert isinstance(src, (BaseView, StorageBox)), type(src)
        if isinstance(src.data, MultiTemplateBuffer):
            if (
                not isinstance(src.data.layout, FixedLayout)
                or not src.data.output_plannable
            ):
                return False

            # we call can_realize_into_without_copy in cat lowering before we've decided
            # on output format, optimistically assume layout matches
            if dst is None:
                return True

            # otherwise, check equality of layouts
            if not len(src.get_stride()) == len(dst.get_stride()):
                return False

            return all(
                V.graph.sizevars.statically_known_equals(s1, s2)
                for s1, s2 in zip(src.get_stride(), dst.get_stride())
            )

        return (
            hasattr(src.data, "layout")
            and isinstance(src.data.layout, FlexibleLayout)
            and not isinstance(src.data, ExternKernelAlloc)
        )

    def get_free_symbol_uses(
        self, unbacked_only: bool = False
    ) -> OrderedSet[sympy.Symbol]:
        return NopKernel.get_free_symbol_uses(self, unbacked_only)

    @classmethod
    def realize_into(cls, src: IRNode, dst: IRNode) -> IRNode:
        # Attempt to turn this into a ReinterpretView rather than assert.
        # This has concessions around layout, as as_storage_and_layout
        # can cause us to go from flexible to fixed layout.
        if not isinstance(dst, ReinterpretView):
            if is_storage_and_layout(dst):
                storage, layout = as_storage_and_layout(dst)
                dst = ReinterpretView(data=storage, layout=layout)
        assert isinstance(dst, ReinterpretView), type(dst)
        if isinstance(src, TensorBox):
            # unwrap a TensorBox
            return cls.realize_into(src.data, dst)

        if isinstance(src, StorageBox):
            src.realize()
            # ExternKernelAlloc has specific requirements for output layout, should create a copy
            assert hasattr(src.data, "layout")
            if cls.can_realize_into_without_copy(src, dst):
                src.data.layout = NonOwningLayout(dst)
                return src.data
        # introduce a copy
        pw = Pointwise.create(
            device=src.get_device(),
            dtype=src.get_dtype(),
            inner_fn=src.make_loader(),
            ranges=[
                V.graph.sizevars.check_equals_and_simplify(a, b)
                for a, b in zip(src.get_size(), dst.get_size())
            ],
        )
        return cls.realize_into(pw, dst)

    def should_allocate(self) -> bool:
        return True


@ir_dataclass(frozen=False)
class ExternKernel(InputsKernel):
    """
    A class that represents Kernels which are not directly lowered to Inductor
    Loop Level IR, such as custom operators, or aten operators which we fallback to.
    """

    constant_args: Sequence[Any] = ()
    kwargs: dict[str, Any] = dataclasses.field(default_factory=dict)
    output_view: Optional[ReinterpretView] = None
    python_kernel_name: Optional[str] = None
    cpp_kernel_name: Optional[str] = None
    # FIXME: in some cases we sill need to explicitly pass in ordered_kwargs_for_cpp_kernel
    # We shouldn't need to do this since the information can be retrieved from op_overload._schema.
    ordered_kwargs_for_cpp_kernel: Iterable[str] = dataclasses.field(
        default_factory=list
    )
    op_overload: Optional[_OpOverloads] = None
    arg_properties: Optional[list[dict[str, Any]]] = None
    allarg_properties: dict[str, dict[str, Any]] = dataclasses.field(
        default_factory=dict
    )
    kwarg_properties: Optional[dict[str, dict[str, Any]]] = None
    unbacked_bindings: dict[sympy.Symbol, pytree.KeyPath] = dataclasses.field(
        default_factory=dict
    )
    mutation_outputs: list[MutationOutput] = dataclasses.field(default_factory=list)

    def __init__(
        self,
        name: Optional[str],
        layout: OutputSpec,
        inputs: Sequence[Union[IRNode, Sequence[IRNode]]],
        constant_args: Sequence[Any] = (),
        kwargs: Optional[dict[str, Any]] = None,
        output_view: Optional[ReinterpretView] = None,
        python_kernel_name: Optional[str] = None,
        cpp_kernel_name: Optional[str] = None,
        ordered_kwargs_for_cpp_kernel: Iterable[str] = (),
        op_overload: Optional[_OpOverloads] = None,
    ) -> None:
        super().__init__(
            name=name,
            layout=layout,
            inputs=inputs,
        )
        self.constant_args = constant_args
        self.kwargs = kwargs if kwargs else {}
        self.output_view = output_view
        self.op_overload = op_overload
        self.set_cpp_kernel_name(cpp_kernel_name)
        self.set_python_kernel_name(python_kernel_name)
        self.ordered_kwargs_for_cpp_kernel = ordered_kwargs_for_cpp_kernel
        self.collect_arg_kwarg_properties()
        self.unbacked_bindings = {}
        self.mutation_outputs = []
        self.fx_node = V.graph.current_node

    def get_outputs(self) -> list[Buffer]:
        return [self, *self.mutation_outputs]

    def get_unbacked_symbol_defs(self) -> OrderedSet[sympy.Symbol]:
        return OrderedSet()

    def collect_arg_kwarg_properties(self) -> None:
        # if self.op_overload is torch._ops.OpOverload, we can use its schema to collect additional
        # information for args and kwargs, e.g. type and default value, to help with the cpp wrapper codegen
        self.arg_properties = (
            [
                {
                    "name": x.name,
                    "type": x.real_type,
                    "default_value": x.default_value,
                }
                for x in self.op_overload._schema.arguments
                if not x.kwarg_only
            ]
            if isinstance(self.op_overload, torch._ops.OpOverload)
            else [{} for i in range(len(self.inputs))]
        )
        self.allarg_properties = (
            {
                x.name: {"type": x.real_type, "default_value": x.default_value}
                for x in self.op_overload._schema.arguments
            }
            if isinstance(self.op_overload, torch._ops.OpOverload)
            else {}
        )
        # FIXME: self.kwargs does not always match kwargs defined in schema, so sometimes
        # ordered_kwargs_for_cpp_kernel is explicitly passed in.
        if isinstance(self.op_overload, torch._ops.OpOverload):
            if not self.ordered_kwargs_for_cpp_kernel:
                self.ordered_kwargs_for_cpp_kernel = [
                    x.name for x in self.op_overload._schema.arguments if x.kwarg_only
                ]
            self.schema_kwargs = [
                x for x in self.op_overload._schema.arguments if x.kwarg_only
            ]
        else:
            self.schema_kwargs = []

    def decide_layout(self) -> None:
        if isinstance(self.layout, FlexibleLayout):
            self.apply_constraint()
            self.freeze_layout()

    def codegen_comment(self, wrapper: PythonWrapperCodegen) -> None:
        origin_str, _detailed_origin_str = get_kernel_metadata(self, wrapper)
        if origin_str:
            wrapper.make_comment(origin_str)

    def codegen(self, wrapper: PythonWrapperCodegen) -> None:
        raise NotImplementedError

    def set_cpp_kernel_name(self, cpp_kernel_name: Optional[str] = None) -> None:
        self.cpp_kernel_name = cpp_kernel_name
        if not V.graph.cpp_wrapper or not isinstance(
            self.op_overload, torch._ops.OpOverload
        ):
            return

        kernel = self.op_overload
        if self.cpp_kernel_name is None:
            # Try to construct cpp_kernel_name from op_overload
            if kernel.namespace == "aten":
                # Calling with the default kernel name can lead to ambiguous behavior like the following example.
                # repeat_interleave(const at::Tensor & repeats, std::optional<int64_t> output_size=std::nullopt)
                # repeat_interleave(const at::Tensor & self, int64_t repeats,
                #       std::optional<int64_t> dim=std::nullopt, std::optional<int64_t> output_size=std::nullopt)
                opname = (
                    kernel.__name__.split(".")[0]
                    if kernel._overloadname == "default"
                    else kernel.__name__.replace(".", "_")
                )
                self.cpp_kernel_name = f"at::_ops::{opname}::call"
            else:
                self.cpp_kernel_name = kernel._schema.name

    def set_python_kernel_name(self, python_kernel_name: Optional[str]) -> None:
        self.python_kernel_name = python_kernel_name
        if python_kernel_name is not None:
            return

        kernel = self.op_overload
        if kernel is None:
            pass
        elif isinstance(kernel, torch._ops.HigherOrderOperator):
            self.python_kernel_name = f"torch.ops.higher_order.{kernel.__name__}"
        else:
            self.python_kernel_name = (
                f"{kernel.__module__.replace('._ops.', '.ops.')}.{kernel.__name__}"
            )

    def get_kernel_name(self) -> str:
        from .codegen.cpp_wrapper_cpu import CppWrapperCpu

        device = d.type if (d := self.get_device()) else V.graph.device_type
        if V.graph.fx_wrapper:
            assert self.python_kernel_name is not None
            return self.python_kernel_name
        elif V.graph.cpp_wrapper:
            assert isinstance(V.graph.wrapper_code, CppWrapperCpu), type(
                V.graph.wrapper_code
            )
            assert self.cpp_kernel_name is not None
            return V.graph.wrapper_code.get_c_shim_func_name(
                self.cpp_kernel_name, device
            )
        else:
            assert self.python_kernel_name is not None
            return self.python_kernel_name

    @staticmethod
    def copy_input(x: IRNode) -> Union[TensorBox, ShapeAsConstantBuffer]:
        pw = Pointwise.create(
            device=x.get_device(),
            dtype=x.get_dtype(),
            inner_fn=x.make_loader(),
            ranges=x.get_size(),
            origin_node=x.get_origin_node(),
            traceback=x.get_traceback(),
        )
        pw.realize()
        return pw

    @classmethod
    def process_kernel(
        cls, kernel: _OpOverloads, *args: Any, **kwargs: Any
    ) -> tuple[
        Any,
        list[Any],
        list[Any],
        Callable[[Any, Any], Any],
        Optional[dict[sympy.Symbol, pytree.KeyPath]],
    ]:
        binded_args = {"args": args, "kwargs": kwargs}

        args_flat, args_spec = pytree.tree_flatten(binded_args)

        is_arg_tensor = []
        # tensor_args can be either tensor or torchbind objects
        tensor_args = []
        non_tensor_args: list[Any] = []
        for arg in args_flat:
            is_arg_tensor.append(
                isinstance(arg, IRNode) and not isinstance(arg, GeneratorState)
            )
            if is_arg_tensor[-1]:
                tensor_args.append(arg)
            else:
                if isinstance(arg, Expr):
                    arg = V.graph.sizevars.shape_env.create_symintnode(arg, hint=None)
                non_tensor_args.append(arg)

        def unflatten_args(
            new_tensor_args: Sequence[_T], new_non_tensor_args: Sequence[_T]
        ) -> tuple[list[_T], dict[str, _T]]:
            result = []
            it_tensors = iter(new_tensor_args)
            it_non_tensors = iter(new_non_tensor_args)
            for is_tensor in is_arg_tensor:
                if is_tensor:
                    result.append(next(it_tensors))
                else:
                    result.append(next(it_non_tensors))
            r = pytree.tree_unflatten(result, args_spec)
            return r.get("args", []), r.get("kwargs", {})

        tensor_args = [cls.realize_input(x) for x in tensor_args]

        # freeze layout otherwise our output stride calculation might
        # become incorrect
        for x in tensor_args:
            if is_storage_and_layout(x):
                as_storage_and_layout(x, freeze=True)

        # Rerun fake tensor propagation, because Inductor may have changed the
        # strides of inputs and we need to determine accurately what the
        # output stride will be.
        example_args: list[
            Union[
                torch.Tensor, torch._C.ScriptObject, FakeScriptObject, torch.Generator
            ]
        ] = []

        # We need to retain the constant values of fake tensors that we originally
        # propagated the graph with, because for some operators running without a
        # constant would trigger an error / DataDependentException
        for x in tensor_args:
            # if x is a view of a constant, we need to realize the view
            # (we can't pass the constant into the kernel directly)
            if not isinstance(x, BaseView) and x.get_name() in V.graph.constants:
                example_args.append(V.graph.constants[x.get_name()])
            elif (
                not isinstance(x, BaseView)
                and x.get_name() in V.graph.torchbind_constants
            ):
                example_args.append(V.graph.torchbind_constants[x.get_name()])
            elif isinstance(x, TorchBindObject):
                example_args.append(x.get_value())
            elif isinstance(x, torch._inductor.ir.GeneratorState):
                device_index = x.device.index
                assert x.device.type == "cuda" and device_index is not None
                example_args.append(
                    torch.cuda.default_generators[device_index].clone_state()
                )
            else:
                example_args.append(ir_node_to_tensor(x, guard_shape=True))

        new_args, new_kwargs = unflatten_args(example_args, non_tensor_args)
        example_output = kernel(*new_args, **new_kwargs)

        unbacked_bindings: Optional[dict[sympy.Symbol, pytree.KeyPath]] = None
        if shape_env := V.fake_mode.shape_env:
            node_meta_val = V.current_node.meta.get("val")
            ctx: AbstractContextManager[None] = nullcontext()
            if V.current_node.target == torch._higher_order_ops.effects.with_effects:
                # remove the first effect token in meta["val"] and meta["unbacked_bindings"]
                node_meta_val = node_meta_val[1]
                ctx = _remove_effect_token_unbacked_bindings(V.current_node)

            with ctx:
                rebind_unbacked(shape_env, V.current_node, example_output)
            unbacked_bindings = compute_unbacked_bindings(
                shape_env, example_output, node_meta_val
            )

        example_out_li = (
            [example_output]
            if not isinstance(example_output, (list, tuple))
            else example_output
        )
        for t in example_out_li:
            if isinstance(t, torch.Tensor) and t.is_sparse:
                msg = "sparsity not handled. Please file issue for sparse inference weights."
                if stack_trace := V.graph.current_node.meta.get("stack_trace", None):
                    msg = f"{msg} Found from : \n {stack_trace}"
                V.graph.disable_cudagraphs_reason = msg

        return (
            example_output,
            tensor_args,
            non_tensor_args,
            unflatten_args,
            unbacked_bindings,
        )

    @classmethod
    def convert_to_reinterpret_view(cls, x: IRNode) -> ReinterpretView:
        """
        In order to pass this to an extern kernel we need a
        ReinterpretView not a View.  This allows us to avoid some
        unneeded copies.
        """
        assert isinstance(x, BaseView), type(x)
        if isinstance(x, ReinterpretView):
            return x

        # NOTE: Don't use extract_read_writes here as it fails when
        # make_loader() inlines the computation
        x_unwrap_view = x.unwrap_view()
        buf = V.graph.get_buffer(x_unwrap_view.get_name())
        assert buf is not None
        x_unwrap_view_fx_node = buf.get_origin_node()
        # Prefer channels last format according to how the format is set from eager.
        if (
            x_unwrap_view_fx_node is not None
            and "val" in x_unwrap_view_fx_node.meta
            and isinstance(x_unwrap_view, (ReinterpretView, Buffer, MutableBox))
            and isinstance(x_unwrap_view.layout, FlexibleLayout)
            and (
                x_unwrap_view_fx_node.meta["val"].is_contiguous(
                    memory_format=torch.channels_last
                )
                or x_unwrap_view_fx_node.meta["val"].is_contiguous(
                    memory_format=torch.channels_last_3d
                )
            )
        ):
            x_unwrap_view.freeze_layout_with_same_order(
                make_channels_last_strides_for(x_unwrap_view.get_size())
            )
        else:
            x_unwrap_view.freeze_layout()

        index_args, var_ranges = dependencies.index_vars_squeeze(
            x.get_size(), prefix="r"
        )
        range_vars = index_args[0]
        index = x.make_indexer()(range_vars)

        index = V.graph.sizevars.simplify_with_ranges(index, var_ranges)
        strides = V.graph.sizevars.stride_vars(index, range_vars)
        offset = V.graph.sizevars.offset_var(index, range_vars)
        expected = sympy_dot(range_vars, strides) + offset

        if index != expected:
            log.debug(
                "convert_to_reinterpret_view failed: stride=%s offset=%s index=%s",
                strides,
                offset,
                index,
            )
            raise NotImplementedError

        return ReinterpretView(
            data=x.data,
            layout=FixedLayout(
                device=x.get_device_or_error(),
                dtype=x.get_dtype(),
                size=x.get_size(),
                stride=strides,
                offset=offset,
                is_pinned=False,
            ),
        )

    @classmethod
    def realize_input(cls, x: IRNode) -> IRNode:
        if x is None:
            return NoneAsConstantBuffer()
        if isinstance(x, (Expr, sympy.logic.boolalg.Boolean, int)):
            return ShapeAsConstantBuffer(expr=x)
        if isinstance(x, Constant):
            return V.graph.add_tensor_constant(
                torch.tensor(x.value, dtype=x.get_dtype(), device=x.get_device())
            )
        if isinstance(x, ConstantBuffer):
            return x
        if isinstance(x, TensorBox):
            return cls.realize_input(x.data)
        if isinstance(x, ReinterpretView):
            return ReinterpretView(
                data=cls.realize_input(x.data), layout=x.get_layout()
            )
        if isinstance(x, BaseView):
            x.realize()
            if is_storage_and_layout(x.unwrap_view()):
                try:
                    return cls.convert_to_reinterpret_view(x)
                except NotImplementedError:
                    pass
        if isinstance(x, StorageBox):
            # TODO(jansel): impose layout preference on realized buffer
            x.realize()
            return x
        if isinstance(x, (NonTensorObj, ShapeAsConstantBuffer)):
            return x
        return cls.copy_input(x)

    @classmethod
    def require_stride1(cls, x: IRNode) -> IRNode:
        if is_storage_and_layout(x):
            if len(x.get_stride()) == 0:
                return x
            for stride in x.get_stride():
                if stride == 1:
                    return x
        return cls.copy_input(x)

    @classmethod
    def require_strides(
        cls,
        x: IRNode,
        order: Optional[Sequence[int]] = None,
        exact_strides: Optional[Sequence[_IntLike]] = None,
        allow_padding: bool = False,
    ) -> IRNode:
        assert order is not None or exact_strides is not None
        # Layout generally doesn't matter, but some consuming external ops might have requirements
        if x.get_numel() in (0, 1) and not exact_strides:
            return x

        # require x to have the layout
        if is_storage_and_layout(x):
            if isinstance(x.get_layout(), FlexibleLayout):
                if order:
                    # If the FlexibleLayout already has the size and stride in the required order,
                    # freeze it to a FixedLayout by using its current size and stride.
                    # The behavior of using its current size and stride or the given order can be different
                    # if the size and stride has ambiguilty, for example for a 4D input where the iC = 1:
                    # size=[s0, 1, 28, 28], stride=[784, 784, 28, 1]. If the required order is [3, 0, 2, 1] (channels last),
                    # the current size and stride already satisfies this order.
                    # However by freezing it to the required order, the layout will be changed to:
                    # size=[s0, 1, 28, 28], stride=[784, 1, 28, 1]), which is not actually necessary.
                    use_current_stride_order = is_stride_order_storage_and_layout(
                        x, order
                    ) and not free_unbacked_symbols(x.get_layout().stride)
                    # fix flexiblelayout to be FixedLayout with stride_order
                    as_storage_and_layout(
                        x,
                        freeze=True,
                        want_contiguous=False,
                        stride_order=(
                            get_stride_order(
                                V.graph.sizevars.size_hints_or_throw(
                                    x.get_layout().stride
                                )
                            )
                            if use_current_stride_order
                            else order
                        ),
                        allow_padding=allow_padding,
                    )
                    return x
                else:
                    # If the exact_strides is given, freeze the FlexibleLayout to a FixedLayout with the exact_strides.
                    as_storage_and_layout(
                        x,
                        freeze=True,
                        want_contiguous=False,
                        stride_order=None,
                        allow_padding=allow_padding,
                        exact_strides=exact_strides,
                    )
                    return x
            elif isinstance(x.get_layout(), (FixedLayout, NonOwningLayout)) and (
                (order and x.get_layout().is_stride_ordered(order))
                or (
                    exact_strides
                    and significant_strides_equal(
                        exact_strides, x.get_layout().stride, x.get_size()
                    )
                )
            ):
                return (
                    try_match_insignificant_strides(x, exact_strides)
                    if exact_strides is not None
                    else x
                )
            elif isinstance(
                (mutation_layout := x.get_layout()), MutationLayoutSHOULDREMOVE
            ):
                if isinstance(
                    (real_layout := mutation_layout.real_layout()), FlexibleLayout
                ):
                    raise AssertionError(
                        "the MutationLayoutSHOULDREMOVE's real layout shouldn't be FlexibleLayout"
                    )
                elif isinstance(real_layout, FixedLayout) and (
                    (order and real_layout.is_stride_ordered(order))
                    or (
                        exact_strides
                        and significant_strides_equal(
                            exact_strides, real_layout.stride, x.get_size()
                        )
                    )
                ):
                    return x

        # TODO - Storage to InputBuffer
        if isinstance(x, InputBuffer) and (
            (order and x.get_layout().is_stride_ordered(order))
            or (
                exact_strides
                and significant_strides_equal(
                    exact_strides, x.get_layout().stride, x.get_size()
                )
            )
        ):
            return x
        if (
            isinstance(x, TensorBox)
            and isinstance(x.data, BaseView)
            and not isinstance(x.data, ReinterpretView)
            and is_storage_and_layout(unwrap_view := x.unwrap_view())
            and hasattr(unwrap_view, "data")
            and not isinstance(unwrap_view.data, ExternKernelAlloc)
        ):
            try:
                x.data = cls.convert_to_reinterpret_view(x.data)
                if order:
                    return cls.require_stride_order(
                        x, order, allow_padding=allow_padding
                    )
                elif exact_strides:
                    return cls.require_exact_strides(
                        x, exact_strides, allow_padding=allow_padding
                    )
            except NotImplementedError:
                pass

        # Preserve ExpandView representation that would be lost during copy_input
        # Without representation of the expand in inductor IR, in codegen we end up
        # launching a grid for the full size tensor and doing redundant computation
        # across expanded dims.
        # TODO: could also be good to have a codegen fix to recognize overlapping elements

        expanded_dims: Optional[list[int]] = None
        orig_size = x.get_size()
        if exact_strides is not None:
            sizevars = V.graph.sizevars
            expanded_dims = [
                i
                for i in range(len(x.get_size()))
                if sizevars.statically_known_equals(exact_strides[i], 0)
                and sizevars.statically_known_geq(x.get_size()[i], 2)
            ]

            for dim in expanded_dims:
                x = torch._inductor.lowering.slice_(x, dim, 0, 1)

        # Although this is a clone, inductor is good about fusing clones into previous
        # operations if they weren't realized and their layouts were flexible.
        x = cls.copy_input(x)

        as_storage_and_layout(
            x,
            freeze=True,
            want_contiguous=False,
            stride_order=order,
            allow_padding=allow_padding,
            exact_strides=exact_strides,
        )
        if order:
            assert is_stride_order_storage_and_layout(x, order)
        elif expanded_dims:
            assert orig_size is not None and exact_strides is not None
            x = torch._inductor.lowering.expand(x, orig_size)
            # the expand will sometimes may change insignificant strides, so match them back
            return try_match_insignificant_strides(x, exact_strides)

        return x

    @classmethod
    def require_exact_strides(
        cls, x: IRNode, exact_strides: Sequence[_IntLike], allow_padding: bool = False
    ) -> IRNode:
        return cls.require_strides(
            x, exact_strides=exact_strides, allow_padding=allow_padding
        )

    @classmethod
    def require_stride_order(
        cls, x: IRNode, order: Sequence[int], allow_padding: bool = False
    ) -> IRNode:
        return cls.require_strides(x, order=order, allow_padding=allow_padding)

    @classmethod
    def require_channels_last(cls, x: IRNode) -> IRNode:
        return cls.require_stride_order(x, NHWC_STRIDE_ORDER)

    @classmethod
    def require_channels_last_3d(cls, x: IRNode) -> IRNode:
        return cls.require_stride_order(x, NHWDC_STRIDE_ORDER)

    @classmethod
    def require_contiguous(cls, x: IRNode) -> IRNode:
        def is_mkldnn_tensor(x: IRNode) -> bool:
            try:
                name = x.get_name()
            except (AttributeError, NotImplementedError):
                return False

            return name in V.graph.constants and V.graph.constants[name].is_mkldnn

        # TODO move this to the more proper places
        if is_mkldnn_tensor(x):
            return x
        else:
            return cls.require_exact_strides(
                x, FlexibleLayout.contiguous_strides(x.get_size())
            )

    @classmethod
    def require_contiguous_strides(cls, x: IRNode) -> IRNode:
        # TODO: combine this with require_contiguous after
        # https://github.com/pytorch/pytorch/pull/148235 lands.
        return cls.require_exact_strides(
            x, FlexibleLayout.contiguous_strides(x.get_size())
        )

    def apply_constraint(self) -> None:
        pass

    def fill_non_provided_args(
        self, args: Sequence[Any], kwargs: dict[str, Any]
    ) -> Sequence[Any]:
        # Previously, we want to maintain forward-compatibility by skipping
        # default args in the serialized artifacts in fbcode. However,
        # some of our shim interfaces require default values being OrderedSet.
        # Discussed with Sherlock offline and we decided to allow serializing
        # default args into the C++ wrapper code for now. We will refine this
        # part if we see real FC requirement. More details related to FC
        # can be found at:
        # https://docs.google.com/document/d/1FzWm-sHYwmRi3x_g036kOxd99KaYquUsA-L5JwOn8ys/edit?usp=sharing
        assert isinstance(args, Sequence), type(args)
        if not isinstance(args, list):
            args = list(args)
        assert self.arg_properties, "ExternKernel.arg_properties should not be empty"

        n_args = len(args)
        n_pos_args = len(self.arg_properties)
        # For cpp wrapper, if some positional args are not provided, we need to check
        # if they're in the kwargs or use their default value
        if n_args < n_pos_args:
            log.debug(
                "%s has %d unprovided positional arguments. "
                "Will check if they are in the keyword arguments or will use default values.",
                self.op_overload,
                n_pos_args - n_args,
            )
            for i in range(n_args, n_pos_args):
                arg_name = self.arg_properties[i]["name"]
                args.append(
                    kwargs[arg_name]
                    if arg_name in kwargs
                    else self.arg_properties[i]["default_value"]
                )
        return args

    def codegen_const_args(self, names: Optional[list[str]] = None) -> list[str]:
        if V.graph.cpp_wrapper:
            result = []
            # Aten ops follow the convention that tensor args are before non-tensor args,
            # in which case the following 'len(self.inputs) + i' logic works. But this
            # may not be true for other ops, and if that is the case, caller needs to
            # pass in a list of const arg names for arg_properties lookup.
            name_to_arg_properties = None
            if names and self.arg_properties:
                assert len(self.constant_args) == len(names), (
                    "names passed to codegen_const_args does not match self.constant_args"
                )
                name_to_arg_properties = {
                    arg.get("name"): arg for arg in self.arg_properties
                }

            for i, x in enumerate(self.constant_args):
                if name_to_arg_properties is not None:
                    assert names is not None
                    prop = name_to_arg_properties.get(names[i])
                    type_ = prop.get("type") if prop else None
                else:
                    idx = len(self.inputs) + i
                    type_ = (
                        self.arg_properties[idx].get("type")
                        if self.arg_properties and idx < len(self.arg_properties)
                        else None
                    )
                result.append(V.graph.wrapper_code.val_to_arg_str(x, type_))
            return result
        else:
            return [V.graph.wrapper_code.val_to_arg_str(a) for a in self.constant_args]

    def codegen_args(self) -> list[str]:
        if V.graph.cpp_wrapper and self.op_overload is not None:
            # cpp wrapper needs special logic to fill in missing args with default values
            inputs = self.fill_non_provided_args(
                [*self.inputs, *self.constant_args], self.kwargs
            )
            # fill_non_provided_args has handled constant args, so no need to codegen for that later
            need_codegen_constant_args = False
        else:
            inputs = self.inputs
            need_codegen_constant_args = True

        args = []
        for i, x in enumerate(inputs):
            if V.graph.cpp_wrapper:
                assert self.arg_properties and i < len(self.arg_properties), (
                    "Invalid access to ExternKernel.arg_properties"
                )
                type_ = self.arg_properties[i].get("type")
                args.append(V.graph.wrapper_code.val_to_arg_str(x, type_))
            else:
                args.append(V.graph.wrapper_code.val_to_arg_str(x))
        if need_codegen_constant_args:
            args.extend(self.codegen_const_args())
        return args

    def get_kwargs_value(self, arg_name: str, **kwargs: Any) -> Any:
        """Given an argument name, queries for values in (in order):
        1. any provided kwargs for this function.
        2. the class self.kwargs member.
        3. any available default arguments in self.allarg_properties."""
        if arg_name in kwargs:
            return kwargs.get(arg_name)
        if arg_name in self.kwargs:
            return self.kwargs.get(arg_name)
        if (arg := self.allarg_properties.get(arg_name)) is not None:
            return arg.get("default_value")
        raise AssertionError(f"{arg_name} not in self.allarg_properties")

    def codegen_kwargs(self, skip_out: bool = False) -> list[str]:
        if V.graph.cpp_wrapper:
            if self.op_overload is not None and len(self.schema_kwargs) == 0:
                # All the args should have been generated by fill_non_provided_args in codegen_args
                return []

            kwargs = []
            for arg_name in self.ordered_kwargs_for_cpp_kernel:
                if skip_out and arg_name == "out":
                    # ExternKernelOut has its own logic for inserting the out parameter
                    continue

                v = self.get_kwargs_value(arg_name)
                if isinstance(v, Expr):
                    kwargs.append(v)
                else:
                    assert self.allarg_properties is not None
                    type_ = self.allarg_properties.get(arg_name, {}).get("type")
                    kwargs.append(V.graph.wrapper_code.val_to_arg_str(v, type_))
        else:
            kwargs = [
                f"{k}={V.graph.wrapper_code.val_to_arg_str(v)}"
                for k, v in self.kwargs.items()
            ]
        return kwargs

    def get_op_name(self) -> str:
        if self.fx_node is not None:
            target = self.fx_node.target
            op_namespace = getattr(target, "__module__", "unknown_namespace")
            op_namespace = op_namespace.replace("._ops.", ".ops.")
            op_namespace = op_namespace.rsplit(".", 1)[0]
            op_name = f"{op_namespace}.{target}"
        else:
            op_name = "unknown_op"
        return op_name

    def codegen_size_asserts(self, wrapper: PythonWrapperCodegen) -> None:
        if config.size_asserts and not V.graph.cpp_wrapper:
            # comparing strides for 0 size tensor is tricky. Ignore them for now.
            if sympy_product(self.get_size()) == 0:
                return
            size = V.graph.wrapper_code.codegen_shape_tuple(self.get_size())
            stride = V.graph.wrapper_code.codegen_shape_tuple(self.get_stride())
            op_name = self.get_op_name()
            wrapper.writeline(
                f"assert_size_stride({self.get_name()}, {size}, {stride}, {op_name!r})"
            )

    def codegen_alignment_asserts(self, wrapper: PythonWrapperCodegen) -> None:
        if config.alignment_asserts and not V.graph.cpp_wrapper:
            name = self.get_name()
            aligned = name not in V.graph.unaligned_buffers
            op_name = self.get_op_name()
            if aligned:
                wrapper.writeline(
                    f"assert_alignment({name}, {GPU_ALIGN_BYTES}, {op_name!r})"
                )
            else:
                wrapper.writeline(
                    f"# buffer {name} (op: {op_name}) is assumed to be not aligned"
                )

    def codegen_memory_tracking(self, wrapper: PythonWrapperCodegen) -> None:
        """
        Track outputs of fallback operators if config.test_configs.track_memory_lifecycle
        """
        if not config.test_configs.track_memory_lifecycle or V.graph.cpp_wrapper:
            return

        wrapper.write_memory_track_allocation_once()
        name = self.get_name()
        wrapper.writeline(f"track_tensor({name}, '{name}')")

    def get_group_stride(self) -> tuple[list[Sequence[Expr]], list[Expr]]:
        """
        get output sizes and strides, for template_codegen
        """
        _size = self.get_size()
        _stride = self.get_stride()
        # iter_ranges = _size of output tensor, reduce_range = [] because no reduction
        return [_size, []], _stride

    def canonicalize(self) -> tuple[Expr, Sequence[Expr]]:
        """
        Manually get canonicalization of the output index
        """
        # manually generate index formula for conv
        sizevars = V.graph.sizevars
        sizes = self.get_size()
        strides = self.get_stride()
        strides = [sizevars.size_hint(x) for x in strides]
        # TODO: I can't tell if the symbols here are temporary
        index_vars = [sympy_index_symbol(f"d{i}") for i in range(len(sizes))]
        # reorder index vars according to stride
        index_order = sorted(range(len(strides)), key=strides.__getitem__, reverse=True)
        lookup = {pos: idx for idx, pos in enumerate(index_order)}
        order = [lookup[i] for i in range(len(lookup))]
        index_vars = [index_vars[i] for i in order]
        indexer = self.make_indexer()
        index = indexer(index_vars)

        new_sizes, reindex, _prune = V.graph.sizevars._simplify_loops(
            index_vars, sizes, [index]
        )

        # assign new variables each dimension to deal with numbering mismatches
        # d0, d1, d2 could become d0, d2 -- which won't match d0, d1
        _, add_var = var_builder("c")
        replacement = dict(zip(index_vars, reindex([add_var(x) for x in new_sizes])))

        index = sympy_subs(sympy.expand(index), replacement)
        return index, tuple(new_sizes)

    def get_free_symbol_uses(
        self, unbacked_only: bool = False
    ) -> OrderedSet[sympy.Symbol]:
        # NB: It's not necessary to check regular inputs as we automatically
        # have dependencies on them
        maybe_get_symbols = (
            maybe_free_unbacked_symbols if unbacked_only else maybe_free_symbols
        )
        r = InputsKernel.get_free_symbol_uses(self, unbacked_only)
        for arg in self.constant_args:
            r |= maybe_get_symbols(arg)
        for arg in self.kwargs.values():
            r |= maybe_get_symbols(arg)
        return r

    def __str__(self) -> str:
        kernel_name = getattr(self, "python_kernel_name", None)
        lines = [
            f"python_kernel_name={kernel_name!r}",
        ]
        lines += [
            f"{field.name}={getattr(self, field.name)}"
            for field in dataclasses.fields(self)
        ]
        lines.append(f"origin_node={self.origin_node!r}")
        return self.str_helper(lines)

    __repr__ = __str__


@ir_dataclass(frozen=False)
class ExternKernelOut(ExternKernel):
    def codegen(self, wrapper: PythonWrapperCodegen) -> None:
        wrapper.generate_extern_kernel_out(self)

    def __init__(
        self,
        layout: Layout,
        inputs: Sequence[IRNode],
        constant_args: Sequence[Any] = (),
        kwargs: Optional[dict[str, Any]] = None,
        output_view: Optional[ReinterpretView] = None,
        python_kernel_name: Optional[str] = None,
        cpp_kernel_name: Optional[str] = None,
        ordered_kwargs_for_cpp_kernel: Sequence[Any] = (),
        op_overload: Optional[_OpOverloads] = None,
    ) -> None:
        unwrapped_inputs = self.unwrap_storage(inputs)
        assert isinstance(unwrapped_inputs, Sequence), type(unwrapped_inputs)
        super().__init__(
            None,
            layout,
            unwrapped_inputs,
            constant_args,
            kwargs or {},
            None,
            python_kernel_name,
            cpp_kernel_name,
            ordered_kwargs_for_cpp_kernel,
            op_overload,
        )
        self.name = V.graph.register_buffer(self)
        V.graph.register_operation(self)

    def should_allocate(self) -> bool:
        return True


class RandomSeeds(ExternKernelOut):
    def __init__(self, count: int, device: torch.device) -> None:
        limits = torch.iinfo(torch.int64)
        super().__init__(
            layout=FixedLayout(
                device=device,
                dtype=torch.int64,
                size=[count],
            ),
            inputs=[],
            constant_args=[limits.min, limits.max, [count]],
            python_kernel_name="aten.randint.low_out",
            # FIXME: Ideally we should only use at::_ops::randint_low_out::call here,
            # but the signature is different from is at::randint_out. Again,
            # we can simplify the code when only keeping an ABI-compatible version.
            cpp_kernel_name="at::_ops::randint_low_out::call",
            op_overload=aten.randint.low_out,
        )


class ExternKernelAlloc(ExternKernel):
    def codegen(self, wrapper: PythonWrapperCodegen) -> None:
        wrapper.generate_extern_kernel_alloc(self)

    def __init__(
        self,
        layout: OutputSpec,
        inputs: Sequence[IRNode],
        constant_args: Sequence[Any] = (),
        kwargs: Optional[dict[str, Any]] = None,
        python_kernel_name: Optional[str] = None,
        cpp_kernel_name: Optional[str] = None,
        ordered_kwargs_for_cpp_kernel: Sequence[Any] = (),
        op_overload: Optional[_OpOverloads] = None,
    ) -> None:
        unwrapped_inputs = self.unwrap_storage(inputs)
        assert all(isinstance(i, IRNode) for i in unwrapped_inputs)
        super().__init__(
            None,
            layout,
            cast(Sequence[IRNode], unwrapped_inputs),
            constant_args,
            kwargs or {},
            None,
            python_kernel_name,
            cpp_kernel_name,
            ordered_kwargs_for_cpp_kernel,
            op_overload,
        )
        # We need output buffers for generating kernel arguments in the
        # abi-compatible mode, where we retrieve outputs by pass each individual
        # output through the abi-compatible interface.
        self.outputs: Sequence[Any] = []
        self.name = V.graph.register_buffer(self)
        V.graph.register_operation(self)

    def should_allocate(self) -> bool:
        return False

    def apply_constraint(self) -> None:
        raise NotImplementedError


class MutationOutput(Buffer):
    """
    An output buffer that represents the mutation of a pre-existing buffer
    """

    def __init__(
        self, layout: OutputSpec, mutated_node: IRNode, mutating_node: Operation
    ) -> None:
        super().__init__(name=None, layout=layout)
        mutated_node_name = mutated_node.get_name()
        V.graph.mark_buffer_mutated(mutated_node_name)
        self.mutation_names = [mutated_node_name]
        self.mutating_node: Operation = mutating_node
        self.name = V.graph.register_buffer(self)

    def get_defining_op(self) -> Operation:
        return self.mutating_node

    def get_mutation_names(self) -> Sequence[str]:
        return self.mutation_names

    def should_allocate(self) -> bool:
        return False

    def get_mutation_buffers(self) -> Sequence[IRNode]:
        mutation_names = self.get_mutation_names()
        return [
            buf
            for buf in (V.graph.try_get_buffer(name) for name in mutation_names)
            if buf is not None
        ]


class TMADescriptor(ExternKernel):
    """
    An IR node representing a generic host-side TMA descriptor in the Triton API
    Mostly useful for user-defined Triton kernels relying on host-side TMA;
    but can, in principle, be used for Inductor's Triton templates, too.

    See TMADescriptorExperimental and TMADescriptorStable for the two implementations
    (the old API and the new API)
    """

    # as TMA descriptors are immutable,
    # we can dedup them by the input args
    _CACHE: dict[Any, TMADescriptor] = {}

    @classmethod
    def _create_impl(
        cls, tensor: IRNode, tma_meta: tuple[str, tuple[Any, ...]]
    ) -> TMADescriptor:
        assert len(tma_meta) == 2
        if tma_meta[0] == "experimental":
            return TMADescriptorExperimental(tensor, *tma_meta[1])
        else:
            assert tma_meta[0] == "stable"
            return TMADescriptorStable(tensor, *tma_meta[1])

    @classmethod
    def create(
        cls, tensor: IRNode, tma_meta: tuple[str, tuple[Any, ...]]
    ) -> TMADescriptor:
        key = (id(tensor), tma_meta)
        if key not in cls._CACHE:
            cls._CACHE[key] = cls._create_impl(tensor, tma_meta)
        return cls._CACHE[key]

    def __init__(
        self, tensor: IRNode, inputs: Sequence[Any], constant_args: Sequence[Any]
    ) -> None:
        super().__init__(
            None,
            # link back to the underlying tensor in terms of ownership
            # to avoid getting the underlying tensor deleted *before*
            # the TMADescriptor node can be deleted.
            NonOwningLayout(
                ReinterpretView(
                    data=tensor,
                    layout=tensor.get_layout(),
                )
            ),
            cast(Sequence[Buffer], inputs),
            tuple(constant_args),
            None,
        )

        self.tensor = tensor
        self.name = V.graph.register_buffer(self)
        V.graph.register_operation(self)

    def codegen(self, wrapper: PythonWrapperCodegen) -> None:
        wrapper.generate_tma_descriptor(self)

    def get_tensor(self) -> IRNode:
        return self.tensor


class TMADescriptorExperimental(TMADescriptor):
    """
    the new host-side TMA Descriptor API:
    (the ones obtained via create_{1d,2d}_tma_descriptor calls).

    See also TMADescriptorStable for the new API.
    """

    def __init__(
        self,
        tensor: IRNode,
        dims: list[Union[int, torch.SymInt]],
        block_dims: list[Union[int, torch.SymInt]],
        element_size: Optional[int] = None,
    ) -> None:
        assert len(dims) in (1, 2)
        assert len(dims) == len(block_dims)

        if element_size is None:
            element_size = tensor.get_dtype().itemsize

        self.dims = dims
        self.block_dims = block_dims
        self.element_size = element_size
        self.rank = len(self.dims)

        inputs = [tensor]
        constant_args = [
            *self.dims,
            *self.block_dims,
            self.element_size,
        ]

        super().__init__(
            tensor=tensor,
            inputs=inputs,
            constant_args=constant_args,
        )


class TMADescriptorStable(TMADescriptor):
    """
    the new host-side TMA descriptor API
    (the ones obtained via TensorDescriptor.from_tensor).

    See also TMADescriptorExperimental for the old API.
    """

    def __init__(self, tensor: IRNode, block_shape: list[Union[int, torch.SymInt]]):
        self.block_shape = block_shape

        super().__init__(
            tensor=tensor,
            inputs=[tensor],
            constant_args=block_shape,
        )


class SubgraphBuffer(ExternKernel):
    def __init__(
        self,
        layout: Layout,
        input_nodes: list[Buffer],
        gm: torch.fx.GraphModule,
        example_inputs: list[Any],
        subgraph_name: str,
    ):
        super().__init__(None, layout, input_nodes)
        self.gm = gm
        self.example_inputs = example_inputs
        self.name = V.graph.register_buffer(self)
        V.graph.register_operation(self)

        self.subgraph = V.graph.make_subgraph(self.gm, example_inputs, subgraph_name)

        assert is_node_sequence(self.inputs)
        sym_inputs = get_symbolic_inputs(self.inputs)

        for sym_inp in sym_inputs:
            self.subgraph.graph_inputs[sym_inp.name] = sym_inp
            self.subgraph.graph_input_names.append(sym_inp.name)

        self.sym_inputs = [sym_var.name for sym_var in sym_inputs]

        import torch._inductor.config as inductor_config

        with V.set_graph_handler(self.subgraph):
            # Don't bother autotuning on Triton here
            with inductor_config.patch(
                max_autotune=False,
                max_autotune_gemm=False,
                max_autotune_gemm_backends="ATEN",
            ):
                self.subgraph.run(*self.example_inputs)

    def codegen(self, wrapper: PythonWrapperCodegen) -> None:
        class CodegenGraph:
            def __init__(self, graph: GraphLowering):
                self.graph = graph
                self.name = graph.name

        assert is_node_sequence(self.inputs)
        outer_inputs = [t.codegen_reference() for t in self.inputs]
        wrapper.codegen_subgraph_with_flattened_outputs(
            CodegenGraph(self.subgraph),
            [*self.sym_inputs, *outer_inputs],
            [self.name],
        )


class UserDefinedTritonKernel(ExternKernel):
    def get_kernel_and_metadata(self) -> tuple[Kernel, Any, list[str], list[str]]:
        from triton.runtime.autotuner import Autotuner

        from torch._higher_order_ops.triton_kernel_wrap import kernel_side_table

        kernel = kernel_side_table.get_kernel(self.kernel_idx)
        configs = []
        restore_value_args: list[str] = []
        reset_to_zero_args: list[str] = []
        if isinstance(kernel, Autotuner):
            # https://github.com/triton-lang/triton/pull/5083
            # changes kernel.restore_idx to kernel.restore_value
            if hasattr(kernel, "restore_idx"):
                restore_value_args.extend(
                    kernel.fn.arg_names[i] for i in kernel.restore_idx
                )
            else:
                assert hasattr(kernel, "restore_value")
                restore_value_args.extend(kernel.restore_value)

            if hasattr(kernel, "reset_idx"):
                for i in kernel.reset_idx:
                    reset_to_zero_args.append(kernel.fn.arg_names[i])
            else:
                assert hasattr(kernel, "reset_to_zero")
                reset_to_zero_args.extend(kernel.reset_to_zero)

            configs = kernel.configs
            kernel = kernel.fn
        return kernel, configs, restore_value_args, reset_to_zero_args

    @override
    def codegen(self, wrapper: PythonWrapperCodegen) -> None:
        """Overrides the parent member.
        See https://github.com/pytorch/pytorch/issues/151692"""

        from torch._inductor.utils import triton_version_uses_attrs_dict

        (
            kernel,
            configs,
            restore_value_args,
            reset_to_zero_args,
        ) = self.get_kernel_and_metadata()

        # Definition of kernel
        (
            new_name,
            triton_meta,
            extra_launch_args,
        ) = wrapper.define_user_defined_triton_kernel(
            kernel,
            configs,
            self.kwargs,
            restore_value_args,
            reset_to_zero_args,
            self.grid,
        )
        named_args = {
            k: self.get_kwargs_value(k) for k in self.ordered_kwargs_for_cpp_kernel
        }
        assert hasattr(kernel, "arg_names") and hasattr(kernel, "constexprs"), type(
            kernel
        )
        constexpr_names = OrderedSet(kernel.arg_names[i] for i in kernel.constexprs)

        args: list[Any] = []
        arg_types: list[Any] = []
        raw_keys_filtered: list[Any] = []
        raw_args_filtered: list[Any] = []
        for name, arg in itertools.chain(
            named_args.items(), zip(itertools.repeat(""), extra_launch_args)
        ):
            if name in constexpr_names and triton_version_uses_attrs_dict():
                # see #160000 - we don't pass in constexpr args to speed up runtime.
                continue
            raw_keys_filtered.append(name)
            raw_args_filtered.append(arg)
            if isinstance(arg, IRNode):
                args.append(arg.codegen_reference())
                arg_types.append(arg.get_dtype())
            elif isinstance(arg, (int, float, bool, sympy.Expr)):
                args.append(arg)
                arg_types.append(type(arg))
            elif name in constexpr_names:
                # insert a dummy value for constexpr args of unsupported type
                # constexprs will end up getting baked into the kernel at compile time
                args.append(-1)
                arg_types.append(int)
            elif arg is None:
                """
                Filter out None args.

                see https://github.com/pytorch/pytorch/issues/115344

                Two cases for a None arg:
                1. The arg is already tl.constexpr, so leave it in
                2. The arg is not tl.constexpr so we have to remove it
                """
                if triton_version_uses_attrs_dict():
                    args.append(-1)
                    arg_types.append(int)
                else:
                    raw_keys_filtered.pop()
                    raw_args_filtered.pop()
            else:
                raise NotImplementedError(f"Unsupported arg type: {type(arg)}: {arg}")

        self.codegen_comment(wrapper)
        wrapper.generate_kernel_call(
            new_name,
            args,
            arg_types=arg_types,
            raw_args=raw_args_filtered,
            raw_keys=raw_keys_filtered,
            triton_meta=triton_meta,
            triton=True,
            device=self.get_device(),
            original_fxnode_name=self.fx_node.name,
        )

    def get_free_symbol_uses(
        self, unbacked_only: bool = False
    ) -> OrderedSet[sympy.Symbol]:
        # add unbacked symbols used in the grid to the ones used
        # in the kwargs (the latter is generated by ExternKernel)
        return super().get_free_symbol_uses(unbacked_only) | get_free_symbols(
            self.grid, unbacked_only
        )

    def get_unbacked_symbol_defs(self) -> OrderedSet[sympy.Symbol]:
        return OrderedSet()

    def __init__(
        self,
        *,
        kernel_idx: int,
        grid: Any,
        tma_descriptor_metadata: dict[str, Any],
        kernel_args: dict[str, Any],
    ) -> None:
        inputs: list[IRNode] = []
        kwargs: dict[str, IRNode] = {}
        constant_args: list[IRNode] = []

        for k, v in kernel_args.items():
            if isinstance(v, TensorBox):
                t = InputsKernel.unwrap_storage_for_input(self.realize_input(v))
                if k in tma_descriptor_metadata:
                    t = TMADescriptor.create(t, tma_descriptor_metadata[k])
                inputs.append(t)
                kwargs[k] = t
            else:
                constant_args.append(v)
                kwargs[k] = v

        assert len(inputs) != 0
        self.device = inputs[0].get_device()

        assert isinstance(inputs, Sequence), type(inputs)
        super().__init__(
            None,
            NoneLayout(device=self.device),
            inputs,
            tuple(constant_args),
            kwargs,
        )
        self.kernel_idx = kernel_idx
        self.grid = grid

        kernel, configs, _, _ = self.get_kernel_and_metadata()

        # If we are autotuning, not all arguments will be passed
        assert hasattr(kernel, "arg_names")
        self.ordered_kwargs_for_cpp_kernel = [
            arg for arg in kernel.arg_names if arg in kernel_args
        ]

        from torch._higher_order_ops.triton_kernel_wrap import identify_mutated_tensors

        autotuned_kwargs = configs[0].kwargs if len(configs) > 0 else {}
        self.mutable_args = [
            kernel_args[key]
            for key in identify_mutated_tensors(
                kernel, {**kernel_args, **autotuned_kwargs}, tma_descriptor_metadata
            )
        ]

        self.mutation_outputs = [
            MutationOutput(NoneLayout(device=self.device), buf, self)
            for buf in self.mutable_args
        ]
        V.graph.register_operation(self)

    def get_outputs(self) -> list[Buffer]:
        return list(self.mutation_outputs)

    def get_device(self) -> Optional[torch.device]:
        return self.device


class InplaceBernoulliFallback(ExternKernel):
    """
    This needs to be a custom class to handle mutation properly
    """

    def codegen(self, wrapper: PythonWrapperCodegen) -> None:
        assert all(isinstance(t, IRNode) for t in self.inputs)
        (x,) = (cast(IRNode, t).codegen_reference() for t in self.inputs)

        if V.graph.cpp_wrapper:
            # Inductor doesn't really support aten Generator, so the Generator kwarg is always NULL here,
            # which needs to be explicitly generated for cpp wrapper
            wrapper.writeline(
                f"{self.get_kernel_name()}({x}, {', '.join(map(repr, self.constant_args))}, NULL){wrapper.ending}"
            )
        else:
            wrapper.writeline(
                f"{self.get_kernel_name()}({x}, {', '.join(map(repr, self.constant_args))}){wrapper.ending}"
            )

    def should_allocate(self) -> bool:
        return False

    def get_mutation_names(self) -> Sequence[str]:
        return [self.input_name(0)]

    def get_unbacked_symbol_defs(self) -> OrderedSet[sympy.Symbol]:
        return OrderedSet()

    def __init__(
        self, op_overload: _OpOverloads, x: IRNode, *constant_args: Any
    ) -> None:
        super().__init__(
            None,
            NoneLayout(device=x.get_device()),
            self.unwrap_storage([x]),
            constant_args,
            op_overload=op_overload,
        )
        V.graph.mark_buffer_mutated(x.get_name())
        self.name = V.graph.register_buffer(self)
        V.graph.register_operation(self)


# Used to deal with torch.complex types
class InplaceCopyFallback(ExternKernel):
    """
    This needs to be a custom class to handle mutation properly
    """

    def codegen(self, wrapper: PythonWrapperCodegen) -> None:
        (dst, src, non_blocking) = self.codegen_args()
        wrapper.codegen_device_copy(src, dst, non_blocking)

    def should_allocate(self) -> bool:
        return False

    def get_mutation_names(self) -> Sequence[str]:
        return [self.input_name(0)]

    def get_unbacked_symbol_defs(self) -> OrderedSet[sympy.Symbol]:
        return OrderedSet()

    def __init__(
        self,
        layout: OutputSpec,
        inputs: Sequence[IRNode],
        constant_args: Sequence[Any],
    ) -> None:
        super().__init__(
            None,
            layout,
            inputs,
            constant_args,
            python_kernel_name="aten.copy_",
            cpp_kernel_name="aoti_torch_copy_",
        )
        V.graph.mark_buffer_mutated(inputs[0].get_name())
        self.name = V.graph.register_buffer(self)
        V.graph.register_operation(self)

    @classmethod
    def create(
        cls, dst: IRNode, src: IRNode, non_blocking: bool = False
    ) -> InplaceCopyFallback:
        inputs = [cls.realize_input(t) for t in [dst, src]]
        constant_args = (non_blocking,)
        result = InplaceCopyFallback(
            NoneLayout(device=dst.get_device()),
            inputs,
            constant_args,
        )
        return result


class MutatingFirstArgExternKernel(ExternKernel):
    """
    This needs to be a custom class to handle mutation properly
    """

    def codegen(self, wrapper: PythonWrapperCodegen) -> None:
        assert is_node_sequence(self.inputs)
        argrefs = [
            *(t.codegen_reference() for t in self.inputs),
            *map(repr, self.constant_args),
        ]
        wrapper.writeline(
            f"{self.get_kernel_name()}({', '.join(argrefs)}){wrapper.ending}"
        )

    def should_allocate(self) -> bool:
        return False

    def get_mutation_names(self) -> Sequence[str]:
        return [self.input_name(0)]

    def get_unbacked_symbol_defs(self) -> OrderedSet[sympy.Symbol]:
        return OrderedSet()

    def has_side_effects(self) -> bool:
        return True


class ResizeStorageBytes(MutatingFirstArgExternKernel):
    def __init__(self, variable: IRNode, new_size: int) -> None:
        assert isinstance(new_size, int), "TODO: dynamic shapes"
        super().__init__(
            None,
            NoneLayout(device=variable.get_device()),
            self.unwrap_storage([variable]),
            constant_args=(new_size,),
        )
        V.graph.mark_buffer_mutated(variable.get_name())
        self.name = V.graph.register_buffer(self)
        V.graph.register_operation(self)
        self.python_kernel_name = "inductor_ops.resize_storage_bytes_"
        self.cpp_kernel_name = "torch::inductor::resize_storage_bytes_"
        assert isinstance(variable, (BaseView, StorageBox, TensorBox)), type(variable)
        V.graph.never_reuse_buffers.add(variable.data.get_name())


class SetSourceTensorKernel(ExternKernelAlloc):
    def __init__(self, self_tensor: IRNode, storage_tensor: IRNode) -> None:
        storage_tensor.freeze_layout()
        super().__init__(
            storage_tensor.get_layout(),
            [self_tensor, storage_tensor],
            python_kernel_name="torch.ops.aten.set_.source_Tensor",
            op_overload=torch.ops.aten.set_.source_Tensor,
        )
        assert isinstance(self_tensor, (BaseView, StorageBox, TensorBox)), type(
            self_tensor
        )
        V.graph.never_reuse_buffers.add(self_tensor.data.get_name())
        V.graph.never_reuse_buffers.add(storage_tensor.get_name())
        V.graph.never_reuse_buffers.add(self.get_name())
        device = storage_tensor.get_device()
        self.mutation_outputs = [
            MutationOutput(NoneLayout(device=device), self_tensor, self),
            MutationOutput(NoneLayout(device=device), storage_tensor, self),
        ]

    def get_inputs_that_alias_output(self) -> Sequence[str]:
        return [self.input_name(0), self.input_name(1)]


class ScatterFallback(ExternKernel):
    """
    This needs to be a custom class to handle mutation properly.
    This class handles both aten.scatter_ and aten.scatter_reduce_.
    It also handle the case `src` being a scalar properly.
    """

    def codegen(self, wrapper: PythonWrapperCodegen) -> None:
        wrapper.generate_scatter_fallback(self)

    def should_allocate(self) -> bool:
        return False

    def get_mutation_names(self) -> list[str]:
        inp = self.inputs[0]
        assert isinstance(inp, IRNode)
        return [inp.get_name()]

    def get_unbacked_symbol_defs(self) -> OrderedSet[sympy.Symbol]:
        return OrderedSet()

    def __init__(
        self,
        op_overload: _OpOverloads,
        x: IRNode,
        dim: int,
        index: IRNode,
        src: IRNode,
        *,
        reduce: Optional[str] = None,
        include_self: bool = True,
    ) -> None:
        self.src_is_tensor = isinstance(src, TensorBox)

        constant_args: tuple[Any, ...]
        if self.src_is_tensor:
            tensors = [self.realize_input(t) for t in [x, index, src]]
            constant_args = (dim,)
        else:
            tensors = [self.realize_input(t) for t in [x, index]]
            constant_args = (dim, src)

        super().__init__(
            None,
            NoneLayout(device=x.get_device()),
            self.unwrap_storage(tensors),
            constant_args,
            {"reduce": reduce, "include_self": include_self},
            python_kernel_name=str(op_overload),
            ordered_kwargs_for_cpp_kernel=["reduce", "include_self"],
            op_overload=op_overload,
        )
        V.graph.mark_buffer_mutated(x.get_name())
        self.name = V.graph.register_buffer(self)
        V.graph.register_operation(self)


class IndexPutFallback(ExternKernel):
    """
    This needs to be a custom class to handle mutation and indices properly
    """

    def codegen(self, wrapper: PythonWrapperCodegen) -> None:
        wrapper.generate_index_put_fallback(self)

    def should_allocate(self) -> bool:
        return False

    def get_mutation_names(self) -> Sequence[str]:
        return [self.input_name(0)]

    def get_unbacked_symbol_defs(self) -> OrderedSet[sympy.Symbol]:
        return OrderedSet()

    def __init__(
        self,
        op_overload: torch._ops.OpOverload,
        x: IRNode,
        indices: list[Any],
        values: Sequence[Any],
        accumulate: Any,
    ) -> None:
        self.indices = indices
        valid_indices = [i for i in indices if i is not None]
        tensors = [self.realize_input(x) for x in [x, values, *valid_indices]]
        cpp_kernel_name = "aoti_torch_index_put_out"
        super().__init__(
            None,
            NoneLayout(device=x.get_device()),
            self.unwrap_storage(tensors),
            (accumulate,),
            python_kernel_name="aten.index_put_",
            cpp_kernel_name=cpp_kernel_name,
            op_overload=op_overload,
        )
        V.graph.mark_buffer_mutated(self.input_name(0))
        self.name = V.graph.register_buffer(self)
        V.graph.register_operation(self)


class DeviceCopy(ExternKernelOut):
    @classmethod
    def create(cls, x: IRNode, device: torch.device, non_blocking: bool) -> IRNode:
        if (
            not x.is_extern()
            and all(r in V.graph.constants for r in x.get_read_names())
            and not config.aot_inductor.use_runtime_constant_folding
        ):
            return x.constant_to_device(device)

        V.graph.add_device_info(device)
        x_device = x.get_device()
        assert x_device is not None
        V.graph.add_device_info(x_device)

        developer_warning("DeviceCopy in input program")
        constant_args = (non_blocking,)
        # Device Copy should keep the same layout as input
        x = ExternKernel.require_contiguous(x)
        stride = None
        if x.get_size():
            # x.get_stride() may be unimplemented if x's size is empty
            stride = x.get_stride()
        is_destination_pinned = (
            is_gpu(x_device.type) and device.type == "cpu" and non_blocking
        )
        is_source_pinned = (
            x_device.type == "cpu" and is_gpu(device.type) and non_blocking
        )
        if is_source_pinned and is_storage_and_layout(x):
            x.get_layout().is_pinned = True
        return DeviceCopy(
            FixedLayout(
                device,
                x.get_dtype(),
                x.get_size(),
                stride,
                is_pinned=is_destination_pinned,
            ),
            [cls.realize_input(x)],
            constant_args,
        )

    def codegen(self, wrapper: PythonWrapperCodegen) -> None:
        args = self.codegen_args()
        assert len(args) == 2
        if self.output_view:
            wrapper.codegen_device_copy(
                args[0], self.output_view.codegen_reference(), args[1]
            )
        else:
            wrapper.codegen_device_copy(args[0], self.codegen_reference(), args[1])


class DynamicSelectStorageOffset(ExternKernel):
    """
    The result of computing a dynamic selection index is determined as follows: when the index in the
    select operation is unbacked, the actual index calculation is ambiguous for negative indices
    (index + size) versus non-negative indices (just index). To resolve this, we allocate an unbacked
    SymInt to represent the storage offset and decompose the select operation into a call to as_strided,
    computing the storage offset at runtime with this node.
    """

    def get_reads(self) -> OrderedSet[Dep]:
        return OrderedSet()

    def should_allocate(self) -> bool:
        return False

    def __init__(
        self,
        unbacked_offset_symbol: sympy.Symbol,
        index: sympy.Symbol,
        base_offset: Union[sympy.Symbol, int],
        base_dim_stride: Union[sympy.Symbol, int],
        size: Union[sympy.Symbol, int],
    ) -> None:
        super().__init__(None, NoneLayout(device=torch.device("cpu")), [])
        # This node codegen the following:
        # unbacked_offset_symbol = base_offset + base_dim_stride * (index if index >=0 else index + size)
        self.unbacked_offset_symbol = unbacked_offset_symbol
        self.index = index
        self.base_offset = base_offset
        self.base_dim_stride = base_dim_stride
        self.size = size

    def get_unbacked_symbol_defs(self) -> OrderedSet[sympy.Symbol]:
        return OrderedSet([self.unbacked_offset_symbol])

    def get_free_symbol_uses(
        self, unbacked_only: bool = False
    ) -> OrderedSet[sympy.Symbol]:
        return get_free_symbols(self.index, unbacked_only)

    def codegen(self, wrapper: PythonWrapperCodegen) -> None:
        wrapper.codegen_dynamic_select_index(self)


class DynamicScalar(ExternKernel):
    """
    The result of a call to aten._local_scalar_dense.
    """

    def get_reads(self) -> OrderedSet[Dep]:
        return OrderedSet()

    def should_allocate(self) -> bool:
        return False

    def __init__(
        self, sym: sympy.Symbol, keypath: pytree.KeyPath, data: IRNode
    ) -> None:
        data.realize()
        super().__init__(
            None, NoneLayout(device=torch.device("cpu")), self.unwrap_storage([data])
        )
        self.sym = sym
        self.keypath = keypath

    def get_unbacked_symbol_defs(self) -> OrderedSet[sympy.Symbol]:
        return OrderedSet([self.sym])

    def codegen(self, wrapper: PythonWrapperCodegen) -> None:
        wrapper.codegen_dynamic_scalar(self)


class AssertScalar(ExternKernel):
    """
    The result of a call to aten._assert_scalar
    """

    def get_reads(self) -> OrderedSet[Dep]:
        return OrderedSet()

    def should_allocate(self) -> bool:
        return False

    def __init__(self, scalar: SympyBoolean, msg: str) -> None:
        super().__init__(
            # Buffer(name, layotu)
            None,
            NoneLayout(device=torch.device("cpu")),
            # InputsKernel(inputs)
            [],
        )
        self.scalar = scalar
        self.msg = msg

    def has_side_effects(self) -> bool:
        return True

    def get_free_symbol_uses(
        self, unbacked_only: bool = False
    ) -> OrderedSet[sympy.Symbol]:
        return get_free_symbols(self.scalar, unbacked_only)

    def codegen(self, wrapper: PythonWrapperCodegen) -> None:
        if not config.scalar_asserts:
            return
        # NB: It is EXTREMELY important not to simplify the scalar under assertion here,
        # because simplify is done with respect to runtime asserts.  So if you have
        # "u0 == 0" in the runtime asserts, if you subsequently try to
        # simplify(u0 == 0), you will get True (because we've already runtime assert'ed
        # that it's true).  But we're code generating the actual runtime assert here!!
        symbol = next(iter(self.get_free_symbol_uses(unbacked_only=False)))
        if V.graph.fx_wrapper:
            # TODO fix
            pass
        elif V.graph.cpp_wrapper:
            symbol_str = f"std::to_string({symbol})"
            sizevar = V.graph.wrapper_code.codegen_cpp_sizevar(
                self.scalar, simplify=False
            )
            # TODO: when we start compiling in C++20, annotate with [[unlikely]].
            wrapper.writeline(
                f'if (!({sizevar})) {{ throw std::runtime_error("Expected {self.msg} but received " + {symbol_str}); }}'
            )
        else:
            sizevar = V.graph.wrapper_code.codegen_python_sizevar(
                self.scalar, simplify=False
            )
            wrapper.writeline(f"if not ({sizevar}):")
            wrapper.writeline(f"    raise RuntimeError({repr(self.msg)})")
            # No one should ever use this buffer, but for uniformity
            # define the variable and assign it None
            wrapper.writeline(f"{self.get_name()} = None")


@ir_dataclass(frozen=False)
class ExternKernelNode:
    name: str
    node: export_schema.Node


class FallbackKernel(ExternKernelAlloc):
    """
    A class that represents a fallback kernel for handling operators that are not
    directly support by inductor. It currently supports functional ops, view ops,
    inplace aten ops, and mutating ops that are auto-functionalizable.
    """

    def __init__(
        self,
        layout: OutputSpec,
        kernel: _OpOverloads,
        tensor_args: Sequence[IRNode],
        nontensor_args: Sequence[Any],
        unflatten_args: Callable[..., Any],
        kwargs: Optional[dict[str, Any]] = None,
        *,
        unbacked_bindings: Optional[dict[sympy.Symbol, pytree.KeyPath]] = None,
    ) -> None:
        super().__init__(
            layout,
            tuple(tensor_args),
            tuple(nontensor_args),
            op_overload=kernel,
        )

        self.use_runtime_dispatch = False
        self.unbacked_bindings = unbacked_bindings or {}

        assert isinstance(
            kernel, (torch._ops.OpOverload, torch._ops.HigherOrderOperator)
        ), f"Fails to create FallbackKernel for {kernel}: {type(kernel)} not supported"
        self.op_overload = kernel
        self.unflatten_args = unflatten_args
        self.kwargs = {} if kwargs is None else kwargs
        assert self.python_kernel_name is not None
        V.graph.warn_fallback(self.python_kernel_name)

        # args that are aliased
        self.alias_names: list[str] = []
        # args that are mutated AND returned from the op
        self.mutation_names: list[str] = []

        if isinstance(self.op_overload, torch._ops.HigherOrderOperator):
            # We assume here that HOPs with FallbackKernel are functional.
            # This may not always be true! HOPs must individually opt-in to
            # FallbackKernel, so please check this if you opt-in.
            return

        if "_c10d_functional" in self.op_overload.name():
            # _c10d_functional kernels are lowered into _CollectiveKernel which
            # derives from FallbackKernel for the cpp codegen. The kernels
            # don't pass the can_auto_functionalize check, but their mutation
            # is handled properly by _CollectiveKernel.
            return

        schema = self.op_overload._schema

        # NOTE: [FallbackKernel supported operators]
        # We only support three types of operators:
        # - functional ops
        # - view ops
        # - inplace aten ops
        # - mutating ops that are auto-functionalizable. That is,
        # the operator may mutate any number of inputs, but its outputs
        # may not alias any of the inputs.
        #
        # The unsupported cases usually do not show up here (because
        # AOTAutograd functionalized them away); the only way for an in-place
        # op to show up here is if a lowering or pass introduced it.
        if torch._library.utils.mutates_and_returns_first_arg(self.op_overload):
            self.mutation_names.append(tensor_args[0].get_name())
            return

        if schema.is_mutable and not can_auto_functionalize(kernel):
            raise NotImplementedError(
                f"NYI: Can't generate FallbackKernel for {kernel}"
            )

        args, kwargs = self.unflatten_args(self.inputs, self.constant_args)

        def handle_aliasing_and_mutation(info: torch._C.Argument, arg: Any) -> None:
            # Assertions to make sure we didn't mismatch args
            if isinstance(info.type, torch.ListType):
                assert isinstance(arg, (list, tuple)), type(arg)
            if library_utils.is_tensor_like_type(info.type):
                # PyTorch also accepts None and scalar types for args marked as "Tensor".
                # We're not going to check all of them here.
                assert not isinstance(arg, (tuple, list))

            if arg is None:
                return
            if info.alias_info is None:
                return

            def add_alias(t: IRNode) -> None:
                self.alias_names.append(t.get_name())
                assert info.alias_info is not None
                if info.alias_info.is_write:
                    self.mutation_outputs.append(
                        MutationOutput(NoneLayout(device=t.get_device()), t, self)
                    )

            if library_utils.is_tensorlist_like_type(info.type):
                if arg is not None:
                    for optional_tensor_arg in arg:
                        add_alias(optional_tensor_arg)
            else:
                assert library_utils.is_tensor_like_type(info.type)
                add_alias(arg)

        for info, arg in torch._library.utils.zip_schema(schema, args, kwargs):
            handle_aliasing_and_mutation(info, arg)

    def get_read_writes(self) -> dependencies.ReadWrites:
        read_writes = super().get_read_writes()

        if self.op_overload is torch._prims.rng_prims.graphsafe_run_with_rng_state:
            for arg in self.constant_args:
                if isinstance(arg, GeneratorState):
                    read_writes = read_writes.with_read(
                        dependencies.StarDep(arg.get_name())
                    )

        return read_writes

    def codegen_unbacked_symbol_defs(self, wrapper: PythonWrapperCodegen) -> None:
        return wrapper.codegen_unbacked_symbol_defs_for_outputs(
            self.get_name(), self.outputs, getattr(self, "unbacked_bindings", None)
        )

    def get_unbacked_symbol_defs(self) -> Container[sympy.Symbol]:  # type: ignore[override]
        if unbacked_bindings := getattr(self, "unbacked_bindings", None):
            resolved = resolve_unbacked_bindings(
                V.graph.sizevars.shape_env, unbacked_bindings
            )
            assert resolved is not None
            return resolved.keys()
        else:
            return OrderedSet()

    def codegen_args(self) -> list[str]:
        @dataclasses.dataclass
        class Shim:
            ref: Any

            def __repr__(self) -> str:
                return self.ref

        assert is_node_sequence(self.inputs)
        tensor_args = [Shim(x.codegen_reference()) for x in self.inputs]
        args, kwargs = self.unflatten_args(tensor_args, self.constant_args)
        if V.graph.cpp_wrapper and isinstance(self.op_overload, torch._ops.OpOverload):
            args = self.fill_non_provided_args(args, kwargs)
            args = [
                V.graph.wrapper_code.val_to_arg_str(x, param.real_type)
                for param, x in zip(self.op_overload._schema.arguments, args)
            ]
        else:
            args = [V.graph.wrapper_code.val_to_arg_str(x) for x in args]

        # let self.codegen_kwargs handle kwargs
        self.kwargs.update(kwargs)
        return args

    @staticmethod
    def find_device(
        tensor_args: Optional[Sequence[torch.Tensor]], example_output: Sequence[Any]
    ) -> Any:
        non_torch_bind_tensor_args = (
            [t for t in tensor_args if not isinstance(t, TorchBindObject)]
            if tensor_args
            else None
        )
        if non_torch_bind_tensor_args:
            assert tensor_args
            devices = [arg.get_device() for arg in tensor_args if arg.get_device()]
            return devices[0]
        if isinstance(example_output, torch.Tensor):
            return example_output.device
        if isinstance(example_output, (list, tuple)):
            device_set = OrderedSet(
                FallbackKernel.find_device(None, x) for x in example_output
            )
            # Remove None
            devices = [device for device in device_set if device]
            if len(devices) == 1:
                return devices[0]
            for device in devices:
                assert isinstance(device, torch.device)
                if is_gpu(device.type):
                    return device
            return devices[0]
        return None

    def has_side_effects(self) -> bool:
        if isinstance(self.op_overload, torch._ops.HigherOrderOperator):
            return False
        return get_schema_info(self.op_overload).is_mutable()

    def get_inputs_that_alias_output(self) -> Sequence[str]:
        assert isinstance(
            self.op_overload, (torch._ops.OpOverload, torch._ops.HigherOrderOperator)
        ), (
            f"Fails to create FallbackKernel for {self.op_overload}: "
            f"{type(self.op_overload)} not supported"
        )

        # See [Note: FallbackKernel supported operators]: for a mutating
        # op that is auto-functionalizable, its outputs does NOT
        # alias any of the inputs.
        if (
            not isinstance(self.op_overload, torch._ops.HigherOrderOperator)
            and "_c10d_functional" not in self.op_overload.name()
            and self.op_overload._schema.is_mutable
            and can_auto_functionalize(self.op_overload)
        ):
            return []
        else:
            return self.alias_names

    def get_mutation_names(self) -> Sequence[str]:
        assert len(self.mutation_names) <= 1
        return self.mutation_names

    def export_extern_kernel_node(self):  # type: ignore[no-untyped-def]
        """
        ProxyExecutor Design Note
        We export the ExternFallbackNodes (for custom ops) into a serialized file
        and run it with a host side proxy executor to address the ABI problem
        This is currently only implemented for fbcode. Eventually, we will also make this work for OSS.
        Detailed design doc can be found at
        https://docs.google.com/document/d/1wC4DOZFaYym2t1Esz0X5yxlLI3RDnSiyRbUus3bkJ64/edit?usp=sharing
        """
        log.debug(
            "Extern kernel node added for node %s with target %s.",
            self.get_name(),
            self.op_overload,
        )

        assert isinstance(self, FallbackKernel), type(self)
        args, kwargs = self.unflatten_args(self.inputs, self.constant_args)
        args = self.fill_non_provided_args(args, kwargs)
        ordered_kwargs = [
            self.get_kwargs_value(key, **kwargs)
            for key in self.ordered_kwargs_for_cpp_kernel
        ]
        target = self.op_overload

        if not V.graph.aot_mode:
            # No need to serialize in the cpp wrapper JIT mode
            return [*args, *ordered_kwargs]

        serializer = GraphModuleSerializer(None, [])  # type: ignore[arg-type]
        named_arguments = serializer.serialize_inputs(target, args, kwargs)

        # serialize_outputs
        def handle_single_output(
            return_type: Union[torch.TensorType, torch.ListType, torch.JitType],
            output: Union[IRNode, Sequence[IRNode]],
        ) -> export_schema.Argument:
            if isinstance(return_type, (torch.TensorType, torch.NoneType)):
                # For single Tensor or None
                out = output
                if isinstance(output, (list, tuple)):
                    assert len(output) == 1
                    out = output[0]
                if isinstance(return_type, torch.TensorType):
                    assert isinstance(out, IRNode)
                    return export_schema.Argument.create(
                        as_tensor=export_schema.TensorArgument(name=out.get_name())
                    )
                else:  # NoneType
                    assert out is None
                    return export_schema.Argument.create(as_none=True)
            elif isinstance(return_type, torch.ListType) and isinstance(
                return_type.getElementType(), torch.TensorType
            ):
                assert isinstance(output, Sequence), type(output)
                # For single TensorList
                return export_schema.Argument.create(
                    as_tensors=[
                        export_schema.TensorArgument(name=out.get_name())
                        for out in output
                    ]
                )
            elif isinstance(return_type, torch.OptionalType) and isinstance(
                return_type.getElementType(), torch.TensorType
            ):
                # For OptionalTensor
                if output is None:
                    return export_schema.Argument.create(
                        as_optional_tensor=export_schema.OptionalTensorArgument.create(
                            as_none=True
                        )
                    )
                else:
                    assert isinstance(output, IRNode)
                    return export_schema.Argument.create(
                        as_optional_tensor=export_schema.OptionalTensorArgument.create(
                            as_tensor=export_schema.TensorArgument(
                                name=output.get_name()
                            )
                        )
                    )
            elif isinstance(return_type, torch.IntType):
                return export_schema.Argument.create(as_int=output)
            else:
                raise RuntimeError(f"Unsupported return type {type(return_type)}")

        if isinstance(target, torch._higher_order_ops.torchbind.CallTorchBind):
            returns = target.schema(args[0], args[1]).returns
        else:
            returns = target._schema.returns  # type: ignore[union-attr]
        if len(returns) == 1:
            # NOTE: [special handling of all_reduce_coalesced_'s return value]
            # all_reduce_coalesced_ return a list of tensors via self.mutation_outputs
            outputs = self.outputs if self.outputs else self.mutation_outputs
            return_type = returns[0].real_type
            output_arguments = [handle_single_output(return_type, outputs)]
        else:
            # For tuple returns, e.g "-> (Tensor, Tensor)" or "-> (Tesnor, Tensor[])"
            # Not generating output args for self.mutation_outputs
            output_arguments = [
                handle_single_output(
                    return_schema.real_type,  # type: ignore[attr-defined]
                    output,
                )
                for return_schema, output in zip(returns, self.outputs)
            ]

        assert self.op_overload is not None
        node = ExternKernelNode(
            name=self.get_name(),
            node=export_schema.Node(
                target=self.op_overload.name(),
                inputs=named_arguments,
                outputs=output_arguments,
                metadata={},
            ),
        )

        V.extern_kernel_nodes.append(node)

        return [*args, *ordered_kwargs]

    @override
    def codegen(self, wrapper: PythonWrapperCodegen) -> None:
        """Overrides the parent member.
        See https://github.com/pytorch/pytorch/issues/151692"""
        kernel = self.op_overload
        assert kernel is not None
        if kernel.namespace == "aten":
            # Aten Fallback Ops
            assert isinstance(kernel, torch._ops.OpOverload), type(kernel)
            if V.graph.cpp_wrapper:
                from torchgen.aoti.fallback_ops import inductor_fallback_ops

                if str(kernel) not in inductor_fallback_ops:
                    # C shim v2 is torchgen-ed, which should cover all aten ops.
                    # If you do hit a missed op, please update fallback_ops.py.
                    log.warning(
                        "%s is missing a c-shim implementation, using proxy executor as fallback",
                        kernel,
                    )
                    self.use_runtime_dispatch = True
        elif kernel.namespace == "_quantized":
            # Internal Quantized Fallback Ops
            assert isinstance(kernel, torch._ops.OpOverload), type(kernel)
        elif V.graph.cpp_wrapper:
            # For non-aten OpOverload, i.e. custom ops
            # If the op is in custom_ops_to_c_shims, generate direct function call
            self.use_runtime_dispatch = (
                kernel not in config.aot_inductor.custom_ops_to_c_shims
            )

        # Handle the special case where a complex number is input to a C-shim kernel for
        # a scalar input.  The torchgen'ed shim API will use type "double", which is
        # incompatible with complex numbers, forcing a fallback to runtime dispatch.
        if (
            V.graph.cpp_wrapper
            and isinstance(kernel, torch._ops.OpOverload)
            and not self.use_runtime_dispatch
        ):

            def is_number(t: torch.JitType) -> bool:
                if isinstance(t, torch.OptionalType):
                    return is_number(t.getElementType())
                return isinstance(t, torch.NumberType)

            # Using unflatten_args is a bit of a hack, but all the complex arguments we
            # care about are in self.constant_args, and calling unflatten_args puts them
            # in the correct order without triggering codegen.
            args, kwargs = self.unflatten_args(self.inputs, self.constant_args)
            # Append kwarg values to args.  ordered_kwargs_for_cpp_kernel is guaranteed
            # to be set, since this is an OpOverload kernel.
            args_iter = itertools.chain(
                args,
                (
                    self.get_kwargs_value(k, **kwargs)
                    for k in self.ordered_kwargs_for_cpp_kernel
                ),
            )
            self.use_runtime_dispatch = any(
                isinstance(v, complex) and is_number(a.real_type)
                for v, a in zip(args_iter, kernel._schema.arguments)
            )

        self.codegen_comment(wrapper)
        if self.use_runtime_dispatch:
            exported_args = self.export_extern_kernel_node()
            assert self.python_kernel_name is not None
            assert self.op_overload is not None

            wrapper.generate_fallback_kernel_with_runtime_lookup(
                self.get_name(),
                self.python_kernel_name,
                lambda: [*self.codegen_args(), *self.codegen_kwargs()],
                self.op_overload,
                exported_args,
                # NOTE: [special handling of all_reduce_coalesced_'s return value]
                self.outputs if self.outputs else self.mutation_outputs,
            )
        else:
            wrapper.generate_fallback_kernel(self)
            if isinstance(self.layout, Layout):
                self.codegen_size_asserts(wrapper)
                self.codegen_alignment_asserts(wrapper)
                self.codegen_memory_tracking(wrapper)

        self.codegen_unbacked_symbol_defs(wrapper)

    @staticmethod
    def tensor_to_layout(output: torch.Tensor) -> FixedLayout:
        is_pinned = False
        try:
            is_pinned = output.is_pinned()
        except RuntimeError:
            # dispatch not implemented
            pass
        return FixedLayout(
            output.device,
            output.dtype,
            convert_shape_to_inductor(output.size()),
            convert_shape_to_inductor(output.stride()),
            is_pinned=is_pinned,
        )

    @classmethod
    def create(cls, kernel: _OpOverloads, *args: Any, **kwargs: Any) -> FallbackKernel:
        """Create an instance of FallbackKernel from an _OpOverloads"""
        fake_incorrect_kernels = (aten._fused_moving_avg_obs_fq_helper_functional,)
        if kernel not in fake_incorrect_kernels:
            context = cast(AbstractContextManager[None], V.graph.fake_mode)
        else:
            context = nullcontext()

        with context:
            (
                example_output,
                tensor_args,
                non_tensor_args,
                unflatten_args,
                unbacked_bindings,
            ) = cls.process_kernel(kernel, *args, **kwargs)

        # We need this extra check for input alignment since the example
        # inputs we created are always aligned.
        has_unaligned_input = any(is_unaligned(arg) for arg in tensor_args)

        device = cls.find_device(tensor_args, example_output)

        if not device and isinstance(
            kernel, torch._higher_order_ops.torchbind.CallTorchBind
        ):
            # use CPU device for torchbind methods that don't take in or output any tensor, e.g. size()
            device = torch.device("cpu")

        if example_output is None:
            packed = cls(
                NoneLayout(device=device),
                kernel,
                tensor_args,
                non_tensor_args,
                unflatten_args,
                unbacked_bindings=unbacked_bindings,
            )

        else:
            assert device, "Not sure where to find device info"
            packed = cls(
                MultiOutputLayout(device=device),
                kernel,
                tensor_args,
                non_tensor_args,
                unflatten_args,
                unbacked_bindings=unbacked_bindings,
            )

        def generate_output(output: Any, indices: list[tuple[Any, int]]) -> Any:
            if isinstance(output, (list, tuple)):
                return type(output)(
                    generate_output(output[i], indices + [(type(output), i)])
                    for i in range(len(output))
                )
            elif isinstance(output, dict):
                return {
                    key: generate_output(val, indices + [(type(output), key)])
                    for key, val in output.items()
                }
            elif isinstance(output, torch.Tensor):
                buf = MultiOutput(
                    cls.tensor_to_layout(output),
                    packed,
                    indices,
                )
                if (
                    config.assume_unaligned_fallback_output
                    or has_unaligned_input
                    or not tensor_is_aligned(output)
                ):
                    V.graph.unaligned_buffers.add(buf.name)  # type: ignore[arg-type]
                return buf
            elif isinstance(output, int):
                return output
            elif isinstance(output, torch.SymInt):
                return output.node.expr
            else:
                assert output is None, (
                    f"FallbackKernel output type {type(output)} is not supported"
                )
                return None

        outputs = generate_output(example_output, [])
        if isinstance(outputs, (list, tuple)):
            packed.outputs = outputs
        elif isinstance(outputs, dict):
            packed.outputs = tuple(outputs)
        else:
            packed.outputs = [outputs]
        return outputs

    def apply_constraint(self) -> None:
        return super().apply_constraint()


@ir_dataclass(frozen=False)
class ComplexView(FallbackKernel):
    """View a complex number as two dtyped numbers or vice versa"""

    def should_allocate(self) -> bool:
        return False

    def get_inputs_that_alias_output(self) -> Sequence[str]:
        # Signal to codegen that our output buffer isn't safe to reuse
        return [self.input_name(0)]

    def __init__(
        self,
        layout: OutputSpec,
        kernel: _OpOverloads,
        tensor_args: Sequence[IRNode],
        nontensor_args: Sequence[Any],
        unflatten_args: Callable[..., Any],
        *,
        unbacked_bindings: Optional[dict[sympy.Symbol, pytree.KeyPath]] = None,
    ) -> None:
        super().__init__(
            layout,
            kernel,
            tensor_args,
            nontensor_args,
            unflatten_args,
            unbacked_bindings=unbacked_bindings,
        )


class MemoryCheckKernel(FallbackKernel):
    """
    Custom kernel for memory checking that generates direct function calls

    TODO - the custom op was erroring with str inputs. should be able to custom op directly.
    """

    def codegen(self, wrapper: PythonWrapperCodegen) -> None:
        """Override codegen to write direct function call"""
        # Extract our arguments from nontensor_args
        wrapper.write_memory_track_allocation_once()
        alive_list, dead_list, is_final_step = self.constant_args

        alive_repr = repr(alive_list)
        dead_repr = repr(dead_list)
        if is_final_step:
            wrapper.writeline(
                "# note: dont currently distinguish between buffers returned and dealloc'd in last step"
            )
            call = f"check_memory_step(allocated={alive_repr}, freed={dead_repr}, is_final_step={is_final_step})"
        else:
            call = f"check_memory_step(allocated={alive_repr}, freed={dead_repr})"
        wrapper.writeline(call)


@ir_dataclass
class MultiOutputLayout(OutputSpec):
    device: torch.device

    def get_device(self) -> Optional[torch.device]:
        return self.device


class MultiOutput(ExternKernel):
    def codegen(self, wrapper: PythonWrapperCodegen) -> None:
        wrapper.codegen_multi_output(self)
        if not self.skip_size_stride_alignment_checks:
            self.codegen_size_asserts(wrapper)
            self.codegen_alignment_asserts(wrapper)

    def __init__(
        self,
        layout: OutputSpec,
        input: IRNode,
        indices: list[tuple[Any, ...]],
        skip_size_stride_alignment_checks: bool = False,
    ) -> None:
        super().__init__(None, layout, [input], ())
        self.name = V.graph.register_buffer(self)
        V.graph.register_operation(self)
        self.indices = indices
        self.skip_size_stride_alignment_checks = skip_size_stride_alignment_checks

    def get_free_symbol_uses(
        self, unbacked_only: bool = False
    ) -> OrderedSet[sympy.Symbol]:
        input_node = self.inputs[0]
        assert isinstance(input_node, IRNode), input_node
        return input_node.get_free_symbol_uses(unbacked_only)

    def should_allocate(self) -> bool:
        return len(self.inputs) == 1 and (
            isinstance(self.inputs[0], CppTemplateBuffer)  # Grouped GEMM
        )

    def get_inputs_that_alias_output(self) -> Sequence[str]:
        return [
            inp.get_name()
            for inp in self.inputs
            if isinstance(inp, FallbackKernel)
            and len(inp.get_inputs_that_alias_output()) > 0
        ]


# We just use a normal dataclass for MutableBox/TensorBox/StorageBox since
# they're mainly lowering-time constructs that we expect to mutate and such.
@dataclasses.dataclass
class MutableBox(IRNode):
    """
    TensorBox / StorageBox allow in-place mutation of Tensors
    """

    data: IRNode

    def has_exceeded_max_reads(self) -> bool:
        return self.data.has_exceeded_max_reads()

    def get_device(self) -> Optional[torch.device]:
        return self.data.get_device()

    def make_loader(self) -> Callable[[Sequence[Expr]], OpsValue]:
        return self.data.make_loader()

    def make_indexer(self) -> Callable[[Sequence[Expr]], Expr]:
        return self.data.make_indexer()

    def get_stride(self) -> Sequence[_IntLike]:
        return self.data.get_stride()

    def get_name(self) -> str:
        return self.data.get_name()

    def has_large_inner_fn(self, threshold: Optional[int] = None) -> bool:
        return self.data.has_large_inner_fn(threshold)

    def mark_reuse(self, users: int) -> None:
        return self.data.mark_reuse(users)

    def realize_hint(self) -> None:
        return self.data.realize_hint()

    def unwrap_view(self) -> IRNode:
        return self.data.unwrap_view()

    def is_input_buffer(self) -> bool:
        return self.data.is_input_buffer()

    def freeze_layout(self) -> None:
        return self.data.freeze_layout()

    def freeze_layout_with_stride_order(
        self, order: Sequence[int], allow_padding: bool = False
    ) -> None:
        return self.data.freeze_layout_with_stride_order(order, allow_padding)

    def freeze_layout_with_fill_order(self, order: Sequence[int]) -> None:
        return self.data.freeze_layout_with_fill_order(order)

    def freeze_layout_with_same_order(self, stride: Sequence[_IntLike]) -> None:
        return self.data.freeze_layout_with_same_order(stride)

    def freeze_layout_with_exact_strides(
        self, exact_strides: Sequence[_IntLike], allow_padding: bool = False
    ) -> None:
        return self.data.freeze_layout_with_exact_strides(exact_strides, allow_padding)

    def get_read_writes(self) -> dependencies.ReadWrites:
        return self.data.get_read_writes()

    def get_reads(self) -> OrderedSet[Dep]:
        return self.data.get_reads()

    def num_reads(self) -> int:
        return self.data.num_reads()

    def get_storage_numel(self) -> _IntLike:
        return self.data.get_storage_numel()

    def get_reduction_type(self) -> Optional[str]:
        return self.data.get_reduction_type()

    def get_reduction_size(self) -> Sequence[Expr]:
        return self.data.get_reduction_size()

    def is_extern(self) -> bool:
        return self.data.is_extern()

    def is_no_op(self) -> bool:
        return self.data.is_no_op()

    def constant_to_device(self, device: torch.device) -> IRNode:
        return self.data.constant_to_device(device)

    def get_mutation_names(self) -> Sequence[str]:
        return self.data.get_mutation_names()

    def get_operation_name(self) -> str:
        return self.data.get_operation_name()

    def get_inputs_that_alias_output(self) -> Sequence[str]:
        return self.data.get_inputs_that_alias_output()

    def realize(self) -> Optional[str]:
        return self.data.realize()

    def get_free_symbol_uses(
        self, unbacked_only: bool = False
    ) -> OrderedSet[sympy.Symbol]:
        return self.data.get_free_symbol_uses(unbacked_only)

    def get_read_names(self) -> OrderedSet[str]:
        return self.data.get_read_names()

    def get_defining_op(self) -> Optional[Operation]:
        return self.data.get_defining_op()

    def codegen_reference(self, writer: Optional[IndentedBuffer] = None) -> str:
        return self.data.codegen_reference(writer)

    @property
    def layout(self) -> OutputSpec:
        # we intentionally call get_output_spec (rather than get_layout) since Buffer.layout is an OutputSpec
        return self.data.get_output_spec()

    def get_layout(self) -> Layout:
        return self.data.get_layout()

    def get_output_spec(self) -> OutputSpec:
        return self.data.get_output_spec()

    def get_size(self) -> Sequence[Expr]:
        return self.data.get_size()

    @property
    def dtype(self) -> torch.dtype:
        return self.data.dtype

    def __str__(self) -> str:
        if isinstance(self.data, MutableBox):
            line0 = f"{type(self).__name__}({type(self.data).__name__}("
            endl = "))"
            inner = self.data.data
        else:
            line0 = f"{type(self).__name__}("
            inner = self.data
            endl = ")"

        lines = [
            line0,
            indent(str(inner)),
            endl,
        ]
        return "\n".join(lines)

    __repr__ = __str__


class TensorBox(MutableBox):
    @staticmethod
    def create(data: IRNode) -> Union[TensorBox, ShapeAsConstantBuffer]:
        if isinstance(data, ShapeAsConstantBuffer):
            return data
        return TensorBox(StorageBox(data))


class StorageBox(MutableBox):
    """
    StorageBox allow in-place mutation of Tensors
    """

    def is_input_buffer(self) -> bool:
        if isinstance(self.data, (InputBuffer, ReinterpretView)):
            return self.data.get_name() in V.graph.graph_inputs
        return False

    def is_module_buffer(self) -> bool:
        return (
            isinstance(self.data, (ConstantBuffer))
            and self.data.get_name() in V.graph.constants
        )

    def realize(self) -> Optional[str]:
        if IRNode.is_realized_node(self.data):
            return self.data.get_name()

        assert isinstance(self.data, (Pointwise, Reduction, Scan, Sort)), type(
            self.data
        )
        origin_node = self.data.get_origin_node()
        traceback = self.data.get_traceback()
        device = self.data.get_device()
        assert device is not None

        self.data = ComputedBuffer(
            name=None,
            layout=FlexibleLayout(
                device=device,
                dtype=self.data.get_dtype(),
                size=self.data.get_size(),
                is_pinned=False,
            ),
            data=self.data,
        )
        self.data.name = V.graph.register_buffer(self.data)
        V.graph.register_operation(self.data)
        self.data.origins = self.origins
        self.data.origin_node = origin_node
        self.data.traceback = traceback
        return self.data.name

    def realize_hint(self) -> None:
        """
        Called on buffers we expect to be forced to realize later.
        """
        if (
            isinstance(self.data, (Pointwise, Reduction))
            and self.data.inner_fn_opcount().nontrivial_read_count > 1
        ):
            self.realize()

    def has_accumulated_enough_reads_by_size(self, threshold: int) -> bool:
        from torch._inductor.utils import is_nonfreeable_buffers

        size_of_reads = [
            V.graph.get_dep_size_hint(dep)
            for dep in self.get_reads()
            if not is_nonfreeable_buffers(dep)
        ]
        if not size_of_reads:
            return False
        total_size = sum(size_of_reads)
        max_size = max(size_of_reads)
        min_size = min(size_of_reads)
        return (
            total_size >= threshold
            and total_size / max_size >= 2
            and max_size == min_size
        )

    def has_exceeded_max_reads(self) -> bool:
        return isinstance(self.data, Pointwise) and (
            self.num_reads() > config.realize_acc_reads_threshold
            or self.has_large_inner_fn()
            or (
                config.realize_acc_reads_size_threshold is not None
                and self.has_accumulated_enough_reads_by_size(
                    config.realize_acc_reads_size_threshold
                )
            )
        )

    def should_realize_on_reuse(self, users: int) -> bool:
        """
        A heuristic to decide if we should realize a tensor
        that is used multiple times.
        """
        if users > 1 and isinstance(self.data, (Pointwise, Reduction)):
            if is_cpu(self.data):
                # Heuristic for realizing reused result of heavy ops on cpu
                opcount = self.data.inner_fn_opcount()
                heavy_ops = ["exp", "sigmoid"]  # a list of heavy ops
                if any(x in opcount.used_ops for x in heavy_ops):
                    return True
            return (
                self.num_reads() > config.realize_reads_threshold
                or self.has_large_inner_fn()
            )
        return False

    def mark_reuse(self, users: int) -> None:
        if self.should_realize_on_reuse(users):
            self.realize()

    def num_reads(self) -> int:
        return self.data.num_reads()


@ir_dataclass(frozen=False)
class Subgraph(IRNode):
    name: str
    graph_module: torch.fx.GraphModule
    graph: Optional[GraphLowering] = None


def _has_aliased_buffers(buffers: Sequence[IRNode]) -> bool:
    buffers = [
        buffer.unwrap_view() if isinstance(buffer, ReinterpretView) else buffer
        for buffer in buffers
    ]
    # assuming the same buffer is represented by the same IRNode object
    return len(OrderedSet(id(buffer) for buffer in buffers)) < len(buffers)


@ir_dataclass(frozen=False)
class InvokeSubgraph(ExternKernel):
    """
    Ir node for the invoke_subgraph HOP.
    """

    subgraph: Optional[Subgraph] = None
    operands: Optional[Sequence[IRNode]] = None
    outputs: Optional[Sequence[IRNode]] = None

    def __init__(
        self, subgraph: Subgraph, operands: Sequence[IRNode], layout: MultiOutputLayout
    ) -> None:
        super().__init__(
            name=None,
            layout=layout,
            inputs=operands,
        )
        self.subgraph = subgraph
        self.name = V.graph.register_buffer(self)
        V.graph.register_operation(self)

    @classmethod
    def create(
        cls, subgraph: Subgraph, *operands: IRNode
    ) -> list[Union[ShapeAsConstantBuffer, NoneAsConstantBuffer, MultiOutput]]:
        """For each operand, get a realized input, force it to have the same
        strides as the subgraph inputs, then use an InvokeSubgraph"""
        from .lowering import constrain_to_fake_tensor

        # TODO(anijain2305) - Support sym expr as operands in future.
        current_node = V.graph.current_node

        fake_operands = None
        if eager_input_vals := current_node.meta.get("eager_input_vals"):
            # eager_input_vals is (args_values, kwargs_values). We need args for invoke_subgraph
            fake_operands = eager_input_vals[0][2:]
        else:
            # For the partitioned backward graph, we do not have
            # eager_input_vals. Here, we rely on the recorded example values.
            fx_operands = current_node.args[2:]
            fake_operands = [x.meta["val"] for x in fx_operands]  # type: ignore[union-attr]

        # Realize the inputs. Also intermediates can have different strides than
        # the inputs of the subgraph. So, force the intermediates to have same
        # strides as that of subgraph inputs.
        operands: list[IRNode] = [cls.realize_input(x) for x in operands]
        new_operands: list[IRNode] = []

        for idx, operand in enumerate(operands):
            if isinstance(operand, (ShapeAsConstantBuffer, GeneratorState)):
                new_operands.append(operand)
            else:
                new_operands.append(
                    constrain_to_fake_tensor(operand, fake_operands[idx])
                )

        operands = new_operands

        if subgraph.graph is None:
            # create and lower subgraphs
            subgraph.graph = V.graph.make_subgraph(
                gm=subgraph.graph_module,
                example_inputs=fake_operands,
                subgraph_name=subgraph.name,
            )
            with V.set_graph_handler(subgraph.graph):
                subgraph.graph.run(*fake_operands)

        outputs = subgraph.graph.graph_outputs

        # Find the device - operands could be integers from shapes, so we can't
        # use operands[0]
        device = None
        for operand in operands:
            if not isinstance(operand, ShapeAsConstantBuffer):
                device = operand.get_device()
                break
        assert device is not None
        invoke_subgraph = InvokeSubgraph(
            subgraph=subgraph,
            operands=operands,
            layout=MultiOutputLayout(device=device),
        )

        def create_output(
            output: IRNode, ind: int
        ) -> Union[ShapeAsConstantBuffer, NoneAsConstantBuffer, MultiOutput]:
            if isinstance(output, (ShapeAsConstantBuffer, NoneAsConstantBuffer)):
                return output
            else:
                device = output.get_device()
                assert device is not None

                return MultiOutput(
                    FixedLayout(
                        device=device,
                        dtype=output.get_dtype(),
                        size=output.get_size(),
                        stride=output.get_stride(),
                        offset=output.get_layout().offset,
                        is_pinned=output.get_layout().is_pinned,
                    ),
                    invoke_subgraph,  # type: ignore[has-type]
                    [(list, ind)],
                    skip_size_stride_alignment_checks=True,
                )

        outs = [create_output(output, i) for i, output in enumerate(outputs)]
        invoke_subgraph.outputs = outs  # type: ignore[assignment]
        return outs

    def codegen(self, wrapper: PythonWrapperCodegen) -> None:
        wrapper.codegen_invoke_subgraph(self)


@ir_dataclass(frozen=False)
class Conditional(ExternKernel):
    predicate: Optional[IRNode] = None
    operands: Optional[Sequence[IRNode]] = None
    true_subgraph: Optional[Subgraph] = None
    false_subgraph: Optional[Subgraph] = None
    outputs: Optional[Sequence[MultiOutput]] = None

    def __init__(
        self,
        predicate: IRNode,
        operands: Sequence[IRNode],
        true_subgraph: Subgraph,
        false_subgraph: Subgraph,
        layout: MultiOutputLayout,
        unbacked_bindings: Optional[dict[sympy.Symbol, pytree.KeyPath]],
    ) -> None:
        self.predicate = predicate
        self.operands = operands
        self.true_subgraph = true_subgraph
        self.false_subgraph = false_subgraph

        sym_args, tensor_args = _split_by_sym_type([predicate, *operands])

        super().__init__(
            name=None,
            layout=layout,
            inputs=tensor_args,
            constant_args=sym_args,
        )
        if unbacked_bindings is not None:
            self.unbacked_bindings = unbacked_bindings

        self.name = V.graph.register_buffer(self)
        V.graph.register_operation(self)

    @staticmethod
    def _maybe_expr(s: Union[int, torch.SymInt]) -> Union[int, sympy.Expr]:
        if isinstance(s, int):
            return s
        return s.node.expr

    @classmethod
    def create(
        cls,
        predicate: TensorBox,
        true_fn: Subgraph,
        false_fn: Subgraph,
        operands: list[Union[TensorBox, ShapeAsConstantBuffer]],
    ) -> Sequence[IRNode]:
        """Create a Sequence of IRNodes from a conditional statement (see .lowering.cond)"""
        predicate = cls.realize_input(predicate)
        operands = [cls.realize_input(x) for x in operands]
        fx_operands: Argument = V.graph.current_node.args[-1]

        assert isinstance(fx_operands, Sequence), type(fx_operands)
        assert all(isinstance(n, Node) for n in fx_operands)
        fake_operands = [cast(Node, x).meta["val"] for x in fx_operands]

        for subgraph in (true_fn, false_fn):
            if subgraph.graph is None:
                # create and lower subgraphs
                subgraph.graph = V.graph.make_subgraph(
                    gm=subgraph.graph_module,
                    example_inputs=fake_operands,
                    subgraph_name=subgraph.name,
                )
                with V.set_graph_handler(subgraph.graph):
                    subgraph.graph.run(*fake_operands)

        assert true_fn.graph is not None
        assert false_fn.graph is not None
        true_outputs = true_fn.graph.graph_outputs
        false_outputs = false_fn.graph.graph_outputs

        for name, outputs in (("true_fn", true_outputs), ("false_fn", false_outputs)):
            if _has_aliased_buffers(true_outputs):
                raise AssertionError(
                    "Output aliasing is currently not supported in compiled torch.cond. "
                    f"The outputs of the {name} subgraph of torch.cond are aliased: {outputs}"
                )

        # make sure true and false outputs are structurally equivalent
        assert len(true_outputs) == len(false_outputs), (true_outputs, false_outputs)
        for i, (t_o, f_o) in enumerate(zip(true_outputs, false_outputs)):
            assert t_o.get_device() == f_o.get_device(), (i, t_o, f_o)
            assert t_o.get_dtype() == f_o.get_dtype(), (i, t_o, f_o)
            assert t_o.get_layout().offset == f_o.get_layout().offset, (i, t_o, f_o)

        device = next(
            o.get_device()
            for o in [predicate] + operands
            if not isinstance(o, ShapeAsConstantBuffer)
        )
        unbacked_bindings = resolve_unbacked_bindings(
            V.graph.sizevars.shape_env,
            V.graph.current_node.meta.get("unbacked_bindings", None),
        )
        assert device is not None, "cannot determine device"
        conditional = Conditional(
            predicate=predicate,
            operands=operands,
            true_subgraph=true_fn,
            false_subgraph=false_fn,
            layout=MultiOutputLayout(device=device),
            unbacked_bindings=unbacked_bindings,
        )

        outputs = [
            MultiOutput(
                FixedLayout(
                    device=device,
                    dtype=output.get_dtype(),
                    size=[Conditional._maybe_expr(sz) for sz in merged_output.size()],
                    stride=[
                        Conditional._maybe_expr(sz) for sz in merged_output.stride()
                    ],
                    offset=output.get_layout().offset,
                    is_pinned=output.get_layout().is_pinned,
                ),
                conditional,
                [(list, i)],
            )
            # as the true and false outputs are equivalent,
            # we can use either of them here as a "template"
            for i, (output, merged_output) in enumerate(
                zip(true_outputs, V.graph.current_node.meta["val"])
            )
        ]

        conditional.outputs = outputs  # type: ignore[assignment]
        return outputs

    def codegen(self, wrapper: PythonWrapperCodegen) -> None:
        wrapper.codegen_conditional(self)
        wrapper.codegen_unbacked_symbol_defs_for_outputs(
            self.get_name(), self.outputs, getattr(self, "unbacked_bindings", {})
        )

    def get_unbacked_symbol_defs(self) -> OrderedSet[sympy.Symbol]:
        if unbacked_bindings := getattr(self, "unbacked_bindings", None):
            resolved = resolve_unbacked_bindings(
                V.graph.sizevars.shape_env, unbacked_bindings
            )
            assert resolved is not None
            return OrderedSet(resolved.keys())
        else:
            return OrderedSet()


def _split_by_sym_type(
    args: list[Any],
) -> tuple[list[ShapeAsConstantBuffer], list[Any]]:
    non_sym_args = []
    sym_args = []
    for arg in args:
        if isinstance(arg, ShapeAsConstantBuffer):
            sym_args.append(arg.expr)
        else:
            non_sym_args.append(arg)

    return sym_args, non_sym_args


@ir_dataclass(frozen=False)
class WhileLoop(ExternKernel):
    """The IR node for while_loop and while_loop_stack_output. It supports input mutation."""

    carried_inputs: Optional[Sequence[IRNode]] = None
    additional_inputs: Optional[Sequence[IRNode]] = None
    cond_subgraph: Optional[Subgraph] = None
    body_subgraph: Optional[Subgraph] = None
    outputs: Optional[Sequence[MultiOutput]] = None

    def __init__(
        self,
        carried_inputs: Sequence[IRNode],
        additional_inputs: Sequence[IRNode],
        cond_subgraph: Subgraph,
        body_subgraph: Subgraph,
        layout: MultiOutputLayout,
        unbacked_bindings: Optional[dict[sympy.Symbol, pytree.KeyPath]],
        stack_output: bool,
    ) -> None:
        self.carried_inputs = carried_inputs
        self.additional_inputs = additional_inputs
        self.cond_subgraph = cond_subgraph
        self.body_subgraph = body_subgraph

        sym_args, tensor_args = _split_by_sym_type(
            [*carried_inputs, *additional_inputs]
        )
        super().__init__(
            name=None,
            layout=layout,
            inputs=tensor_args,
            constant_args=sym_args,
        )
        if unbacked_bindings is not None:
            self.unbacked_bindings = unbacked_bindings
        self.stack_output = stack_output

        self.name = V.graph.register_buffer(self)
        V.graph.register_operation(self)

    # Accidental aliasing can be created due to cse, where the empty buffers we
    # allocated for backward to use gets csed into the same buffer in function fx_graph_cse.
    # See test_scan_multiple_layers_gradient for a concrete example.
    @staticmethod
    def _clone_aliased_inputs(carried_inputs: Sequence[IRNode]) -> Sequence[IRNode]:
        if not _has_aliased_buffers(carried_inputs):
            return carried_inputs

        # Import clone from lowering module
        from .lowering import clone

        # Unwrap views to get the underlying buffers for comparison
        unwrapped_buffers = [
            buffer.unwrap_view() if isinstance(buffer, ReinterpretView) else buffer
            for buffer in carried_inputs
        ]

        # Track which buffers we've seen and their indices
        seen_buffers: OrderedSet[int] = OrderedSet()
        result = []

        for i, (original_input, unwrapped_buffer) in enumerate(
            zip(carried_inputs, unwrapped_buffers)
        ):
            if id(unwrapped_buffer) in seen_buffers:
                result.append(clone(original_input))
            else:
                seen_buffers.add(id(unwrapped_buffer))
                result.append(original_input)

        return result

    @classmethod
    def create(
        cls,
        cond_fn: Subgraph,
        body_fn: Subgraph,
        carried_inputs: Sequence[IRNode],
        additional_inputs: Sequence[IRNode],
        stack_output: bool,
    ) -> Union[IRNode, Sequence[IRNode]]:
        """create the while_loop IR node. stack_output controls whether it stack
        each iterations' output, which is necessary for training.
        """
        from torch._higher_order_ops.utils import check_input_alias_and_mutation

        def _require_exact_strides(
            tensor_boxes: Sequence[IRNode],
            fake_tensors: list[Union[int, torch.SymInt, torch.Tensor]],
        ) -> list[IRNode]:
            assert len(tensor_boxes) == len(fake_tensors)
            ret = []
            for tb, fk in zip(tensor_boxes, fake_tensors):
                if isinstance(fk, torch.Tensor):
                    ret.append(
                        ExternKernel.require_exact_strides(
                            tb, fk.stride(), allow_padding=False
                        )
                    )
                else:
                    ret.append(tb)
            return ret

        fx_carried_inputs = V.graph.current_node.args[-2]
        fx_additional_inputs = V.graph.current_node.args[-1]
        fx_all_inputs = fx_carried_inputs + fx_additional_inputs  # type: ignore[operator]
        fake_all_inputs = [x.meta["val"] for x in fx_all_inputs]  # type: ignore[union-attr]
        fake_carried_inputs = [x.meta["val"] for x in fx_carried_inputs]  # type: ignore[union-attr]
        fake_additional_inputs = [x.meta["val"] for x in fx_additional_inputs]  # type: ignore[union-attr]

        carried_inputs_ = [cls.realize_input(x) for x in carried_inputs]
        carried_inputs_ = WhileLoop._clone_aliased_inputs(carried_inputs_)
        carried_inputs_ = _require_exact_strides(carried_inputs_, fake_carried_inputs)
        additional_inputs_ = [cls.realize_input(x) for x in additional_inputs]
        additional_inputs_ = _require_exact_strides(
            additional_inputs_, fake_additional_inputs
        )
        all_inputs = carried_inputs_ + additional_inputs_

        for subgraph in (cond_fn, body_fn):
            if subgraph.graph is None:
                # create and lower subgraphs
                assert isinstance(fx_all_inputs, Sequence), type(fx_all_inputs)
                subgraph.graph = V.graph.make_subgraph(
                    gm=subgraph.graph_module,
                    example_inputs=fx_all_inputs,  # type: ignore[arg-type]
                    subgraph_name=subgraph.name,
                )
                with V.set_graph_handler(subgraph.graph):
                    subgraph.graph.run(*fake_all_inputs)
                    # For body_fn, we require its output to have the exact same stride
                    # as inputs because the previous output is the input of next iteration.
                    #
                    # This cannot be automatically done in graph lowering because body_fn's graph outputs
                    # are not user-facing so the special handling for strides of user-facing output in graph
                    # lowering is not applicable.
                    if subgraph is body_fn:
                        assert len(subgraph.graph.graph_outputs) == len(
                            fake_carried_inputs
                        )
                        subgraph.graph.graph_outputs = _require_exact_strides(  # type: ignore[assignment]
                            subgraph.graph.graph_outputs,
                            fake_carried_inputs,
                        )

        assert cond_fn.graph and body_fn.graph
        cond_outputs = cond_fn.graph.graph_outputs
        body_outputs = body_fn.graph.graph_outputs

        if _has_aliased_buffers(body_outputs):
            raise AssertionError(
                "Output aliasing is currently not supported in compiled torch.while_loop. "
                f"The outputs of the body_fn subgraph of torch.while_loop are aliased: {body_outputs}"
            )

        # make sure cond_fn returns a boolean scalar Tensor
        assert len(cond_outputs) == 1, cond_outputs
        p = cond_outputs[0]
        if not isinstance(p, ShapeAsConstantBuffer):
            assert p.get_dtype() == torch.bool, p
            assert len(p.get_size()) == 0, p

        assert len(all_inputs) > 0, (
            "torch.while_loop is assumed to have at least one operand."
        )

        device = all_inputs[0].get_device()

        assert device is not None  # to make linter happy
        # make sure carried_inputs_ and body outputs are structurally equivalent
        assert len(carried_inputs_) == len(body_outputs), (
            carried_inputs_,
            body_outputs,
        )
        for i, (op, bo) in enumerate(zip(carried_inputs_, body_outputs)):

            def _guard_list_equals(
                lhs_exprs: Sequence[Union[int, sympy.Expr]],
                rhs_exprs: Sequence[Union[int, sympy.Expr]],
            ) -> None:
                assert len(lhs_exprs) == len(rhs_exprs)
                for lhs, rhs in zip(lhs_exprs, rhs_exprs):
                    V.graph.sizevars.check_equals(lhs, rhs)

            _guard_list_equals(op.get_size(), bo.get_size())
            _guard_list_equals(op.get_stride(), bo.get_stride())
            # assume all carried_inputs_ and outputs are on the same device
            # as the MultiOutputLayout below requires single device
            assert op.get_device() == bo.get_device(), (i, op, bo, device)
            assert op.get_dtype() == bo.get_dtype(), (i, op, bo)

        assert device is not None

        unbacked_bindings = resolve_unbacked_bindings(
            V.graph.sizevars.shape_env,
            V.graph.current_node.meta.get("unbacked_bindings", None),
        )

        while_loop = WhileLoop(
            carried_inputs=carried_inputs_,
            additional_inputs=additional_inputs_,
            cond_subgraph=cond_fn,
            body_subgraph=body_fn,
            # asserted above that there is at least one operand
            layout=MultiOutputLayout(device=device),
            unbacked_bindings=unbacked_bindings,
            stack_output=stack_output,
        )

        assert body_fn.graph is not None and isinstance(
            body_fn.graph.module, torch.fx.GraphModule
        )  # to make linter happy

        # Handling input mutations
        mutated_idxs = check_input_alias_and_mutation(
            body_fn.graph.module, fake_all_inputs
        )[3]
        mutated_idx_set = OrderedSet(mutated_idxs)
        mutated_inputs = [all_inputs[idx] for idx in mutated_idx_set]

        # Create all outputs first
        mutated_inputs_iter = iter(mutated_inputs)
        all_outputs: list[IRNode] = []
        while_loop.outputs = []
        while_loop.mutation_outputs = []
        if stack_output:
            assert len(mutated_idx_set) == 0, (
                "NYI: while_loop_stack_output input mutations."
            )
            for idx, output in enumerate(V.graph.current_node.meta["val"]):
                # Create MultiOutput for regular outputs
                multi_out = MultiOutput(
                    FixedLayout(
                        device=output.device,  # type: ignore[arg-type]
                        dtype=output.dtype,
                        size=[Conditional._maybe_expr(sz) for sz in output.size()],
                        stride=[Conditional._maybe_expr(st) for st in output.stride()],
                    ),
                    while_loop,
                    [(list, idx)],
                )
                while_loop.outputs.append(multi_out)
                all_outputs.append(multi_out)
        else:
            for idx, output in enumerate(body_outputs):
                if idx in mutated_idx_set:
                    assert idx < len(carried_inputs), "only carries can be mutated."
                    # Create MutationOutput for mutated inputs
                    mutated_input = next(mutated_inputs_iter)
                    while_loop.mutation_outputs.append(
                        MutationOutput(mutated_input.layout, mutated_input, while_loop)  # type: ignore[attr-defined, union-attr]
                    )
                    all_outputs.append(mutated_input)
                else:
                    multi_out = MultiOutput(
                        FixedLayout(
                            device=output.get_device(),  # type: ignore[arg-type]
                            dtype=output.get_dtype(),
                            size=output.get_size(),
                            stride=output.get_stride(),
                            offset=output.get_layout().offset,
                        ),
                        while_loop,
                        [(list, idx)],
                    )
                    while_loop.outputs.append(multi_out)
                    all_outputs.append(multi_out)

        for inp, out in zip(carried_inputs, all_outputs):
            if inp.get_name() in V.graph.graph_inputs:
                # if a carried input of the while_loop is a graph input,
                # it can be returned as is when the number of iterations
                # is zero. due to this, we can't (generally) reuse the
                # output buffers corresponding to the graph inputs, as
                # the inputs may end up being mutated.
                V.graph.never_reuse_buffers.add(out.get_name())
        return all_outputs

    def codegen(self, wrapper: PythonWrapperCodegen) -> None:
        wrapper.codegen_while_loop(self, self.stack_output)
        wrapper.codegen_unbacked_symbol_defs_for_outputs(
            self.get_name(), self.outputs, getattr(self, "unbacked_bindings", {})
        )

    def get_unbacked_symbol_defs(self) -> OrderedSet[sympy.Symbol]:
        if unbacked_bindings := getattr(self, "unbacked_bindings", None):
            resolved = resolve_unbacked_bindings(
                V.graph.sizevars.shape_env, unbacked_bindings
            )
            assert resolved is not None
            return OrderedSet(resolved.keys())
        else:
            return OrderedSet()


class EffectfulKernel(FallbackKernel):
    def __init__(
        self,
        layout: OutputSpec,
        kernel: _OpOverloads,
        tensor_args: Sequence[IRNode],
        nontensor_args: Sequence[Any],
        unflatten_args: Callable[..., Any],
        kwargs: Optional[dict[str, Any]] = None,
        *,
        unbacked_bindings: Optional[dict[sympy.Symbol, pytree.KeyPath]] = None,
    ) -> None:
        super().__init__(
            layout,
            kernel,
            tensor_args,
            nontensor_args,
            unflatten_args,
            kwargs=None,
            unbacked_bindings=unbacked_bindings,
        )

        from torch._higher_order_ops.effects import get_effect_key

        uncovered_args = [
            a.value if isinstance(a, TorchBindObject) else a for a in tensor_args
        ]
        effect_type = get_effect_key(kernel, (*nontensor_args, *uncovered_args), kwargs)
        assert effect_type is not None
        self.effect_type = effect_type
        self.prev_effect_buffer = V.graph.effectful_ops.get(effect_type, None)
        V.graph.effectful_ops[effect_type] = self

    def get_read_writes(self) -> dependencies.ReadWrites:
        read_writes = super().get_read_writes()

        if self.prev_effect_buffer is not None:
            read_writes.reads.add(
                dependencies.StarDep(self.prev_effect_buffer.get_name())
            )

        return read_writes

    def has_side_effects(self) -> bool:
        return True


class NonTensorObj(IRNode):
    def get_free_symbol_uses(
        self, unbacked_only: bool = False
    ) -> OrderedSet[sympy.Symbol]:
        return OrderedSet()


@ir_dataclass
class TorchBindObject(NonTensorObj):
    name: str
    value: Union[FakeScriptObject, torch.ScriptObject]

    def get_name(self) -> str:
        return self.name

    def codegen_reference(self, writer: Optional[IndentedBuffer] = None) -> str:
        return self.name

    def get_value(self) -> Union[FakeScriptObject, torch.ScriptObject]:
        return self.value

    def get_real_obj(self) -> torch.ScriptObject:
        if isinstance(self.value, torch.ScriptObject):
            return self.value
        else:
            return self.value.real_obj

    def get_buf_bytes(self) -> int:
        # Returns the sum of all tensors in the flattened object
        real_script_obj = self.get_real_obj()

        from torch._library.opaque_object import OpaqueTypeStr

        if str(real_script_obj._type()) == OpaqueTypeStr:
            return 0

<<<<<<< HEAD
        fake_x = FakeOpaqueObject()
=======
>>>>>>> e4ae89d3
        assert hasattr(real_script_obj, "__obj_flatten__")
        flat_dict = dict(real_script_obj.__obj_flatten__())
        flat_elems = pytree.tree_flatten(flat_dict)[0]
        flat_sizes = [
            x.element_size() * x.numel()
            for x in flat_elems
            if isinstance(x, torch.Tensor)
        ]
        return functools.reduce(operator.add, flat_sizes, 0)


@ir_dataclass
class GeneratorState(NonTensorObj):
    name: str
    device: torch.device

    def get_name(self) -> str:
        return self.name

    def codegen_reference(self, writer: Optional[IndentedBuffer] = None) -> str:
        return self.name


class _CollectiveKernel(FallbackKernel):
    def should_allocate(self) -> bool:
        return False

    def has_side_effects(self) -> bool:
        return True

    # This is identical to FallbackKernel.set_cpp_kernel(), minus the
    # part that checks against input aliasing and mutation.
    def set_cpp_kernel_name(self, cpp_kernel_name: Optional[str] = None) -> None:
        assert type(self.op_overload) is torch._ops.OpOverload, (
            "Setting cpp kernel needs a valid op_overload"
        )
        kernel = self.op_overload
        if cpp_kernel_name is not None:
            self.cpp_kernel_name = cpp_kernel_name
        else:
            self.cpp_kernel_name = kernel._schema.name

        self.ordered_kwargs_for_cpp_kernel = [
            x.name for x in kernel._schema.arguments if x.kwarg_only
        ]

    # NOTE: [In-Place Collective Safety]
    # Between the initiation and completion of an in-place collective, the
    # input buffers are subject to both volatile reads and volatile writes.
    # They must not be read, written to or reused by another kernel. To ensure
    # the constraints, we model collective -> wait_tensor as as two-step
    # mutation of the input buffers.
    @classmethod
    def create_inplace(
        cls,
        kernel: _OpOverloads,
        inputs: Union[IRNode, list[IRNode]],
        *args: Any,
        **kwargs: Any,
    ) -> None:
        with V.graph.fake_mode:
            (
                _example_output,
                tensor_args,
                non_tensor_args,
                unflatten_args,
                unbacked_bindings,
            ) = cls.process_kernel(kernel, inputs, *args, **kwargs)
        assert not unbacked_bindings, f"{kernel} {unbacked_bindings}"
        for tensor_arg in tensor_args:
            tensor_arg.realize()

        device = tensor_args[0].get_device()
        packed = cls(
            NoneLayout(device=device),
            kernel,
            tensor_args,
            non_tensor_args,
            unflatten_args,
        )

        inps = pytree.tree_leaves(inputs)
        packed.mutation_outputs.extend(
            [MutationOutput(NoneLayout(device=device), buf, packed) for buf in inps]
        )

        # For inplace collective ops, the input is guaranteed to be alias of the returned value of op.
        packed.alias_names.extend([inp.get_name() for inp in inps])
        if "out" in kwargs:
            packed.mutation_outputs.append(
                MutationOutput(NoneLayout(device=device), kwargs["out"], packed)
            )
            # For out-variant collective ops, the `out=` arg is guaranteed to be alias of the returned value of op.
            packed.alias_names.append(kwargs["out"].get_name())

    # NOTE: [Out-of-Place Collective Safety]
    # Between the initiation and completion of an out-of-place collective:
    #
    # Input buffers:
    # - Are subject to volatile reads
    # - Can be read by another kernel
    # - Must not be written to or reused by another kernel
    #
    # Output buffers:
    # - Are subject to volatile writes
    # - Must not be read, written to or reused by another kernel
    #
    # To ensure the safety of input buffers without sacrificing read
    # availability, we add input buffers as read deps of wait_tensor kernels.
    #
    # To ensure the safety of output buffers, we model wait_tensor as a
    # mutation to the output buffer. Note we also assumes the user program being
    # correct and the output buffer is not consumed by kernels other than
    # wait_tensor.
    #
    # TODO(yifu): add a pre-grad pass to validate the correctness of collective
    # usage in the user program.
    @classmethod
    def create_out_of_place(
        cls,
        kernel: _OpOverloads,
        inputs: Union[TensorBox, list[TensorBox]],
        *args: Any,
        **kwargs: Any,
    ) -> Union[list[MultiOutput], _CollectiveKernel]:
        with V.graph.fake_mode:
            (
                example_output,
                tensor_args,
                non_tensor_args,
                unflatten_args,
                unbacked_bindings,
            ) = cls.process_kernel(kernel, inputs, *args, **kwargs)
        assert not unbacked_bindings, f"{kernel}, {unbacked_bindings}"
        for tensor_arg in tensor_args:
            tensor_arg.realize()

        if isinstance(example_output, list):
            device = cls.find_device(tensor_args, example_output)
            assert device is not None
            packed = cls(
                MultiOutputLayout(device=device),
                kernel,
                tensor_args,
                non_tensor_args,
                unflatten_args,
            )
            packed.outputs = [
                MultiOutput(
                    cls.tensor_to_layout(tensor),
                    packed,
                    [(list, i)],
                )
                for i, tensor in enumerate(example_output)
            ]
            for buf, tensor in zip(packed.outputs, example_output):
                if config.assume_unaligned_fallback_output or not tensor_is_aligned(
                    tensor
                ):
                    V.graph.unaligned_buffers.add(buf.name)  # type: ignore[arg-type]
            return packed.outputs
        else:
            packed = cls(
                cls.tensor_to_layout(example_output),
                kernel,
                tensor_args,
                non_tensor_args,
                unflatten_args,
            )
            if config.assume_unaligned_fallback_output or not tensor_is_aligned(
                example_output
            ):
                V.graph.unaligned_buffers.add(packed.name)  # type: ignore[arg-type]
            packed.outputs = [packed]
            return packed


class _AllReduce_Kernel(_CollectiveKernel):
    def __init__(
        self,
        layout: OutputSpec,
        kernel: _OpOverloads,
        tensor_args: Sequence[IRNode],
        nontensor_args: Sequence[Any],
        unflatten_args: Callable[..., Any],
        kwargs: Optional[dict[str, Any]] = None,
        *,
        unbacked_bindings: Optional[dict[sympy.Symbol, pytree.KeyPath]] = None,
    ) -> None:
        super().__init__(
            layout,
            kernel,
            tensor_args,
            nontensor_args,
            unflatten_args,
            kwargs=None,
            unbacked_bindings=unbacked_bindings,
        )
        self.set_cpp_kernel_name("aoti_torch_cpu__c10d_functional_all_reduce_")

    def codegen(self, wrapper: PythonWrapperCodegen) -> None:
        wrapper.include_extra_header("torch/csrc/inductor/aoti_torch/c/shim_cpu.h")
        wrapper.generate_extern_kernel_alloc(self)

        if isinstance(self.layout, Layout):
            self.codegen_size_asserts(wrapper)


class _AllReduceKernel(_CollectiveKernel):
    def __init__(
        self,
        layout: OutputSpec,
        kernel: _OpOverloads,
        tensor_args: Sequence[IRNode],
        nontensor_args: Sequence[Any],
        unflatten_args: Callable[..., Any],
        kwargs: Optional[dict[str, Any]] = None,
        *,
        unbacked_bindings: Optional[dict[sympy.Symbol, pytree.KeyPath]] = None,
    ) -> None:
        super().__init__(
            layout,
            kernel,
            tensor_args,
            nontensor_args,
            unflatten_args,
            kwargs=None,
            unbacked_bindings=unbacked_bindings,
        )
        self.set_cpp_kernel_name("aoti_torch_cpu__c10d_functional_all_reduce")

    def codegen(self, wrapper: PythonWrapperCodegen) -> None:
        wrapper.include_extra_header("torch/csrc/inductor/aoti_torch/c/shim_cpu.h")
        wrapper.generate_extern_kernel_alloc(self)

        if isinstance(self.layout, Layout):
            self.codegen_size_asserts(wrapper)


class _WaitKernel(_CollectiveKernel):
    def __init__(
        self,
        layout: OutputSpec,
        kernel: _OpOverloads,
        tensor_args: Sequence[IRNode],
        nontensor_args: Sequence[Any],
        unflatten_args: Callable[..., Any],
        kwargs: Optional[dict[str, Any]] = None,
        *,
        unbacked_bindings: Optional[dict[sympy.Symbol, pytree.KeyPath]] = None,
    ) -> None:
        super().__init__(
            layout,
            kernel,
            tensor_args,
            nontensor_args,
            unflatten_args,
            kwargs=None,
            unbacked_bindings=unbacked_bindings,
        )
        self.set_cpp_kernel_name("aoti_torch_cpu__c10d_functional_wait_tensor")

    def codegen(self, wrapper: PythonWrapperCodegen) -> None:
        wrapper.include_extra_header("torch/csrc/inductor/aoti_torch/c/shim_cpu.h")
        wrapper.generate_extern_kernel_alloc(self)

        if isinstance(self.layout, Layout):
            self.codegen_size_asserts(wrapper)

    def get_volatile_reads(self) -> Sequence[IRNode]:
        inp = self.inputs[0]
        assert isinstance(inp, IRNode)
        if isinstance(inp, _CollectiveKernel):
            # Out-of-place single-output
            i = inp.inputs[0]
            assert isinstance(i, IRNode), type(i)
            return [i]
        elif isinstance(inp, MultiOutput):
            # This can be two things:
            # 1. Out-of-place multi-output coll
            # 2. In-place coll with inputs coming from another MultiOutput
            coll = inp.inputs[0]
            # Case 1
            if isinstance(coll, _CollectiveKernel):
                _, idx = inp.indices[0]
                return [coll.inputs[idx]]
            # Case 2
            return []
        else:
            # In-place requires no additional deps handling for volatile
            # reads since the inputs are mutated.
            return []

    @classmethod
    def create_wait(cls, kernel: _OpOverloads, inp: TensorBox) -> None:
        with V.graph.fake_mode:
            (
                _example_output,
                tensor_args,
                non_tensor_args,
                unflatten_args,
                unbacked_bindings,
            ) = cls.process_kernel(kernel, inp)
        assert not unbacked_bindings, f"{kernel} {unbacked_bindings}"
        packed = cls(
            NoneLayout(device=inp.get_device()),
            kernel,
            tensor_args,
            non_tensor_args,
            unflatten_args,
        )
        packed.mutation_outputs.append(
            MutationOutput(NoneLayout(device=inp.get_device()), inp, packed)
        )

    def get_read_writes(self) -> dependencies.ReadWrites:
        read_writes = super().get_read_writes()
        # See [Out-of-Place Collective Safety].
        volatile_reads = self.get_volatile_reads()
        for vr in volatile_reads:
            read_writes.reads.add(dependencies.StarDep(vr.get_name()))
        return read_writes


# NB: recursive structure here reflects val_to_arg_str, avoid
# calling free_unbacked_symbols on "exotic" types that don't get pexpr
# treatment
def maybe_free_unbacked_symbols(s: object) -> OrderedSet[Symbol]:
    if isinstance(s, (SymTypes, Expr)):
        # This branch should be impossible in return position
        return free_unbacked_symbols(s)
    elif isinstance(s, (tuple, list)):
        r = OrderedSet[sympy.Symbol]()
        for t in s:
            r |= maybe_free_unbacked_symbols(t)
        return r
    elif isinstance(s, torch.Tensor):
        # This branch is impossible in constant-args position
        return free_unbacked_symbols(s)
    else:
        return OrderedSet()


def maybe_free_symbols(s: object) -> OrderedSet[Symbol]:
    if isinstance(s, (SymTypes, Expr)):
        # This branch should be impossible in return position
        return free_symbols(s)
    elif isinstance(s, (tuple, list)):
        r = OrderedSet[sympy.Symbol]()
        for t in s:
            r |= maybe_free_symbols(t)
        return r
    elif isinstance(s, torch.Tensor):
        # This branch is impossible in constant-args position
        return free_symbols(s)
    else:
        return OrderedSet()<|MERGE_RESOLUTION|>--- conflicted
+++ resolved
@@ -8945,10 +8945,6 @@
         if str(real_script_obj._type()) == OpaqueTypeStr:
             return 0
 
-<<<<<<< HEAD
-        fake_x = FakeOpaqueObject()
-=======
->>>>>>> e4ae89d3
         assert hasattr(real_script_obj, "__obj_flatten__")
         flat_dict = dict(real_script_obj.__obj_flatten__())
         flat_elems = pytree.tree_flatten(flat_dict)[0]
