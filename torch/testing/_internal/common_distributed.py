# mypy: ignore-errors

import faulthandler
import itertools
import logging
import multiprocessing
import operator
import os
import queue
import subprocess
import sys
import tempfile
import threading
import time
import traceback
import types
import unittest
from contextlib import contextmanager
from dataclasses import dataclass
from datetime import timedelta
from enum import Enum
from functools import partial, reduce, wraps
from io import StringIO
from typing import Any, Callable, NamedTuple, Optional, Union
from unittest.mock import patch

import torch
import torch._dynamo.test_case
import torch.cuda.nccl
import torch.distributed as c10d
import torch.nn as nn
from torch._C._autograd import DeviceType
from torch._C._distributed_c10d import _SymmetricMemory
from torch._logging._internal import trace_log
from torch.testing._internal.common_utils import (
    FILE_SCHEMA,
    find_free_port,
    IS_SANDCASTLE,
    retry_on_connect_failures,
    skip_but_pass_in_sandcastle,
    skip_but_pass_in_sandcastle_if,
    TEST_HPU,
    TEST_WITH_ROCM,
    TEST_WITH_TSAN,
    TEST_XPU,
    TestCase,
)
from torch.testing._internal.distributed.multi_threaded_pg import (
    _install_threaded_pg,
    _uninstall_threaded_pg,
    ProcessLocalGroup,
)


logger = logging.getLogger(__name__)
logger.setLevel(logging.INFO)


class TestSkip(NamedTuple):
    exit_code: int
    message: str


TEST_SKIPS = {
    "backend_unavailable": TestSkip(
        72, "Skipped because distributed backend is not available."
    ),
    "small_worldsize": TestSkip(73, "Skipped due to small world size."),
    "odd_worldsize": TestSkip(87, "Skipped due to odd world size."),
    "no_cuda": TestSkip(74, "CUDA is not available."),
    "multi-gpu-1": TestSkip(75, "Need at least 1 CUDA device"),
    "multi-gpu-2": TestSkip(77, "Need at least 2 CUDA devices"),
    "multi-gpu-3": TestSkip(80, "Need at least 3 CUDA devices"),
    "multi-gpu-4": TestSkip(81, "Need at least 4 CUDA devices"),
    "multi-gpu-5": TestSkip(82, "Need at least 5 CUDA devices"),
    "multi-gpu-6": TestSkip(83, "Need at least 6 CUDA devices"),
    "multi-gpu-7": TestSkip(84, "Need at least 7 CUDA devices"),
    "multi-gpu-8": TestSkip(85, "Need at least 8 CUDA devices"),
    "nccl": TestSkip(76, "c10d not compiled with NCCL support"),
    "skipIfRocm": TestSkip(78, "Test skipped for ROCm"),
    "no_peer_access": TestSkip(79, "Test skipped because no GPU peer access"),
    "generic": TestSkip(
        86, "Test skipped at subprocess level, look at subprocess log for skip reason"
    ),
    "importerror": TestSkip(88, "Test skipped due to missing import"),
    "no_accelerator": TestSkip(89, "accelerator is not available."),
}


@dataclass
class DistTestCases:
    # Backends that do not support a specific collective
    skip_collective = {}
    skip_collective["allgather_coalesced"] = {"nccl", "mpi", "ucc", "xccl"}
    skip_collective["reduce"] = set()
    skip_collective["sendrecv anysource"] = {"nccl", "ucc", "xccl"}
    skip_collective["cpu barrier"] = {"nccl", "ucc", "xccl"}

    # Sets showing that something is implemented
    backend_feature = {}
    backend_feature["gpu"] = {"nccl", "gloo", "ucc"}
    backend_feature["cuda"] = {"nccl", "gloo", "ucc"}
    backend_feature["ddp"] = {"nccl", "gloo", "ucc"}
    backend_feature["subgroup"] = {"nccl", "gloo", "ucc"}
    backend_feature["plugin"] = set()
    if TEST_HPU:
        backend_feature["hpu"] = {"hccl"}
    if TEST_XPU:
        backend_feature["xpu"] = {"xccl"}


def skip_if_no_gpu(func):
    """Skips if the world size exceeds the number of GPUs, ensuring that if the
    test is run, each rank has its own GPU via ``torch.cuda.device(rank)``."""

    @wraps(func)
    def wrapper(*args, **kwargs):
        if not torch.cuda.is_available():
            sys.exit(TEST_SKIPS["no_cuda"].exit_code)
        world_size = int(os.environ["WORLD_SIZE"])
        if torch.cuda.device_count() < world_size:
            sys.exit(TEST_SKIPS[f"multi-gpu-{world_size}"].exit_code)
        if TEST_HPU and torch.hpu.device_count < world_size:
            sys.exit(TEST_SKIPS[f"multi-gpu-{world_size}"].exit_code)
        if TEST_XPU and torch.xpu.device_count < world_size:
            sys.exit(TEST_SKIPS[f"multi-xpu-{world_size}"].exit_code)

        return func(*args, **kwargs)

    return wrapper


# TODO (kwen2501): what is the purpose of this decorator?  Tests with this
# decorator were always skipped. So they may be outdated already.
# Oct 2024: bumping the small-world criteria to < 8, as we are increasing the
# number of GPUs in CI from 2 to 4, and we need to continue skipping those tests
# to keep CI green. But this is just a temporary solution. We should clean up
# those tests somehow.
def skip_if_small_worldsize(func):
    @wraps(func)
    def wrapper(*args, **kwargs):
        if (os.environ["BACKEND"] != "mpi") and int(os.environ["WORLD_SIZE"]) < 8:
            sys.exit(TEST_SKIPS["small_worldsize"].exit_code)

        return func(*args, **kwargs)

    return wrapper


def skip_if_odd_worldsize(func):
    @wraps(func)
    def wrapper(*args, **kwargs):
        if (os.environ["BACKEND"] != "mpi") and int(os.environ["WORLD_SIZE"]) % 2 == 1:
            sys.exit(TEST_SKIPS["odd_worldsize"].exit_code)

        return func(*args, **kwargs)

    return wrapper


def require_n_gpus_for_nccl_backend(n, backend):
    def decorator(func):
        @wraps(func)
        def wrapper(*args, **kwargs):
            if backend == "nccl" and torch.cuda.device_count() < n:
                sys.exit(TEST_SKIPS[f"multi-gpu-{n}"].exit_code)
            else:
                return func(*args, **kwargs)

        return wrapper

    return decorator


def import_transformers_or_skip():
    def decorator(func):
        @wraps(func)
        def wrapper(*args, **kwargs):
            try:
                from transformers import AutoModelForMaskedLM, BertConfig  # noqa: F401

                return func(*args, **kwargs)
            except ImportError:
                sys.exit(TEST_SKIPS["importerror"].exit_code)

        return wrapper

    return decorator


def at_least_x_gpu(x):
    return torch.cuda.is_available() and torch.cuda.device_count() >= x


def skip_if_lt_x_gpu(x):
    def decorator(func):
        @wraps(func)
        def wrapper(*args, **kwargs):
            if torch.cuda.is_available() and torch.cuda.device_count() >= x:
                return func(*args, **kwargs)
            if TEST_HPU and torch.hpu.device_count() >= x:
                return func(*args, **kwargs)
            if TEST_XPU and torch.xpu.device_count() >= x:
                return func(*args, **kwargs)
            sys.exit(TEST_SKIPS[f"multi-gpu-{x}"].exit_code)

        return wrapper

    return decorator


# This decorator helps avoiding initializing cuda while testing other backends
def nccl_skip_if_lt_x_gpu(backend, x):
    def decorator(func):
        @wraps(func)
        def wrapper(*args, **kwargs):
            if backend != "nccl":
                return func(*args, **kwargs)
            if torch.cuda.is_available() and torch.cuda.device_count() >= x:
                return func(*args, **kwargs)
            sys.exit(TEST_SKIPS[f"multi-gpu-{x}"].exit_code)

        return wrapper

    return decorator


def verify_ddp_error_logged(model_DDP, err_substr):
    # Verify error was logged in ddp_logging_data.
    ddp_logging_data = model_DDP._get_ddp_logging_data()
    assert "iteration" in ddp_logging_data
    assert "has_error" in ddp_logging_data
    assert "error" in ddp_logging_data
    logging_err = ddp_logging_data["error"]
    # Remove C++ stacktrace if needed.
    actual = (
        err_substr
        if err_substr.find("\nException raised from ") == -1
        else err_substr.split("\nException raised from ")[0]
    )
    assert actual in logging_err, (
        f"Did not find expected {actual} in ddp logging data error: {logging_err}"
    )


def with_nccl_blocking_wait(func):
    """
    Convenience decorator to set/unset TORCH_NCCL_BLOCKING_WAIT flag. Note that use of
    this decorator will override the setting of TORCH_NCCL_ASYNC_ERROR_HANDLING for
    the particular test. After the test, both TORCH_NCCL_BLOCKING_WAIT and
    TORCH_NCCL_ASYNC_ERROR_HANDLING will be restored to their original values.
    """

    @wraps(func)
    def wrapper(*args, **kwargs):
        # Save and unset TORCH_NCCL_ASYNC_ERROR_HANDLING
        try:
            cached_nccl_async_error_handling: Union[str, None] = os.environ[
                "TORCH_NCCL_ASYNC_ERROR_HANDLING"
            ]
            del os.environ["TORCH_NCCL_ASYNC_ERROR_HANDLING"]
        except KeyError:
            # TORCH_NCCL_ASYNC_ERROR_HANDLING was unset
            cached_nccl_async_error_handling = None

        # Save val of TORCH_NCCL_BLOCKING_WAIT and set it.
        try:
            cached_nccl_blocking_wait: Union[str, None] = os.environ[
                "TORCH_NCCL_BLOCKING_WAIT"
            ]
        except KeyError:
            cached_nccl_blocking_wait = None
        finally:
            os.environ["TORCH_NCCL_BLOCKING_WAIT"] = "1"

        try:
            ret = func(*args, **kwargs)
            return ret
        finally:
            # restore old values.
            if cached_nccl_async_error_handling is not None:
                os.environ["TORCH_NCCL_ASYNC_ERROR_HANDLING"] = (
                    cached_nccl_async_error_handling
                )

            if cached_nccl_blocking_wait is not None:
                os.environ["TORCH_NCCL_BLOCKING_WAIT"] = cached_nccl_blocking_wait

    return wrapper


def with_dist_debug_levels(levels):
    """
    Runs a test for each distributed debug level specified in levels.
    """

    def decorator(func):
        @wraps(func)
        def wrapper(*args, **kwargs):
            old_level = os.environ.get("TORCH_DISTRIBUTED_DEBUG", None)
            for level in levels:
                os.environ["TORCH_DISTRIBUTED_DEBUG"] = level
                c10d.set_debug_level_from_env()
                ret = func(*args, **kwargs)
                c10d.barrier()
                if old_level is not None:
                    os.environ["TORCH_DISTRIBUTED_DEBUG"] = old_level
            # Only returns test return for last test, but since these are
            # unittests the return value is not really used and earlier tests
            # would've raised had they failed.
            return ret

        return wrapper

    return decorator


def requires_gloo():
    return skip_but_pass_in_sandcastle_if(
        not c10d.is_gloo_available(),
        "c10d was not compiled with the Gloo backend",
    )


def requires_nccl_version(version, msg):
    if TEST_CUDA:
        if not c10d.is_nccl_available():
            return skip_but_pass_in_sandcastle(
                "c10d was not compiled with the NCCL backend",
            )
        else:
            return skip_but_pass_in_sandcastle_if(
                torch.cuda.nccl.version() < version,
                f"Requires NCCL version greater than or equal to: {version}, found: {torch.cuda.nccl.version()}, reason: {msg}",
            )
    else:

        def decorator(func):
            @wraps(func)
            def wrapper(*args, **kwargs):
                return func(*args, **kwargs)

            return wrapper

        return decorator


def requires_nccl():
    return skip_but_pass_in_sandcastle_if(
        not c10d.is_nccl_available(),
        "c10d was not compiled with the NCCL backend",
    )


def requires_ucc():
    return skip_but_pass_in_sandcastle_if(
        not c10d.is_ucc_available(),
        "c10d was not compiled with the UCC backend",
    )


def requires_mpi():
    return skip_but_pass_in_sandcastle_if(
        not c10d.is_mpi_available(),
        "c10d was not compiled with the MPI backend",
    )


def requires_multicast_support():
    has_multicast_support = (
        torch.cuda.is_available()
        and _SymmetricMemory.has_multicast_support(DeviceType.CUDA, 0)
    )
    return skip_but_pass_in_sandcastle_if(
        not has_multicast_support,
        "multicast support is not available",
    )


def skip_if_rocm_multiprocess(func):
    """Skips a test for ROCm"""
    func.skip_if_rocm_multiprocess = True

    @wraps(func)
    def wrapper(*args, **kwargs):
        if not TEST_WITH_ROCM:
            return func(*args, **kwargs)
        sys.exit(TEST_SKIPS["skipIfRocm"].exit_code)

    return wrapper


def skip_if_win32():
    return skip_but_pass_in_sandcastle_if(
        sys.platform == "win32",
        "This unit test case is not supported on Windows platform",
    )


def sm_is_or_higher_than(device: torch.device, major: int, minor: int) -> bool:
    """
    Returns True if the device's compute capability is (major, minor) or higher.
    Error out if the device is not a CUDA device.
    Returns False if device is a RoCM device.
    Returns True if device is a non-CUDA device.
    """
    if device.type != "cuda":
        return True

    if torch.version.hip is not None:
        # ROCm devices may have different compute capability codes
        return False

    return torch.cuda.get_device_capability(device) >= (major, minor)


@retry_on_connect_failures
def create_tcp_store(
    addr="localhost",
    world_size=1,
    is_master=True,
    timeout=timedelta(minutes=5),
    wait_for_workers=True,
    jit_class=False,
    use_libuv=True,
):
    """
    Creates a TCP store. Retries if the chosen port is already in use.
    """
    port = find_free_port()
    if jit_class:
        timeout_millisecond = int(timeout / timedelta(milliseconds=1))
        return torch.classes.dist_c10d.TCPStore(
            addr, port, world_size, is_master, timeout_millisecond
        )
    else:
        return c10d.TCPStore(
            addr,
            port,
            world_size,
            is_master,
            wait_for_workers=wait_for_workers,
            use_libuv=use_libuv,
        )


if TEST_WITH_TSAN:
    # TSAN runs much slower.
    TIMEOUT_DEFAULT = 500
else:
    TIMEOUT_DEFAULT = int(os.getenv("DISTRIBUTED_TESTS_DEFAULT_TIMEOUT", "300"))
TIMEOUT_OVERRIDE = {"test_ddp_uneven_inputs": 400}


# https://github.com/pytorch/pytorch/issues/75665
if TEST_WITH_ROCM:
    TIMEOUT_OVERRIDE["test_join_kwargs"] = 200


def create_device(interface=None, lazy_init: bool = False):
    if sys.platform == "win32" or interface is None:
        return c10d.ProcessGroupGloo.create_device(
            hostname="127.0.0.1", lazy_init=lazy_init
        )
    else:
        return c10d.ProcessGroupGloo.create_device(
            interface=interface, lazy_init=lazy_init
        )


def get_timeout(test_id) -> int:
    return TIMEOUT_OVERRIDE.get(test_id.split(".")[-1], TIMEOUT_DEFAULT)


@contextmanager
def captured_output():
    new_out, new_err = StringIO(), StringIO()
    old_out, old_err = sys.stdout, sys.stderr
    try:
        sys.stdout, sys.stderr = new_out, new_err
        yield sys.stdout, sys.stderr
    finally:
        sys.stdout, sys.stderr = old_out, old_err


def simple_sparse_reduce_tests(rank: int, world_size: int, num_inputs: int = 1):
    """
    Generate a number of basic test cases for sparse reduction.
    These cover tensors with a varying number of sparse dimensions and a varying
    number of dense dimensions. The only reduction operation we support is sum.
    """

    def generate(rank: int, world_size: int, sparse_dims: int = 1, dense_dims: int = 0):
        # First sparse dimension is [0..rank].
        # Subsequent dimensions are always 0, so we know there is
        # a non-empty intersection between any two sparse tensors.
        indices = torch.reshape(torch.arange(rank + 1), (1, rank + 1))
        shape = [world_size] + [2 for _ in range(dense_dims)]
        for _ in range(sparse_dims - 1):
            indices = torch.cat((indices, torch.zeros(1, rank + 1)))
            shape.append(world_size)
        values = torch.ones([rank + 1] + [2 for _ in range(dense_dims)])
        return torch.sparse_coo_tensor(indices, values, shape)

    def compute_sum(fn, world_size: int):
        return reduce(
            operator.add, [fn(rank, world_size) for rank in range(world_size)]
        )

    return [
        (
            [
                fn(num_inputs * rank + i, num_inputs * world_size)
                for i in range(num_inputs)
            ],
            [compute_sum(fn, num_inputs * world_size) for i in range(num_inputs)],
        )
        for fn in [
            partial(generate, sparse_dims=1),
            partial(generate, sparse_dims=2),
            partial(generate, sparse_dims=3),
            partial(generate, dense_dims=1),
            partial(generate, dense_dims=2),
            partial(generate, dense_dims=3),
        ]
    ]


# HELPER FOR MULTIGPU TESTS
def init_multigpu_helper(world_size: int, backend: str):
    """Multigpu tests are designed to simulate the multi nodes with multi
    GPUs on each node. Nccl backend requires equal #GPUs in each process.
    On a single node, all visible GPUs are evenly
    divided to subsets, each process only uses a subset.
    """
    nGPUs = torch.cuda.device_count()
    if TEST_HPU:
        nGPUs = torch.hpu.device_count()
    if TEST_XPU:
        nGPUs = torch.xpu.device_count()
    visible_devices = range(nGPUs)

    # If rank is less than or equal to number of available GPU's
    # then each rank can be mapped to corresponding GPU.
    nGPUs_per_process = 1
    if world_size > nGPUs:
        nGPUs_per_process = nGPUs // world_size
    rank_to_GPU = {
        i: list(visible_devices[i * nGPUs_per_process : (i + 1) * nGPUs_per_process])
        for i in range(world_size)
    }
    return rank_to_GPU


tmp_dir: Optional[tempfile.TemporaryDirectory] = None


def initialize_temp_directories(init_method: Optional[str] = None) -> None:
    global tmp_dir
    tmp_dir = tempfile.TemporaryDirectory()
    os.environ["TEMP_DIR"] = tmp_dir.name
    os.mkdir(os.path.join(tmp_dir.name, "barrier"))
    os.mkdir(os.path.join(tmp_dir.name, "test_dir"))
    init_dir_path = os.path.join(tmp_dir.name, "init_dir")
    os.mkdir(init_dir_path)
    # Set init method if specified.
    if init_method is not None:
        os.environ["INIT_METHOD"] = init_method
    else:
        os.environ["INIT_METHOD"] = FILE_SCHEMA + os.path.join(
            init_dir_path, "shared_init_file"
        )


def cleanup_temp_dir() -> None:
    if tmp_dir is not None:
        tmp_dir.cleanup()


# Most tests operate with this worldsize
DEFAULT_WORLD_SIZE = 4

# [How does MultiProcessTestCase work?]
# Each MultiProcessTestCase instance uses 1 + `world_size()` processes, by
# default `world_size()` returns 4. Let's take `test_rpc_spawn.py` as an
# example which inherits from this class. Its `Setup()` methods calls into
# `MultiProcessTestCase._spawn_processes()` which spawns `world_size()`
# subprocesses. During the spawn, the main process passes the test name to
# subprocesses, and the name is acquired from self.id(). The subprocesses
# then use the provided test function name to retrieve the function attribute
# from the test instance and run it. The main process simply waits for all
# subprocesses to join.


class MultiProcessTestCase(TestCase):
    MAIN_PROCESS_RANK = -1
    # This exit code is used to indicate that the test code had an error and
    # exited abnormally. There are certain tests that might use sys.exit() to
    # simulate failures and in those cases, we can't have an exit code of 0,
    # but we still want to ensure we didn't run into any other errors.
    TEST_ERROR_EXIT_CODE = 10

    # do not early terminate for distributed tests.
    def _should_stop_test_suite(self) -> bool:
        return False

    # Many test cases init a process group but do not destroy it.  This property
    # determines whether this base test class should call
    # `destroy_process_group` on behalf of the test. Its value is customizable
    # by derived TestCase's but it is a pan-TestCase value (cannot be customized
    # for each test).
    @property
    def destroy_pg_upon_exit(self) -> bool:
        return True

    @property
    def world_size(self) -> int:
        return DEFAULT_WORLD_SIZE

    def join_or_run(self, fn):
        @wraps(fn)
        def wrapper(self):
            if self.rank == self.MAIN_PROCESS_RANK:
                self._join_processes(fn)
            else:
                fn()

        return types.MethodType(wrapper, self)

    # The main process spawns N subprocesses that run the test.
    # Constructor patches current instance test method to
    # assume the role of the main process and join its subprocesses,
    # or run the underlying test function.
    def __init__(
        self, method_name: str = "runTest", methodName: str = "runTest"
    ) -> None:
        # methodName is the correct naming in unittest and testslide uses keyword arguments.
        # So we need to use both to 1) not break BC and, 2) support testslide.
        if methodName != "runTest":
            method_name = methodName
        super().__init__(method_name)
        try:
            fn = getattr(self, method_name)
            setattr(self, method_name, self.join_or_run(fn))
        except AttributeError as e:
            if methodName != "runTest":
                # we allow instantiation with no explicit method name
                # but not an *incorrect* or missing method name
                raise ValueError(
                    f"no such test method in {self.__class__}: {methodName}"
                ) from e

    def setUp(self) -> None:
        super().setUp()

        # Used for tests that are expected to return a non-0 exit code, such as
        # SIGABRT thrown by watchdog.
        self.special_return_code_checks: dict = {}

        # Used for tests that may return any exit code, which makes it hard to
        # check. This is rare, use with caution.
        self.skip_return_code_checks: list = []

        self.processes = []  # type: ignore[var-annotated]
        self.rank = self.MAIN_PROCESS_RANK
        self.file_name = tempfile.NamedTemporaryFile(delete=False).name
        # pid to pipe consisting of error message from process.
        self.pid_to_pipe = {}  # type: ignore[var-annotated]

    def tearDown(self) -> None:
        super().tearDown()
        for p in self.processes:
            p.terminate()
        # Each Process instance holds a few open file descriptors. The unittest
        # runner creates a new TestCase instance for each test method and keeps
        # it alive until the end of the entire suite. We must thus reset the
        # processes to prevent an effective file descriptor leak.
        self.processes = []

    def _current_test_name(self) -> str:
        # self.id() == e.g. '__main__.TestDistributed.TestAdditive.test_get_rank'
        return self.id().split(".")[-1]

    def _start_processes(self, proc) -> None:
        self.processes = []
        for rank in range(int(self.world_size)):
            parent_conn, child_conn = torch.multiprocessing.Pipe()
            process = proc(
                target=self.__class__._run,
                name="process " + str(rank),
                args=(rank, self._current_test_name(), self.file_name, child_conn),
                kwargs={
                    "fake_pg": getattr(self, "fake_pg", False),
                },
            )
            process.start()
            logger.info("Started process %s with pid %s", rank, process.pid)
            self.pid_to_pipe[process.pid] = parent_conn
            self.processes.append(process)

    def _spawn_processes(self) -> None:
        try:
            torch.multiprocessing.set_start_method("spawn")
        except RuntimeError:
            pass

        proc = torch.multiprocessing.get_context("spawn").Process
        self._start_processes(proc)

    class Event(Enum):
        GET_TRACEBACK = 1

    @staticmethod
    def _event_listener(parent_pipe, signal_pipe, rank: int):
        logger.debug("Starting event listener thread for rank %s", rank)
        while True:
            ready_pipes = multiprocessing.connection.wait([parent_pipe, signal_pipe])

            if parent_pipe in ready_pipes:
                if parent_pipe.closed:
                    logger.debug(
                        "Pipe closed for process %s, stopping event listener thread",
                        rank,
                    )
                    return

                event = parent_pipe.recv()
                logger.info("Received event %s on process %s", event, rank)

                if event == MultiProcessTestCase.Event.GET_TRACEBACK:
                    # Return traceback to the parent process.
                    with tempfile.NamedTemporaryFile(mode="r+") as tmp_file:
                        faulthandler.dump_traceback(tmp_file)
                        # Flush buffers and seek to read from the beginning
                        tmp_file.flush()
                        tmp_file.seek(0)
                        parent_pipe.send(tmp_file.read())

                        logger.info("Process %s sent traceback", rank)

            if signal_pipe in ready_pipes:
                return

    @classmethod
    def _run(
        cls, rank: int, test_name: str, file_name: str, parent_pipe, **kwargs
    ) -> None:
        self = cls(test_name)
        self.rank = rank
        self.file_name = file_name
        self.run_test(test_name, parent_pipe)

    def run_test(self, test_name: str, parent_pipe) -> None:
        # Start event listener thread.
        signal_recv_pipe, signal_send_pipe = torch.multiprocessing.Pipe(duplex=False)
        event_listener_thread = threading.Thread(
            target=MultiProcessTestCase._event_listener,
            args=(parent_pipe, signal_recv_pipe, self.rank),
            daemon=True,
        )
        event_listener_thread.start()
        if sys.platform != "win32" and sys.platform != "darwin":
            # Register signal handler to dump stack traces on FATALs.
            # Windows and MacOS do not support the signal handlers.
            torch._C._set_print_stack_traces_on_fatal_signal(True)
        # Show full C++ stacktraces when a Python error originating from C++ is raised.
        os.environ["TORCH_SHOW_CPP_STACKTRACES"] = "1"

        # self.id() == e.g. '__main__.TestDistributed.test_get_rank'
        # We're retrieving a corresponding test and executing it.
        try:
            getattr(self, test_name)()
        except unittest.SkipTest as se:
            logger.info(
                "Process %s skipping test %s for following reason: %s",
                self.rank,
                test_name,
                str(se),
            )
            sys.exit(TEST_SKIPS["generic"].exit_code)
        except Exception:
            logger.error(
                "Caught exception: \n%s exiting process %s with exit code: %s",
                traceback.format_exc(),
                self.rank,
                MultiProcessTestCase.TEST_ERROR_EXIT_CODE,
            )
            # Send error to parent process.
            parent_pipe.send(traceback.format_exc())
            sys.exit(MultiProcessTestCase.TEST_ERROR_EXIT_CODE)
        finally:
            if signal_send_pipe is not None:
                signal_send_pipe.send(None)

            assert event_listener_thread is not None
            event_listener_thread.join()
            # Close pipe after done with test.
            parent_pipe.close()

        if self.destroy_pg_upon_exit:
            try:
                # Some tests do destroy the pgs, and destroy can't be called twice.
                # This avoids spewing warnings about improperly shutting down.
                c10d.destroy_process_group()
            except (AssertionError, ValueError):
                pass

    def _get_timedout_process_traceback(self) -> None:
        pipes = []
        for i, process in enumerate(self.processes):
            if process.exitcode is None:
                pipe = self.pid_to_pipe[process.pid]
                try:
                    pipe.send(MultiProcessTestCase.Event.GET_TRACEBACK)
                    pipes.append((i, pipe))
                except ConnectionError as e:
                    logger.error(
                        "Encountered error while trying to get traceback for process %s: %s",
                        i,
                        e,
                    )

        # Wait for results.
        for rank, pipe in pipes:
            try:
                # Wait for traceback
                if pipe.poll(5):
                    if pipe.closed:
                        logger.info(
                            "Pipe closed for process %s, cannot retrieve traceback",
                            rank,
                        )
                        continue

                    traceback = pipe.recv()
                    logger.error(
                        "Process %s timed out with traceback: \n\n%s", rank, traceback
                    )
                else:
                    logger.error(
                        "Could not retrieve traceback for timed out process: %s", rank
                    )
            except ConnectionError as e:
                logger.error(
                    "Encountered error while trying to get traceback for process %s: %s",
                    rank,
                    e,
                )

    def _join_processes(self, fn) -> None:
        timeout = get_timeout(self.id())
        start_time = time.time()
        subprocess_error = False
        try:
            while True:
                # check to see if any subprocess exited with an error early.
                for i, p in enumerate(self.processes):
                    # This is the exit code processes exit with if they
                    # encountered an exception.
                    if p.exitcode == MultiProcessTestCase.TEST_ERROR_EXIT_CODE:
                        print(
                            f"Process {i} terminated with exit code {p.exitcode}, terminating remaining processes."
                        )
                        active_children = torch.multiprocessing.active_children()
                        for ac in active_children:
                            ac.terminate()
                        subprocess_error = True
                        break
                if subprocess_error:
                    break
                # All processes have joined cleanly if they all a valid exitcode
                if all(p.exitcode is not None for p in self.processes):
                    break
                # Check if we should time out the test. If so, we terminate each process.
                elapsed = time.time() - start_time
                if elapsed > timeout:
                    self._get_timedout_process_traceback()
                    print(
                        f"Timing out after {timeout} seconds and killing subprocesses."
                    )
                    for p in self.processes:
                        p.terminate()
                    break
                # Sleep to avoid excessive busy polling.
                time.sleep(0.1)

            elapsed_time = time.time() - start_time
            self._check_return_codes(fn, elapsed_time)
        finally:
            # Close all pipes
            for pipe in self.pid_to_pipe.values():
                pipe.close()

    def _check_return_codes(self, fn, elapsed_time) -> None:
        """
        Checks that the return codes of all spawned processes match, and skips
        tests if they returned a return code indicating a skipping condition.
        """
        # If no processes are spawned, there is nothing to check.
        if not self.processes:
            logger.warning(
                "Note: no subprocesses were spawned, test was likely skipped."
            )
            return

        first_process = self.processes[0]
        # first, we check if there are errors in actual processes
        # (via TEST_ERROR_EXIT CODE), and raise an exception for those.
        # the reason we do this is to attempt to raise a more helpful error
        # message than "Process x terminated/timed out"
        # TODO: we should pipe the exception of the failed subprocess here.
        # Currently, the actual exception is displayed as a logging output.
        errored_processes = [
            (i, p)
            for i, p in enumerate(self.processes)
            if p.exitcode == MultiProcessTestCase.TEST_ERROR_EXIT_CODE
        ]
        if errored_processes:
            error = ""
            for i, process in errored_processes:
                # Get error from pipe.
                error_message = self.pid_to_pipe[process.pid].recv()
                error += (
                    f"Process {i} exited with error code {MultiProcessTestCase.TEST_ERROR_EXIT_CODE} "
                    f"and exception:\n{error_message}\n"
                )

            raise RuntimeError(error)
        # If no process exited uncleanly, we check for timeouts, and then ensure
        # each process exited cleanly.
        for i, p in enumerate(self.processes):
            if p.exitcode is None:
                raise RuntimeError(
                    f"Process {i} terminated or timed out after {elapsed_time} seconds"
                )

        # Skip the test return code check
        if fn in self.skip_return_code_checks:
            return

        for skip in TEST_SKIPS.values():
            if first_process.exitcode == skip.exit_code:
                if IS_SANDCASTLE:
                    # Don't use unittest.skip to skip the test on sandcastle
                    # since it creates tasks for skipped tests assuming there
                    # is some follow-up needed. Instead just "pass" the test
                    # with an appropriate message.
                    logger.info(
                        "Skipping %s on sandcastle for the following reason: %s",
                        self.id(),
                        skip.message,
                    )
                    return
                else:
                    raise unittest.SkipTest(skip.message)

        # In most cases, we expect test to return exit code 0, standing for success.
        expected_return_code = 0
        # In some negative tests, we expect test to return non-zero exit code,
        # such as watchdog throwing SIGABRT.
        if fn in self.special_return_code_checks:
            expected_return_code = self.special_return_code_checks[fn]

        self.assertEqual(
            first_process.exitcode,
            expected_return_code,
            msg=f"Expected exit code {expected_return_code} but got {first_process.exitcode} for pid: {first_process.pid}",
        )

    @property
    def is_master(self) -> bool:
        return self.rank == 0


# Utility base class for distributed Multi Process Test cases
# This abstracts the PG creation and deletion, the backends are selected based
# on device type. The tests functions can be instantiated per device type using
# common_device_type.instantiate_device_type_tests
# other backends can add entry in backend() function
class DistributedTestBase(MultiProcessTestCase):
    def setUp(self):
        super().setUp()
        self._spawn_processes()

    def tearDown(self):
        try:
            os.remove(self.file_name)
        except OSError:
            pass

    def backend(self, device) -> str:
        if "cuda" in device:
            return "nccl"
        elif "hpu" in device:  # intel gaudi
            return "hccl"
        elif "xpu" in device:
            return "xccl"
        else:
            return "gloo"

    def create_pg(self, device):
        num_visible_devices = torch.get_device_module(device).device_count()
        store = torch.distributed.FileStore(self.file_name, num_visible_devices)
        torch.distributed.init_process_group(
            backend=self.backend(device),
            world_size=self.world_size,
            rank=self.rank,
            store=store,
        )
        if "nccl" in self.backend(device) or "xccl" in self.backend(device):
            torch.accelerator.set_device_index(self.rank)
        return torch.distributed.distributed_c10d._get_default_group()

    def rank_to_device(self, device):
        num_visible_devices = torch.get_device_module(device).device_count()
        return {i: [i % num_visible_devices] for i in range(self.world_size)}


def run_subtests(
    cls_inst,
    subtest_config: dict[str, list[Any]],
    test_fn: Callable,
    *test_args,
    **test_kwargs: Any,
):
    """
    Runs a test function given by ``test_fn`` as a subtest according to the
    configurations specified by ``subtest_config``. This amortizes the
    costly setup overhead (including process spawn and initializing the
    process group) over the subtests.

    Args:
        subtest_config (Dict[str, List[Any]]): A mapping from subtest
            keyword argument name to a list of its possible values.
        test_fn (Callable): A callable that runs the actual test.
        test_args: Positional arguments to pass to ``test_fn``.
        test_kwargs: Keyword arguments to pass to ``test_fn``.
    """
    # Convert the config mapping to a list to have a fixed order
    subtest_config_items: list[tuple[str, list[Any]]] = list(subtest_config.items())
    subtest_config_keys: list[str] = [item[0] for item in subtest_config_items]
    subtest_config_values: list[list[Any]] = [item[1] for item in subtest_config_items]
    for values in itertools.product(*subtest_config_values):
        # Map keyword to chosen value
        subtest_kwargs = dict(zip(subtest_config_keys, values))
        with cls_inst.subTest(**subtest_kwargs):
            torch._dynamo.reset()
            test_fn(*test_args, **test_kwargs, **subtest_kwargs)
            torch._dynamo.reset()
        c10d.barrier()


# Cannot use functools.cache as it requires python 3.9
EFA_PROBE_RESULT = None


def has_efa() -> bool:
    """
    If shell command `fi_info -p efa -t FI_EP_RDM` returns exit code 0 then we assume that the machine has
    Libfabric EFA interfaces and EFA software components installed,
    see https://docs.aws.amazon.com/AWSEC2/latest/UserGuide/efa-start.html.
    """
    global EFA_PROBE_RESULT
    if EFA_PROBE_RESULT is not None:
        return EFA_PROBE_RESULT

    try:
        EFA_PROBE_RESULT = (
            subprocess.run(
                ["fi_info", "-p", "efa", "-t", "FI_EP_RDM"], check=False
            ).returncode
            == 0
        )
    except FileNotFoundError:
        EFA_PROBE_RESULT = False
    return EFA_PROBE_RESULT


def tp_transports():
    """
    If the machine has Libfabric EFA interfaces and EFA software components installed it may cause
    'RuntimeError: In operator() at tensorpipe/common/ibv.h:172 "": Operation not supported' if tensorpipe
    uses InfiniBand transport, so we exclude it from tensorpipe transports,
    see https://github.com/pytorch/pytorch/issues/73885 and https://github.com/pytorch/pytorch/issues/65022
    """
    return ["shm", "uv"] if has_efa() else None


def spawn_threads_and_init_comms(
    func=None, timeout=TIMEOUT_DEFAULT, world_size=DEFAULT_WORLD_SIZE
):
    """
    Wrapper to use with a test method
    """
    if func is None:
        return partial(
            spawn_threads_and_init_comms, timeout=timeout, world_size=world_size
        )

    def _run_test_method_with_multi_threads(world_size, callback):
        world = _install_threaded_pg()
        global_store = c10d.HashStore()

        def world_is_valid():
            return world == c10d.distributed_c10d._world

        def worker(rank, world_pg, store):
            c10d.init_process_group(
                backend="threaded", rank=rank, world_size=world_size, store=store
            )
            try:
                callback()
            except BaseException as ex:
                # Exceptions are handled in MultiThreadedTestCase
                MultiThreadedTestCase.exception_queue.put((rank, sys.exc_info()))
                ProcessLocalGroup.exception_handle(
                    ex
                )  # trigger _terminate event and awaken worker threads
            finally:
                if world_is_valid():
                    c10d.destroy_process_group()

        threads = []
        for rank in range(world_size):
            t = threading.Thread(target=worker, args=(rank, world, global_store))
            t.start()
            threads.append(t)

        return threads

    @wraps(func)
    def wrapper(self, *args, **kwargs):
        # TODO: get test name from kwargs
        torch._C._distributed_c10d._set_thread_isolation_mode(True)
        try:
            threads = _run_test_method_with_multi_threads(
                world_size, lambda: func(self, *args, **kwargs)
            )
            # join and error handling
            MultiThreadedTestCase._join_threads(threads, func)
        finally:
            torch._C._distributed_c10d._set_thread_isolation_mode(False)

    return wrapper


class MultiThreadedTestCase(TestCase):
    """
    Test runner that runs all tests with the in-proc process group using
    multiple threads with the threaded process group.

    Each test spawns world_size threads and run the test method in each thread.

    Difference from regular MultiProcess test runner:
    Must explicitly defines SetUp and call self._spawn_threads() to run the tests.
    Cannot use setUp / tearDown (must use perThreadSetup / perThreadShutdown)
        to set up / tear down each thread when running each test.
    No global state possible
        How bad of a limitation is this?
    """

    exception_queue = queue.Queue()

    MAIN_THREAD_RANK = -1

    def join_or_run(self, fn):
        @wraps(fn)
        def wrapper(self):
            if self.rank == self.MAIN_THREAD_RANK:
                self._join_threads(self.threads, fn)
            else:
                fn()

        return types.MethodType(wrapper, self)

    def __init__(
        self, method_name: str = "runTest", methodName: str = "runTest"
    ) -> None:
        # methodName is the correct naming in unittest and testslide uses keyword arguments.
        # So we need to use both to 1) not break BC and, 2) support testslide.
        if methodName != "runTest":
            method_name = methodName
        super().__init__(method_name)
        try:
            fn = getattr(self, method_name)
            setattr(self, method_name, self.join_or_run(fn))
        except AttributeError as e:
            if methodName != "runTest":
                # we allow instantiation with no explicit method name
                # but not an *incorrect* or missing method name
                raise ValueError(
                    f"no such test method in {self.__class__}: {methodName}"
                ) from e

    def perThreadSetUp(self):
        # super().setUp()  # TestCase.setUp() calls torch.manual_seed()
        pass

    def perThreadTearDown(self):
        pass

    def setUp(self) -> None:
        """
        setUp only set up things in the main thread, if you want to configure things
        in the spawned threads, use perThreadSetUp
        """
        super().setUp()
        self.rank = self.MAIN_THREAD_RANK
        self.threads = []
        # Show full C++ stacktraces when a Python error originating from C++ is raised.
        os.environ["TORCH_SHOW_CPP_STACKTRACES"] = "1"

    def tearDown(self):
        """
        tearDown only set up things in the main thread, if you want to configure things
        in the spawned threads, use perThreadTearDown
        """
        super().tearDown()
        self.threads = []

    def _spawn_threads(self):
        """
        class method to spawn threads and run test, use this method in the SetUp of your TestCase
        """
        torch._C._distributed_c10d._set_thread_isolation_mode(True)
        test_name = self._current_test_name
        # for each test case, we need to create thread local world, and a global store
        world = _install_threaded_pg()
        self.__class__.global_store = c10d.HashStore()

        def world_is_valid():
            return world == c10d.distributed_c10d._world

        if not world_is_valid():
            raise RuntimeError("Invalid world")

        for rank in range(self.world_size):
            t = threading.Thread(
                target=self.__class__._run, args=(test_name, rank, self.world_size)
            )
            t.start()
            self.threads.append(t)

    @classmethod
    def _run(cls, test_name, rank, world_size, **kwargs):
        self = cls(test_name)
        self.rank = rank

        # precision/rel_tol is a thread-local setting since it may be overridden per test, need to make
        # every thread have the same value. This would be relevant when we use op db tests, where it
        # needs those states to be set i.e. using instantiate_device_type_tests()
        # TODO: figure out a better way to do this
        if hasattr(self, "_tls"):
            self._tls = threading.local()
            self._tls.precision = TestCase._precision
            self._tls.rel_tol = TestCase._rel_tol

        self.run_test_with_threaded_pg(test_name, rank, world_size)

    def run_test_with_threaded_pg(self, test_name, rank, world_size):
        """
        Run the current test associated with `test_name` using the threaded process group.
        """
        c10d.init_process_group(
            backend="threaded",
            rank=rank,
            world_size=world_size,
            store=self.__class__.global_store,
        )
        self.perThreadSetUp()

        try:
            getattr(self, test_name)()
        except BaseException as ex:
            self.exception_queue.put((rank, sys.exc_info()))
            ProcessLocalGroup.exception_handle(
                ex
            )  # trigger _terminate event and awaken worker threads
        finally:
            c10d.destroy_process_group()
            self.perThreadTearDown()

    @classmethod
    def _join_threads(cls, threads, fn):
        timeout = TIMEOUT_DEFAULT
        try:
            for idx, thread in enumerate(threads):
                thread.join(max(0, timeout))
                if thread.is_alive():
                    MultiThreadedTestCase.exception_queue.put(
                        (
                            idx,
                            (
                                TimeoutError,
                                TimeoutError(
                                    f"Rank failed to join in under {timeout} seconds"
                                ),
                                None,
                            ),
                        )
                    )
            ProcessLocalGroup.reset()
            failed_ranks = []
            while not cls.exception_queue.empty():
                failure = cls.exception_queue.get()
                failed_ranks.append(failure)
        finally:
            _uninstall_threaded_pg()
            torch._C._distributed_c10d._set_thread_isolation_mode(False)

        cls._check_return_codes(failed_ranks, timeout, fn)

    @classmethod
    def _check_return_codes(cls, failed_ranks, timeout, fn):
        # Print based on exceptions raised from threads
        #   SkipTest: print info for each thread
        #   TimeoutError: raise RuntimeError for any timed out thread
        #   Normal Exception: print error for each thread that raises exception
        #   and raise a RuntimeError
        error_msg = ""
        skip_code = -1
        for rank, exc_info in failed_ranks:
            exc = exc_info[1]
            if isinstance(exc, unittest.SkipTest):
                logger.info(
                    "Thread %s skipping test %s for following reason: %s",
                    rank,
                    fn,
                    str(exc),
                )
                if skip_code < 0:
                    skip_code = TEST_SKIPS["generic"].exit_code
            elif isinstance(exc, TimeoutError):
                msg = f"Thread {rank} terminated or timed out after {timeout} seconds\n"
                logger.error(msg)
                raise RuntimeError(msg)
            elif isinstance(exc, Exception):
                msg = "".join(traceback.format_exception(*exc_info))
                logger.error("Caught exception: \n%s exiting thread %s", msg, rank)
                error_msg += f"Thread {rank} exited with exception:\n{msg}\n"
            elif isinstance(exc, SystemExit):
                if type(exc.code) == int and skip_code < 0:
                    skip_code = exc.code

        # check exceptions
        if len(error_msg) > 0:
            raise RuntimeError(error_msg)
        # check skip
        if skip_code > 0:
            for skip in TEST_SKIPS.values():
                if skip_code == skip.exit_code:
                    if IS_SANDCASTLE:
                        # "pass" the test with an appropriate message.
                        logger.info(
                            "Skipping %s on sandcastle for the following reason: %s",
                            fn,
                            skip.message,
                        )
                        return
                    else:
                        raise unittest.SkipTest(skip.message)

    @property
    def world_size(self) -> int:
        return DEFAULT_WORLD_SIZE

    @property
    def _current_test_name(self) -> str:
        # self.id() == e.g. '__main__.TestDistributed.TestAdditive.test_get_rank'
        return self.id().split(".")[-1]

    def assertEqualOnRank(self, x, y, msg=None, *, rank=0):
        """
        The reason why we have this util function instead of
        self.assertEqual is all threads are sharing one CPU RNG
        so the assertion result is only reliable on rank 0
        """
        if self.rank == rank:
            self.assertEqual(x, y, msg)

    def assertNotEqualOnRank(self, x, y, msg=None, *, rank=0):
        if self.rank == rank:
            self.assertNotEqual(x, y)


class SaveForwardInputsModule(nn.Module):
    def __init__(
        self,
        forward_inputs: dict[nn.Module, torch.Tensor],
        cast_forward_inputs: bool,
    ) -> None:
        super().__init__()
        self.l = nn.Linear(100, 100)
        self.forward_inputs = forward_inputs
        self.cast_forward_inputs = cast_forward_inputs

    def forward(self, x: torch.Tensor) -> torch.Tensor:
        self.forward_inputs[self] = x
        return self.l(x.to(self.l.weight.dtype) if self.cast_forward_inputs else x)


class SaveForwardInputsModel(nn.Module):
    def __init__(
        self,
        forward_inputs: dict[nn.Module, torch.Tensor],
        cast_forward_inputs: bool,
    ) -> None:
        super().__init__()
        self.c1 = SaveForwardInputsModule(forward_inputs, cast_forward_inputs)
        self.c2 = SaveForwardInputsModule(forward_inputs, cast_forward_inputs)
        self.forward_inputs = forward_inputs

    def forward(self, x: torch.Tensor) -> torch.Tensor:
        self.forward_inputs[self] = x
        return self.c2(self.c1(x))


@contextmanager
<<<<<<< HEAD
def _dynamo_dist_per_rank_init(rank, world_size, init_pg=True, fake_pg=False):
=======
def _dynamo_dist_per_rank_init(
    rank, world_size, backend=None, init_pg=True, fake_pg=False
):
>>>>>>> eaa5d9d3
    # To avoid multiple inheritance from _dynamo.test_case.TestCase and MultiProcessTestCase,
    # Just manually implement the most important part of the dynamo behavior to reset/clear.
    if not fake_pg:
        torch.accelerator.set_device_index(rank)

    device_type = (
        acc.type if (acc := torch.accelerator.current_accelerator()) else "cpu"
    )
    if backend is None:
        backend = c10d.get_default_backend_for_device(device_type)

    os.environ["MASTER_ADDR"] = "localhost"
    os.environ["MASTER_PORT"] = "6789"
    if init_pg:
        if fake_pg:
            store = torch.testing._internal.distributed.fake_pg.FakeStore()
            c10d.init_process_group(
                backend="fake",
                world_size=world_size,
                rank=rank,
                store=store,
            )
        else:
            c10d.init_process_group("nccl", rank=rank, world_size=world_size)
    torch._dynamo.reset()
    torch._dynamo.utils.counters.clear()
    try:
        yield
    finally:
        torch._dynamo.reset()
        torch._dynamo.utils.counters.clear()
        if init_pg:
            c10d.destroy_process_group()


class DynamoDistributedSingleProcTestCase(torch._dynamo.test_case.TestCase):
    """
    Test harness for single-process dynamo distributed tests,
    initializes dist process group.

    Prefer this for simple tests, as it's easier to debug.
    """

    @classmethod
    def setUpClass(cls):
        super().setUpClass()
        # _exit_stack is set up in TestCase
        cls._exit_stack.enter_context(
            patch.dict(
                os.environ,
                {
                    "MASTER_ADDR": "localhost",
                    "MASTER_PORT": "12355",
                },
            )
        )
        cls.rank = 0
        device = torch.accelerator.current_accelerator().type
        cls.device = f"{device}:{cls.rank}"
        cls.device_ids = None if device in cls.device else [cls.rank]
        c10d.init_process_group(
            c10d.get_default_backend_for_device(device), rank=cls.rank, world_size=1
        )

    @classmethod
    def tearDownClass(cls):
        c10d.destroy_process_group()
        super().tearDownClass()


class DynamoDistributedMultiProcTestCase(MultiProcessTestCase):
    """
    Use this for tests that actually run on multiple GPUs.

    Decorate tests with @skip_if_lt_x_gpu(ngpu)

    Note: MultiProcTestCase spawns processes per test and is slow.
    Prefer MultiThreadedTestCase for most tests. Perhaps use this one
    sparingly for integration tests.
    """

    def setUp(self):
        super().setUp()
        self._spawn_processes()

    def tearDown(self):
        super().tearDown()
        try:
            os.remove(self.file_name)
        except OSError:
            pass

    @property
    def world_size(self) -> int:
        return torch.cuda.device_count()

    @classmethod
    def _run(
        cls, rank: int, test_name: str, file_name: str, parent_pipe, **kwargs
    ) -> None:
        trace_log.addHandler(logging.NullHandler())

        # The rest is copypasta from MultiProcessTestCase._run
        self = cls(test_name)
        self.rank = rank
        self.file_name = file_name
        self.run_test(test_name, parent_pipe)


class MultiProcContinousTest(TestCase):
    # Class variables:
    MAIN_PROCESS_RANK = -1
    # number of test processes
    world_size: int = -2  # unset state
    # rank of the current process
    rank: int = -2  # unset state
    # Rendezvous file
    rdvz_file: Optional[str] = None
    # timeout configured per class
    timeout: timedelta = timedelta(seconds=120)
    # Poison pill for rest of tests if one of them fails
    poison_pill: bool = False

    @classmethod
    def backend_str(cls) -> Optional[str]:
        """
        ProcessGroup backend str.
        To be customized by sub test classes, e.g. "nccl".
        Otherwise we return None -- lazily decided by tensor.
        """
        return None

    # Please override if you intend to test on specific device type
    @classmethod
    def device_type(cls) -> str:
        curr_device = torch.accelerator.current_accelerator()
        if curr_device is None:
            return "cpu"
        return curr_device.type

    @classmethod
    def opts(cls, high_priority_stream=False):
        """
        ProcessGroup init options.
        To be customized by sub test classes, e.g. ProcessGroupNCCLOpTest
        Here we return None.
        """
        return None

    @classmethod
    def _init_pg(cls, rank, world_size, rdvz_file):
        assert rdvz_file is not None
        store = c10d.FileStore(rdvz_file, world_size)

        # create nccl processgroup with opts
        c10d.init_process_group(
            backend=cls.backend_str(),
            world_size=world_size,
            rank=rank,
            store=store,
            pg_options=cls.opts(),
            timeout=cls.timeout,
        )
        cls.pg = c10d.distributed_c10d._get_default_group()

    @classmethod
    def _run_test_given_id(cls, test_id: str, **kwargs) -> None:
        # self.id() == e.g. '__main__.TestDistributed.TestAdditive.test_get_rank'
        test_name = test_id.rsplit(".", maxsplit=1)[-1]
        # Get the test function from the test class
        self = cls(test_name)
        self.rank = cls.rank
        self.world_size = cls.world_size
        test_fn = getattr(self, test_name)
        # Run the test function
        test_fn(**kwargs)

    @classmethod
    def _worker_loop(cls, rank, world_size, rdvz_file, task_queue, completion_queue):
        # Sub tests are going to access these values, check first
        assert 0 <= rank < world_size
        # set class variables for the test class
        cls.rank = rank
        cls.world_size = world_size

        # Initialize the process group
        cls._init_pg(rank, world_size, rdvz_file)

        # End of bootstrap
        logger.info("Setup complete")

        # Loop forever, waiting for a test name to run
        while True:
            test_id = task_queue.get()
            logger.debug(f"Got test {test_id}")  # noqa: G004
            # None means exit
            if test_id is None:
                break

            # Run the test
            try:
                cls._run_test_given_id(test_id)
                completion_queue.put(test_id)
            except BaseException as ex:
                # Send the exception back to the dispatcher
                completion_queue.put(ex)

        # Termination
        logger.info("Terminating ...")
        c10d.destroy_process_group()

    @classmethod
    def _spawn_processes(cls, world_size) -> None:
        cls.processes = []
        cls.task_queues = []
        cls.completion_queues = []
        # Need a rendezvous file for `init_process_group` purpose.
        cls.rdvz_file = tempfile.NamedTemporaryFile(delete=False).name

        # CUDA multiprocessing requires spawn instead of fork, to make sure
        # child processes have their own memory space.
        try:
            torch.multiprocessing.set_start_method("spawn")
        except RuntimeError:
            # The start method has already been set
            pass

        for rank in range(int(world_size)):
            task_queue = torch.multiprocessing.Queue()
            completion_queue = torch.multiprocessing.Queue()
            process = torch.multiprocessing.Process(
                target=cls._worker_loop,
                name="process " + str(rank),
                daemon=True,  # so that child processes will exit if parent decides to terminate
                args=(rank, world_size, cls.rdvz_file, task_queue, completion_queue),
            )
            process.start()
            cls.processes.append(process)
            cls.task_queues.append(task_queue)
            cls.completion_queues.append(completion_queue)
            logger.info("Started process %s with pid %s", rank, process.pid)  # noqa: UP031

    @classmethod
    def setUpClass(cls):
        """
        Class-scope test fixture. Run once for entire test class, before any test starts.
        Set up the process group.
        """
        super().setUpClass()

        # Use device count as world size
        device_type = cls.device_type()
        cls.world_size = torch.get_device_module(device_type).device_count()
        if cls.world_size == 0:
            raise unittest.SkipTest(f"No {device_type} devices available")

        logger.info(
            f"Testing class {cls.__name__} on {cls.world_size} {device_type}"  # noqa: G004
        )

        cls._spawn_processes(cls.world_size)

    @classmethod
    def tearDownClass(cls):
        """
        Class-scope test fixture. Run once for entire test class, after all tests finish.
        Tear down the process group.
        """
        logger.debug(f"Joining {cls.world_size} workers")  # noqa: G004
        # Enqueue "None" to all workers to tell them to exit
        for task_queue in cls.task_queues:
            task_queue.put(None)

        # Wait for all workers to exit
        for process in cls.processes:
            process.join()

        # Clear up the rendezvous file
        try:
            os.remove(cls.rdvz_file)
        except OSError:
            pass

        logger.info(f"Class {cls.__name__} finished")  # noqa: G004
        super().tearDownClass()

    def setUp(self) -> None:
        """
        Test fixture. Run before each test.
        """
        super().setUp()

        # I am the dispatcher
        self.rank = self.MAIN_PROCESS_RANK

        # If this test class hits an exception in one test, skip the rest of tests
        if self.__class__.poison_pill:
            raise unittest.SkipTest(f"Previous test failed, skipping {self.id()}")

        # Enqueue "current test" to all workers
        for i, task_queue in enumerate(self.task_queues):
            logger.debug(f"Sending Rank {i}: {self.id()}")  # noqa: G004
            task_queue.put(self.id())

    def _worker_run_main_wait(self, fn):
        @wraps(fn)
        def wrapper(self):
            if self.rank == self.MAIN_PROCESS_RANK:
                logger.debug(f"Waiting for workers to finish {self.id()}")  # noqa: G004
                # Wait for the workers to finish the test
                for i, completion_queue in enumerate(self.completion_queues):
                    rv = completion_queue.get()
                    if isinstance(rv, BaseException):
                        # Hit an exception, re-raise it in the main process.
                        logger.warning(
                            f"Detected failure from Rank {i} in: {self.id()}, "  # noqa: G004
                            f"skipping rest of tests in Test class: {self.__class__.__name__}"  # noqa: G004
                        )
                        # Poison rest of tests (because ProcessGroup may be not
                        # re-usable now)
                        self.__class__.poison_pill = True
                        raise rv

                    # Success
                    assert rv == self.id()
                    logger.debug(
                        f"Main proc detected rank {i} finished {self.id()}"  # noqa: G004
                    )
            else:
                # Worker just runs the test
                fn()

        return types.MethodType(wrapper, self)

    # The main process spawns N subprocesses that run the test.
    # Constructor patches current instance test method to
    # assume the role of the main process and join its subprocesses,
    # or run the underlying test function.
    def __init__(
        self, method_name: str = "runTest", methodName: str = "runTest"
    ) -> None:
        # methodName is the correct naming in unittest and testslide uses keyword arguments.
        # So we need to use both to 1) not break BC and, 2) support testslide.
        if methodName != "runTest":
            method_name = methodName
        super().__init__(method_name)
        try:
            fn = getattr(self, method_name)
            setattr(self, method_name, self._worker_run_main_wait(fn))
        except AttributeError as e:
            if methodName != "runTest":
                # we allow instantiation with no explicit method name
                # but not an *incorrect* or missing method name
                raise ValueError(
                    f"no such test method in {self.__class__}: {methodName}"
                ) from e<|MERGE_RESOLUTION|>--- conflicted
+++ resolved
@@ -39,6 +39,7 @@
     retry_on_connect_failures,
     skip_but_pass_in_sandcastle,
     skip_but_pass_in_sandcastle_if,
+    TEST_CUDA,
     TEST_HPU,
     TEST_WITH_ROCM,
     TEST_WITH_TSAN,
@@ -54,6 +55,10 @@
 
 logger = logging.getLogger(__name__)
 logger.setLevel(logging.INFO)
+
+ACCELERATOR_DIST_BACKENDS = ["nccl", "xccl", "hccl"]
+DDP_RANK_DEVICES = ["cuda", "xpu"]
+HAS_ACCELERATOR = TEST_CUDA or TEST_HPU or TEST_XPU
 
 
 class TestSkip(NamedTuple):
@@ -109,21 +114,25 @@
         backend_feature["xpu"] = {"xccl"}
 
 
+def requires_ddp_rank(device):
+    return device in DDP_RANK_DEVICES
+
+
 def skip_if_no_gpu(func):
     """Skips if the world size exceeds the number of GPUs, ensuring that if the
     test is run, each rank has its own GPU via ``torch.cuda.device(rank)``."""
 
     @wraps(func)
     def wrapper(*args, **kwargs):
-        if not torch.cuda.is_available():
+        if not (TEST_CUDA or TEST_HPU or TEST_XPU):
             sys.exit(TEST_SKIPS["no_cuda"].exit_code)
         world_size = int(os.environ["WORLD_SIZE"])
-        if torch.cuda.device_count() < world_size:
+        if TEST_CUDA and torch.cuda.device_count() < world_size:
             sys.exit(TEST_SKIPS[f"multi-gpu-{world_size}"].exit_code)
-        if TEST_HPU and torch.hpu.device_count < world_size:
+        if TEST_HPU and torch.hpu.device_count() < world_size:
             sys.exit(TEST_SKIPS[f"multi-gpu-{world_size}"].exit_code)
-        if TEST_XPU and torch.xpu.device_count < world_size:
-            sys.exit(TEST_SKIPS[f"multi-xpu-{world_size}"].exit_code)
+        if TEST_XPU and torch.xpu.device_count() < world_size:
+            sys.exit(TEST_SKIPS[f"multi-gpu-{world_size}"].exit_code)
 
         return func(*args, **kwargs)
 
@@ -189,7 +198,13 @@
 
 
 def at_least_x_gpu(x):
-    return torch.cuda.is_available() and torch.cuda.device_count() >= x
+    if TEST_CUDA and torch.cuda.device_count() >= x:
+        return True
+    if TEST_HPU and torch.hpu.device_count() >= x:
+        return True
+    if TEST_XPU and torch.xpu.device_count() >= x:
+        return True
+    return False
 
 
 def skip_if_lt_x_gpu(x):
@@ -363,6 +378,35 @@
     return skip_but_pass_in_sandcastle_if(
         not c10d.is_mpi_available(),
         "c10d was not compiled with the MPI backend",
+    )
+
+
+def requires_accelerator_dist_backend(backends=None):
+    """
+    Decorator to skip tests if no accelerator communication backend (NCCL, XCCL, HCCL) is available.
+
+    Args:
+        backends (Optional[List[str]]): Specific accelerator backends to check (e.g., ["nccl", "xccl", "hccl"]).
+                                       If None, checks all supported accelerator backends (NCCL, XCCL, HCCL).
+
+    Returns:
+        callable: A decorator that skips the test if no specified accelerator backend is available.
+    """
+    if backends is None:
+        backends = ACCELERATOR_DIST_BACKENDS
+
+    backend_available = any(
+        {
+            "nccl": c10d.is_nccl_available,
+            "xccl": c10d.is_xccl_available,
+            "hccl": lambda: TEST_HPU,
+        }.get(backend, lambda: False)()
+        for backend in backends
+    )
+
+    return skip_but_pass_in_sandcastle_if(
+        not backend_available,
+        f"No accelerator communication backend available among {backends}",
     )
 
 
@@ -980,9 +1024,14 @@
 class DistributedTestBase(MultiProcessTestCase):
     def setUp(self):
         super().setUp()
+        os.environ["WORLD_SIZE"] = str(self.world_size)
         self._spawn_processes()
 
     def tearDown(self):
+        try:
+            torch.distributed.destroy_process_group()
+        except AssertionError:
+            pass
         try:
             os.remove(self.file_name)
         except OSError:
@@ -998,12 +1047,14 @@
         else:
             return "gloo"
 
-    def create_pg(self, device):
+    def create_pg(self, device, world_size=None):
+        if world_size is None:
+            world_size = self.world_size
         num_visible_devices = torch.get_device_module(device).device_count()
         store = torch.distributed.FileStore(self.file_name, num_visible_devices)
         torch.distributed.init_process_group(
             backend=self.backend(device),
-            world_size=self.world_size,
+            world_size=world_size,
             rank=self.rank,
             store=store,
         )
@@ -1110,7 +1161,7 @@
             )
             try:
                 callback()
-            except BaseException as ex:
+            except BaseException as ex:  # noqa: B036
                 # Exceptions are handled in MultiThreadedTestCase
                 MultiThreadedTestCase.exception_queue.put((rank, sys.exc_info()))
                 ProcessLocalGroup.exception_handle(
@@ -1271,7 +1322,7 @@
 
         try:
             getattr(self, test_name)()
-        except BaseException as ex:
+        except BaseException as ex:  # noqa: B036
             self.exception_queue.put((rank, sys.exc_info()))
             ProcessLocalGroup.exception_handle(
                 ex
@@ -1416,13 +1467,9 @@
 
 
 @contextmanager
-<<<<<<< HEAD
-def _dynamo_dist_per_rank_init(rank, world_size, init_pg=True, fake_pg=False):
-=======
 def _dynamo_dist_per_rank_init(
     rank, world_size, backend=None, init_pg=True, fake_pg=False
 ):
->>>>>>> eaa5d9d3
     # To avoid multiple inheritance from _dynamo.test_case.TestCase and MultiProcessTestCase,
     # Just manually implement the most important part of the dynamo behavior to reset/clear.
     if not fake_pg:
@@ -1446,7 +1493,7 @@
                 store=store,
             )
         else:
-            c10d.init_process_group("nccl", rank=rank, world_size=world_size)
+            c10d.init_process_group(backend=backend, rank=rank, world_size=world_size)
     torch._dynamo.reset()
     torch._dynamo.utils.counters.clear()
     try:
@@ -1493,7 +1540,7 @@
         super().tearDownClass()
 
 
-class DynamoDistributedMultiProcTestCase(MultiProcessTestCase):
+class DynamoDistributedMultiProcTestCase(DistributedTestBase):
     """
     Use this for tests that actually run on multiple GPUs.
 
@@ -1504,20 +1551,9 @@
     sparingly for integration tests.
     """
 
-    def setUp(self):
-        super().setUp()
-        self._spawn_processes()
-
-    def tearDown(self):
-        super().tearDown()
-        try:
-            os.remove(self.file_name)
-        except OSError:
-            pass
-
     @property
     def world_size(self) -> int:
-        return torch.cuda.device_count()
+        return torch.accelerator.device_count()
 
     @classmethod
     def _run(
@@ -1602,6 +1638,7 @@
 
     @classmethod
     def _worker_loop(cls, rank, world_size, rdvz_file, task_queue, completion_queue):
+        raised_exception = False
         # Sub tests are going to access these values, check first
         assert 0 <= rank < world_size
         # set class variables for the test class
@@ -1626,13 +1663,24 @@
             try:
                 cls._run_test_given_id(test_id)
                 completion_queue.put(test_id)
-            except BaseException as ex:
-                # Send the exception back to the dispatcher
-                completion_queue.put(ex)
+            except BaseException as ex:  # noqa: B036
+                raised_exception = True
+                # Send the exception and stack trace back to the dispatcher
+                exc_info = sys.exc_info()
+                tb_str = "".join(traceback.format_exception(*exc_info))
+                # Create a new exception with the original exception and traceback
+                enhanced_ex = RuntimeError(f"Exception in worker process:\n{tb_str}")
+                enhanced_ex.__cause__ = ex
+                completion_queue.put(enhanced_ex)
 
         # Termination
         logger.info("Terminating ...")
-        c10d.destroy_process_group()
+        # Calling destroy_process_group when workers have exceptions
+        # while others are doing collectives will cause a deadlock since
+        # it waits for enqueued collectives to finish.
+        # Only call this on a clean exit path
+        if not raised_exception:
+            c10d.destroy_process_group()
 
     @classmethod
     def _spawn_processes(cls, world_size) -> None:
@@ -1675,9 +1723,11 @@
 
         # Use device count as world size
         device_type = cls.device_type()
-        cls.world_size = torch.get_device_module(device_type).device_count()
-        if cls.world_size == 0:
-            raise unittest.SkipTest(f"No {device_type} devices available")
+        # If world_size is not set, use device count
+        if cls.world_size == -2:
+            cls.world_size = torch.get_device_module(device_type).device_count()
+            if cls.world_size == 0:
+                raise unittest.SkipTest(f"No {device_type} devices available")
 
         logger.info(
             f"Testing class {cls.__name__} on {cls.world_size} {device_type}"  # noqa: G004
@@ -1742,7 +1792,7 @@
                             f"skipping rest of tests in Test class: {self.__class__.__name__}"  # noqa: G004
                         )
                         # Poison rest of tests (because ProcessGroup may be not
-                        # re-usable now)
+                        # reusable now)
                         self.__class__.poison_pill = True
                         raise rv
 
