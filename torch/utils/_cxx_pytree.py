# Owner(s): ["module: pytree"]

"""
Contains utility functions for working with nested python data structures.

A *pytree* is Python nested data structure. It is a tree in the sense that
nodes are Python collections (e.g., list, tuple, dict) and the leaves are
Python values. Furthermore, a pytree should not contain reference cycles.

pytrees are useful for working with nested collections of Tensors. For example,
one can use `tree_map` to map a function over all Tensors inside some nested
collection of Tensors and `tree_leaves` to get a flat list of all Tensors
inside some nested collection. pytrees are helpful for implementing nested
collection support for PyTorch APIs.
"""

import functools
import sys
import types
from collections.abc import Iterable
from typing import Any, Callable, Optional, overload, TypeVar, Union
<<<<<<< HEAD
from typing_extensions import deprecated, Self, TypeAlias, TypeIs
=======
from typing_extensions import deprecated, TypeIs
>>>>>>> e9e1aace

import torch.utils._pytree as python_pytree
from torch.torch_version import TorchVersion as _TorchVersion
from torch.utils._pytree import (
<<<<<<< HEAD
    Context,
    DumpableContext,
    FlattenFunc,
    FlattenWithKeysFunc,
    FromDumpableContextFunc,
    is_namedtuple,
    is_namedtuple_class,
    is_namedtuple_instance,
    is_structseq,
    is_structseq_class,
    is_structseq_instance,
    KeyPath,
    PyTree,
    ToDumpableContextFunc,
    UnflattenFunc,
)


# Do not try to import `optree` package if the static version check already fails.
if not python_pytree._cxx_pytree_dynamo_traceable:
    raise ImportError(
        f"{__name__} depends on `optree>={python_pytree._optree_minimum_version}`, "
        "which is an optional dependency of PyTorch. "
        "To use it, please upgrade your optree package via "
        "`python3 -m pip install --upgrade optree`"
    )


import optree
from optree import PyTreeSpec  # direct import for type annotations
=======
    is_namedtuple as is_namedtuple,
    is_namedtuple_class as is_namedtuple_class,
    is_namedtuple_instance as is_namedtuple_instance,
    is_structseq as is_structseq,
    is_structseq_class as is_structseq_class,
    is_structseq_instance as is_structseq_instance,
    KeyEntry as KeyEntry,
)
>>>>>>> e9e1aace


# Do not try to import `optree` package if the static version check already fails.
if not python_pytree._cxx_pytree_dynamo_traceable:
    raise ImportError(
        f"{__name__} depends on `optree>={python_pytree._optree_minimum_version}`, "
        "which is an optional dependency of PyTorch. "
        "To use it, please upgrade your optree package via "
        "`python3 -m pip install --upgrade optree`"
    )


import optree
from optree import PyTreeSpec as TreeSpec  # direct import for type annotations


__all__ = [
    "PyTree",
    "Context",
    "FlattenFunc",
    "UnflattenFunc",
    "DumpableContext",
    "ToDumpableContextFunc",
    "FromDumpableContextFunc",
    "PyTreeSpec",
    "TreeSpec",
    "LeafSpec",
    "keystr",
    "key_get",
    "register_pytree_node",
    "tree_is_leaf",
    "tree_flatten",
    "tree_flatten_with_path",
    "tree_unflatten",
    "tree_iter",
    "tree_leaves",
    "tree_leaves_with_path",
    "tree_structure",
    "tree_map",
    "tree_map_with_path",
    "tree_map_",
    "tree_map_only",
    "tree_map_only_",
    "tree_all",
    "tree_any",
    "tree_all_only",
    "tree_any_only",
    "treespec_dumps",
    "treespec_loads",
    "treespec_pprint",
    "is_namedtuple",
    "is_namedtuple_class",
    "is_namedtuple_instance",
    "is_structseq",
    "is_structseq_class",
    "is_structseq_instance",
]


# In-tree installation may have VCS-based versioning. Update the previous static version.
python_pytree._optree_version = _TorchVersion(optree.__version__)  # type: ignore[attr-defined]

__TORCH_DICT_SESSION = optree.dict_insertion_ordered(True, namespace="torch")
__TORCH_DICT_SESSION.__enter__()  # enable globally and permanently


T = TypeVar("T")
S = TypeVar("S")
U = TypeVar("U")
R = TypeVar("R")

TreeSpec: TypeAlias = PyTreeSpec
OpTreeUnflattenFunc: TypeAlias = Callable[[Context, Iterable[Any]], PyTree]


def _reverse_args(func: UnflattenFunc) -> OpTreeUnflattenFunc:
    @functools.wraps(func)
    def wrapped(*args: Any, **kwargs: Any) -> Any:
        return func(*reversed(args), **kwargs)

    return wrapped


def register_pytree_node(
    cls: type[Any],
    flatten_fn: FlattenFunc,
    unflatten_fn: UnflattenFunc,
    *,
    serialized_type_name: Optional[str] = None,
    to_dumpable_context: Optional[ToDumpableContextFunc] = None,
    from_dumpable_context: Optional[FromDumpableContextFunc] = None,
    flatten_with_keys_fn: Optional[FlattenWithKeysFunc] = None,
) -> None:
    """Register a container-like type as pytree node.

    Args:
        cls (type): A Python type to treat as an internal pytree node.
        flatten_fn (callable): A function to be used during flattening, taking an instance of
            ``cls`` and returning a pair, with (1) an iterable for the children to be flattened
            recursively, and (2) some hashable auxiliary data to be stored in the treespec and to be
            passed to the ``unflatten_fn``.
        unflatten_fn (callable): A function taking two arguments: the auxiliary data that was
            returned by ``flatten_fn`` and stored in the treespec, and the unflattened children.
            The function should return an instance of ``cls``.
        serialized_type_name (str, optional): A keyword argument used to specify the fully
            qualified name used when serializing the tree spec.
        to_dumpable_context (callable, optional): An optional keyword argument to custom specify how
            to convert the context of the pytree to a custom json dumpable representation. This is
            used for json serialization, which is being used in :mod:`torch.export` right now.
        from_dumpable_context (callable, optional): An optional keyword argument to custom specify
            how to convert the custom json dumpable representation of the context back to the
            original context. This is used for json deserialization, which is being used in
            :mod:`torch.export` right now.

    Example::

        >>> # xdoctest: +SKIP
        >>> # Registry a Python type with lambda functions
        >>> register_pytree_node(
        ...     set,
        ...     lambda s: (sorted(s), None, None),
        ...     lambda children, _: set(children),
        ... )
    """
    if flatten_with_keys_fn is not None:
        raise NotImplementedError("KeyPaths are not yet supported in cxx_pytree.")

    _private_register_pytree_node(
        cls,
        flatten_fn,
        unflatten_fn,
        serialized_type_name=serialized_type_name,
        to_dumpable_context=to_dumpable_context,
        from_dumpable_context=from_dumpable_context,
    )

    python_pytree._private_register_pytree_node(
        cls,
        flatten_fn,
        unflatten_fn,
        serialized_type_name=serialized_type_name,
        to_dumpable_context=to_dumpable_context,
        from_dumpable_context=from_dumpable_context,
    )


@deprecated(
    "`torch.utils._cxx_pytree._register_pytree_node` is deprecated. "
    "Please use `torch.utils._cxx_pytree.register_pytree_node` instead.",
    category=FutureWarning,
)
def _register_pytree_node(
    cls: type[Any],
    flatten_fn: FlattenFunc,
    unflatten_fn: UnflattenFunc,
    *,
    serialized_type_name: Optional[str] = None,
    to_dumpable_context: Optional[ToDumpableContextFunc] = None,
    from_dumpable_context: Optional[FromDumpableContextFunc] = None,
) -> None:
    """Register a container-like type as pytree node for the C++ pytree only.

    The ``namespace`` argument is used to avoid collisions that occur when different libraries
    register the same Python type with different behaviors. It is recommended to add a unique prefix
    to the namespace to avoid conflicts with other libraries. Namespaces can also be used to specify
    the same class in different namespaces for different use cases.

    .. warning::
        For safety reasons, a ``namespace`` must be specified while registering a custom type. It is
        used to isolate the behavior of flattening and unflattening a pytree node type. This is to
        prevent accidental collisions between different libraries that may register the same type.

    Args:
        cls (type): A Python type to treat as an internal pytree node.
        flatten_fn (callable): A function to be used during flattening, taking an instance of
            ``cls`` and returning a pair, with (1) an iterable for the children to be flattened
            recursively, and (2) some hashable auxiliary data to be stored in the treespec and to be
            passed to the ``unflatten_fn``.
        unflatten_fn (callable): A function taking two arguments: the auxiliary data that was
            returned by ``flatten_fn`` and stored in the treespec, and the unflattened children.
            The function should return an instance of ``cls``.
        serialized_type_name (str, optional): A keyword argument used to specify the fully
            qualified name used when serializing the tree spec.
        to_dumpable_context (callable, optional): An optional keyword argument to custom specify how
            to convert the context of the pytree to a custom json dumpable representation. This is
            used for json serialization, which is being used in :mod:`torch.export` right now.
        from_dumpable_context (callable, optional): An optional keyword argument to custom specify
            how to convert the custom json dumpable representation of the context back to the
            original context. This is used for json deserialization, which is being used in
            :mod:`torch.export` right now.
    """

    _private_register_pytree_node(
        cls,
        flatten_fn,
        unflatten_fn,
        serialized_type_name=serialized_type_name,
        to_dumpable_context=to_dumpable_context,
        from_dumpable_context=from_dumpable_context,
    )


def _private_register_pytree_node(
    cls: type[Any],
    flatten_fn: FlattenFunc,
    unflatten_fn: UnflattenFunc,
    *,
    serialized_type_name: Optional[str] = None,
    to_dumpable_context: Optional[ToDumpableContextFunc] = None,
    from_dumpable_context: Optional[FromDumpableContextFunc] = None,
) -> None:
    """This is an internal function that is used to register a pytree node type
    for the C++ pytree only. End-users should use :func:`register_pytree_node`
    instead.
    """
    # TODO(XuehaiPan): remove this condition when we make Python pytree out-of-box support
    # PyStructSequence types
    if not optree.is_structseq_class(cls):
        optree.register_pytree_node(
            cls,
            flatten_fn,
            _reverse_args(unflatten_fn),
            namespace="torch",
        )


def _is_pytreespec_instance(
    obj: Any, /
) -> TypeIs[Union[TreeSpec, python_pytree.TreeSpec]]:
    return isinstance(obj, (TreeSpec, python_pytree.TreeSpec))


def tree_is_leaf(
    tree: PyTree,
    is_leaf: Optional[Callable[[PyTree], bool]] = None,
) -> bool:
    """Check if a pytree is a leaf.

    >>> tree_is_leaf(1)
    True
    >>> tree_is_leaf(None)
    True
    >>> tree_is_leaf([1, 2, 3])
    False
    >>> tree_is_leaf((1, 2, 3), is_leaf=lambda x: isinstance(x, tuple))
    True
    >>> tree_is_leaf({"a": 1, "b": 2, "c": 3})
    False
    >>> tree_is_leaf({"a": 1, "b": 2, "c": None})
    False

    Args:
        tree (pytree): A pytree to check if it is a leaf node.
        is_leaf (callable, optional): An extra leaf predicate function that will be called at each
            flattening step. The function should have a single argument with signature
            ``is_leaf(node) -> bool``. If it returns :data:`True`, the whole subtree being treated
            as a leaf. Otherwise, the default pytree registry will be used to determine a node is a
            leaf or not. If the function is not specified, the default pytree registry will be used.

    Returns:
        A boolean indicating if the pytree is a leaf node.
    """
    return optree.tree_is_leaf(
        tree,
        is_leaf=is_leaf,
        none_is_leaf=True,
        namespace="torch",
    )


def tree_flatten(
    tree: PyTree,
    is_leaf: Optional[Callable[[PyTree], bool]] = None,
) -> tuple[list[Any], TreeSpec]:
    """Flatten a pytree.

    See also :func:`tree_unflatten`.

    The flattening order (i.e., the order of elements in the output list) is deterministic,
    corresponding to a left-to-right depth-first tree traversal.

    >>> tree = {"b": (2, [3, 4]), "a": 1, "c": None, "d": 5}
    >>> tree_flatten(tree)
    ([2, 3, 4, 1, None, 5], PyTreeSpec({'b': (*, [*, *]), 'a': *, 'c': *, 'd': *}, NoneIsLeaf, namespace='torch'))
    >>> tree_flatten(1)
    ([1], PyTreeSpec(*, NoneIsLeaf, namespace='torch'))
    >>> tree_flatten(None)
    ([None], PyTreeSpec(*, NoneIsLeaf, namespace='torch'))
    >>> from collections import OrderedDict
    >>> tree = OrderedDict([("b", (2, [3, 4])), ("a", 1), ("c", None), ("d", 5)])
    >>> tree_flatten(tree)
    ([2, 3, 4, 1, None, 5], PyTreeSpec(OrderedDict({'b': (*, [*, *]), 'a': *, 'c': *, 'd': *}), NoneIsLeaf, namespace='torch'))

    Args:
        tree (pytree): A pytree to flatten.
        is_leaf (callable, optional): An extra leaf predicate function that will be called at each
            flattening step. The function should have a single argument with signature
            ``is_leaf(node) -> bool``. If it returns :data:`True`, the whole subtree being treated
            as a leaf. Otherwise, the default pytree registry will be used to determine a node is a
            leaf or not. If the function is not specified, the default pytree registry will be used.

    Returns:
        A pair ``(leaves, treespec)`` where the first element is a list of leaf values and the
        second element is a treespec representing the structure of the pytree.
    """
    return optree.tree_flatten(  # type: ignore[return-value]
        tree,
        is_leaf=is_leaf,
        none_is_leaf=True,
        namespace="torch",
    )


def tree_unflatten(leaves: Iterable[Any], treespec: TreeSpec) -> PyTree:
    """Reconstruct a pytree from the treespec and the leaves.

    The inverse of :func:`tree_flatten`.

    >>> tree = {"b": (2, [3, 4]), "a": 1, "c": None, "d": 5}
    >>> leaves, treespec = tree_flatten(tree)
    >>> tree == tree_unflatten(leaves, treespec)
    True

    Args:
        leaves (iterable): The list of leaves to use for reconstruction. The list must match the
            number of leaves of the treespec.
        treespec (TreeSpec): The treespec to reconstruct.

    Returns:
        The reconstructed pytree, containing the ``leaves`` placed in the structure described by
        ``treespec``.
    """
    if not _is_pytreespec_instance(treespec):
        raise TypeError(
            f"tree_unflatten(leaves, treespec): Expected `treespec` to be instance of "
            f"PyTreeSpec but got item of type {type(treespec)}."
        )
    return treespec.unflatten(leaves)


def tree_iter(
    tree: PyTree,
    is_leaf: Optional[Callable[[PyTree], bool]] = None,
) -> Iterable[Any]:
    """Get an iterator over the leaves of a pytree.

    See also :func:`tree_flatten`.

    >>> tree = {"b": (2, [3, 4]), "a": 1, "c": None, "d": 5}
    >>> list(tree_iter(tree))
    [2, 3, 4, 1, None, 5]
    >>> list(tree_iter(1))
    [1]
    >>> list(tree_iter(None))
    [None]

    Args:
        tree (pytree): A pytree to flatten.
        is_leaf (callable, optional): An extra leaf predicate function that will be called at each
            flattening step. The function should have a single argument with signature
            ``is_leaf(node) -> bool``. If it returns :data:`True`, the whole subtree being treated
            as a leaf. Otherwise, the default pytree registry will be used to determine a node is a
            leaf or not. If the function is not specified, the default pytree registry will be used.

    Returns:
        An iterator over the leaf values.
    """
    return optree.tree_iter(
        tree,
        is_leaf=is_leaf,
        none_is_leaf=True,
        namespace="torch",
    )


def tree_leaves(
    tree: PyTree,
    is_leaf: Optional[Callable[[PyTree], bool]] = None,
) -> list[Any]:
    """Get the leaves of a pytree.

    See also :func:`tree_flatten`.

    >>> tree = {"b": (2, [3, 4]), "a": 1, "c": None, "d": 5}
    >>> tree_leaves(tree)
    [2, 3, 4, 1, None, 5]
    >>> tree_leaves(1)
    [1]
    >>> tree_leaves(None)
    [None]

    Args:
        tree (pytree): A pytree to flatten.
        is_leaf (callable, optional): An extra leaf predicate function that will be called at each
            flattening step. The function should have a single argument with signature
            ``is_leaf(node) -> bool``. If it returns :data:`True`, the whole subtree being treated
            as a leaf. Otherwise, the default pytree registry will be used to determine a node is a
            leaf or not. If the function is not specified, the default pytree registry will be used.

    Returns:
        A list of leaf values.
    """
    return optree.tree_leaves(
        tree,
        is_leaf=is_leaf,
        none_is_leaf=True,
        namespace="torch",
    )


def tree_structure(
    tree: PyTree,
    is_leaf: Optional[Callable[[PyTree], bool]] = None,
) -> TreeSpec:
    """Get the treespec for a pytree.

    See also :func:`tree_flatten`.

    >>> tree = {"b": (2, [3, 4]), "a": 1, "c": None, "d": 5}
    >>> tree_structure(tree)
    PyTreeSpec({'b': (*, [*, *]), 'a': *, 'c': *, 'd': *}, NoneIsLeaf, namespace='torch')
    >>> tree_structure(1)
    PyTreeSpec(*, NoneIsLeaf, namespace='torch')
    >>> tree_structure(None)
    PyTreeSpec(*, NoneIsLeaf, namespace='torch')

    Args:
        tree (pytree): A pytree to flatten.
        is_leaf (callable, optional): An extra leaf predicate function that will be called at each
            flattening step. The function should have a single argument with signature
            ``is_leaf(node) -> bool``. If it returns :data:`True`, the whole subtree being treated
            as a leaf. Otherwise, the default pytree registry will be used to determine a node is a
            leaf or not. If the function is not specified, the default pytree registry will be used.

    Returns:
        A treespec object representing the structure of the pytree.
    """
    return optree.tree_structure(  # type: ignore[return-value]
        tree,
        is_leaf=is_leaf,
        none_is_leaf=True,
        namespace="torch",
    )


def tree_map(
    func: Callable[..., Any],
    tree: PyTree,
    *rests: PyTree,
    is_leaf: Optional[Callable[[PyTree], bool]] = None,
) -> PyTree:
    """Map a multi-input function over pytree args to produce a new pytree.

    See also :func:`tree_map_`.

    >>> tree_map(lambda x: x + 1, {"x": 7, "y": (42, 64)})
    {'x': 8, 'y': (43, 65)}
    >>> tree_map(lambda x: x is None, {"x": 7, "y": (42, 64), "z": None})
    {'x': False, 'y': (False, False), 'z': True}

    If multiple inputs are given, the structure of the tree is taken from the first input;
    subsequent inputs need only have ``tree`` as a prefix:

    >>> tree_map(lambda x, y: [x] + y, [5, 6], [[7, 9], [1, 2]])
    [[5, 7, 9], [6, 1, 2]]

    Args:
        func (callable): A function that takes ``1 + len(rests)`` arguments, to be applied at the
            corresponding leaves of the pytrees.
        tree (pytree): A pytree to be mapped over, with each leaf providing the first positional
            argument to function ``func``.
        rests (tuple of pytree): A tuple of pytrees, each of which has the same structure as
            ``tree`` or has ``tree`` as a prefix.
        is_leaf (callable, optional): An extra leaf predicate function that will be called at each
            flattening step. The function should have a single argument with signature
            ``is_leaf(node) -> bool``. If it returns :data:`True`, the whole subtree being treated
            as a leaf. Otherwise, the default pytree registry will be used to determine a node is a
            leaf or not. If the function is not specified, the default pytree registry will be used.

    Returns:
        A new pytree with the same structure as ``tree`` but with the value at each leaf given by
        ``func(x, *xs)`` where ``x`` is the value at the corresponding leaf in ``tree`` and ``xs``
        is the tuple of values at corresponding nodes in ``rests``.
    """
    return optree.tree_map(
        func,
        tree,
        *rests,
        is_leaf=is_leaf,
        none_is_leaf=True,
        namespace="torch",
    )


def tree_map_(
    func: Callable[..., Any],
    tree: PyTree,
    *rests: PyTree,
    is_leaf: Optional[Callable[[PyTree], bool]] = None,
) -> PyTree:
    """Like :func:`tree_map`, but do an inplace call on each leaf and return the original tree.

    See also :func:`tree_map`.

    Args:
        func (callable): A function that takes ``1 + len(rests)`` arguments, to be applied at the
            corresponding leaves of the pytrees.
        tree (pytree): A pytree to be mapped over, with each leaf providing the first positional
            argument to function ``func``.
        rests (tuple of pytree): A tuple of pytrees, each of which has the same structure as
            ``tree`` or has ``tree`` as a prefix.
        is_leaf (callable, optional): An extra leaf predicate function that will be called at each
            flattening step. The function should have a single argument with signature
            ``is_leaf(node) -> bool``. If it returns :data:`True`, the whole subtree being treated
            as a leaf. Otherwise, the default pytree registry will be used to determine a node is a
            leaf or not. If the function is not specified, the default pytree registry will be used.

    Returns:
        The original ``tree`` with the value at each leaf is given by the side-effect of function
        ``func(x, *xs)`` (not the return value) where ``x`` is the value at the corresponding leaf
        in ``tree`` and ``xs`` is the tuple of values at values at corresponding nodes in ``rests``.
    """
    return optree.tree_map_(
        func,
        tree,
        *rests,
        is_leaf=is_leaf,
        none_is_leaf=True,
        namespace="torch",
    )


Type2 = tuple[type[T], type[S]]
Type3 = tuple[type[T], type[S], type[U]]
if sys.version_info >= (3, 10):
    TypeAny = Union[type[Any], tuple[type[Any], ...], types.UnionType]
else:
    TypeAny = Union[type[Any], tuple[type[Any], ...]]

Fn2 = Callable[[Union[T, S]], R]
Fn3 = Callable[[Union[T, S, U]], R]
Fn = Callable[[T], R]
FnAny = Callable[[Any], R]

MapOnlyFn = Callable[[T], Callable[[Any], Any]]


# These specializations help with type inference on the lambda passed to this
# function
@overload
def map_only(type_or_types_or_pred: type[T], /) -> MapOnlyFn[Fn[T, Any]]:
    ...


@overload
def map_only(type_or_types_or_pred: Type2[T, S], /) -> MapOnlyFn[Fn2[T, S, Any]]:
    ...


@overload
def map_only(type_or_types_or_pred: Type3[T, S, U], /) -> MapOnlyFn[Fn3[T, S, U, Any]]:
    ...


# This specialization is needed for the implementations below that call
@overload
def map_only(type_or_types_or_pred: TypeAny, /) -> MapOnlyFn[FnAny[Any]]:
    ...


@overload
def map_only(type_or_types_or_pred: Callable[[Any], bool], /) -> MapOnlyFn[FnAny[Any]]:
    ...


def map_only(
    type_or_types_or_pred: Union[TypeAny, Callable[[Any], bool]], /
) -> MapOnlyFn[FnAny[Any]]:
    """
    Suppose you are writing a tree_map over tensors, leaving everything
    else unchanged.  Ordinarily you would have to write:

        def go(t):
            if isinstance(t, Tensor):
                return ...
            else:
                return t

    With this function, you only need to write:

        @map_only(Tensor)
        def go(t):
            return ...

    You can also directly use 'tree_map_only'
    """
    if isinstance(type_or_types_or_pred, (type, tuple)) or (
        sys.version_info >= (3, 10)
        and isinstance(type_or_types_or_pred, types.UnionType)
    ):

        def pred(x: Any) -> bool:
            return isinstance(x, type_or_types_or_pred)  # type: ignore[arg-type]

    elif callable(type_or_types_or_pred):
        pred = type_or_types_or_pred  # type: ignore[assignment]
    else:
        raise TypeError("Argument must be a type, a tuple of types, or a callable.")

    def wrapper(func: Callable[[T], Any]) -> Callable[[Any], Any]:
        @functools.wraps(func)
        def wrapped(x: T) -> Any:
            if pred(x):
                return func(x)
            return x

        return wrapped

    return wrapper


@overload
def tree_map_only(
    type_or_types_or_pred: type[T],
    /,
    func: Fn[T, Any],
    tree: PyTree,
    is_leaf: Optional[Callable[[PyTree], bool]] = None,
) -> PyTree:
    ...


@overload
def tree_map_only(
    type_or_types_or_pred: Type2[T, S],
    /,
    func: Fn2[T, S, Any],
    tree: PyTree,
    is_leaf: Optional[Callable[[PyTree], bool]] = None,
) -> PyTree:
    ...


@overload
def tree_map_only(
    type_or_types_or_pred: Type3[T, S, U],
    /,
    func: Fn3[T, S, U, Any],
    tree: PyTree,
    is_leaf: Optional[Callable[[PyTree], bool]] = None,
) -> PyTree:
    ...


@overload
def tree_map_only(
    type_or_types_or_pred: TypeAny,
    /,
    func: FnAny[Any],
    tree: PyTree,
    is_leaf: Optional[Callable[[PyTree], bool]] = None,
) -> PyTree:
    ...


@overload
def tree_map_only(
    type_or_types_or_pred: Callable[[Any], bool],
    /,
    func: FnAny[Any],
    tree: PyTree,
    is_leaf: Optional[Callable[[PyTree], bool]] = None,
) -> PyTree:
    ...


def tree_map_only(
    type_or_types_or_pred: Union[TypeAny, Callable[[Any], bool]],
    /,
    func: FnAny[Any],
    tree: PyTree,
    is_leaf: Optional[Callable[[PyTree], bool]] = None,
) -> PyTree:
    return tree_map(map_only(type_or_types_or_pred)(func), tree, is_leaf=is_leaf)


@overload
def tree_map_only_(
    type_or_types_or_pred: type[T],
    /,
    func: Fn[T, Any],
    tree: PyTree,
    is_leaf: Optional[Callable[[PyTree], bool]] = None,
) -> PyTree:
    ...


@overload
def tree_map_only_(
    type_or_types_or_pred: Type2[T, S],
    /,
    func: Fn2[T, S, Any],
    tree: PyTree,
    is_leaf: Optional[Callable[[PyTree], bool]] = None,
) -> PyTree:
    ...


@overload
def tree_map_only_(
    type_or_types_or_pred: Type3[T, S, U],
    /,
    func: Fn3[T, S, U, Any],
    tree: PyTree,
    is_leaf: Optional[Callable[[PyTree], bool]] = None,
) -> PyTree:
    ...


@overload
def tree_map_only_(
    type_or_types_or_pred: TypeAny,
    /,
    func: FnAny[Any],
    tree: PyTree,
    is_leaf: Optional[Callable[[PyTree], bool]] = None,
) -> PyTree:
    ...


@overload
def tree_map_only_(
    type_or_types_or_pred: Callable[[Any], bool],
    /,
    func: FnAny[Any],
    tree: PyTree,
    is_leaf: Optional[Callable[[PyTree], bool]] = None,
) -> PyTree:
    ...


def tree_map_only_(
    type_or_types_or_pred: Union[TypeAny, Callable[[Any], bool]],
    /,
    func: FnAny[Any],
    tree: PyTree,
    is_leaf: Optional[Callable[[PyTree], bool]] = None,
) -> PyTree:
    return tree_map_(map_only(type_or_types_or_pred)(func), tree, is_leaf=is_leaf)


def tree_all(
    pred: Callable[[Any], bool],
    tree: PyTree,
    is_leaf: Optional[Callable[[PyTree], bool]] = None,
) -> bool:
    flat_args = tree_iter(tree, is_leaf=is_leaf)
    return all(map(pred, flat_args))


def tree_any(
    pred: Callable[[Any], bool],
    tree: PyTree,
    is_leaf: Optional[Callable[[PyTree], bool]] = None,
) -> bool:
    flat_args = tree_iter(tree, is_leaf=is_leaf)
    return any(map(pred, flat_args))


@overload
def tree_all_only(
    type_or_types: type[T],
    /,
    pred: Fn[T, bool],
    tree: PyTree,
    is_leaf: Optional[Callable[[PyTree], bool]] = None,
) -> bool:
    ...


@overload
def tree_all_only(
    type_or_types: Type2[T, S],
    /,
    pred: Fn2[T, S, bool],
    tree: PyTree,
    is_leaf: Optional[Callable[[PyTree], bool]] = None,
) -> bool:
    ...


@overload
def tree_all_only(
    type_or_types: Type3[T, S, U],
    /,
    pred: Fn3[T, S, U, bool],
    tree: PyTree,
    is_leaf: Optional[Callable[[PyTree], bool]] = None,
) -> bool:
    ...


def tree_all_only(
    type_or_types: TypeAny,
    /,
    pred: FnAny[bool],
    tree: PyTree,
    is_leaf: Optional[Callable[[PyTree], bool]] = None,
) -> bool:
    flat_args = tree_iter(tree, is_leaf=is_leaf)
    return all(pred(x) for x in flat_args if isinstance(x, type_or_types))


@overload
def tree_any_only(
    type_or_types: type[T],
    /,
    pred: Fn[T, bool],
    tree: PyTree,
    is_leaf: Optional[Callable[[PyTree], bool]] = None,
) -> bool:
    ...


@overload
def tree_any_only(
    type_or_types: Type2[T, S],
    /,
    pred: Fn2[T, S, bool],
    tree: PyTree,
    is_leaf: Optional[Callable[[PyTree], bool]] = None,
) -> bool:
    ...


@overload
def tree_any_only(
    type_or_types: Type3[T, S, U],
    /,
    pred: Fn3[T, S, U, bool],
    tree: PyTree,
    is_leaf: Optional[Callable[[PyTree], bool]] = None,
) -> bool:
    ...


def tree_any_only(
    type_or_types: TypeAny,
    /,
    pred: FnAny[bool],
    tree: PyTree,
    is_leaf: Optional[Callable[[PyTree], bool]] = None,
) -> bool:
    flat_args = tree_iter(tree, is_leaf=is_leaf)
    return any(pred(x) for x in flat_args if isinstance(x, type_or_types))


def broadcast_prefix(
    prefix_tree: PyTree,
    full_tree: PyTree,
    is_leaf: Optional[Callable[[PyTree], bool]] = None,
) -> list[Any]:
    """Return a list of broadcasted leaves in ``prefix_tree`` to match the number of leaves in ``full_tree``.

    If a ``prefix_tree`` is a prefix of a ``full_tree``, this means the ``full_tree`` can be
    constructed by replacing the leaves of ``prefix_tree`` with appropriate **subtrees**.

    This function returns a list of leaves with the same size as ``full_tree``. The leaves are
    replicated from ``prefix_tree``. The number of replicas is determined by the corresponding
    subtree in ``full_tree``.

    >>> broadcast_prefix(1, [1, 2, 3])
    [1, 1, 1]
    >>> broadcast_prefix([1, 2, 3], [1, 2, 3])
    [1, 2, 3]
    >>> broadcast_prefix([1, 2, 3], [1, 2, 3, 4])
    Traceback (most recent call last):
        ...
    ValueError: list arity mismatch; expected: 3, got: 4; list: [1, 2, 3, 4].
    >>> broadcast_prefix([1, 2, 3], [1, 2, (3, 4)])
    [1, 2, 3, 3]
    >>> broadcast_prefix([1, 2, 3], [1, 2, {"a": 3, "b": 4, "c": (None, 5)}])
    [1, 2, 3, 3, 3, 3]

    Args:
        prefix_tree (pytree): A pytree with the same structure as a prefix of ``full_tree``.
        full_tree (pytree): A pytree with the same structure as a suffix of ``prefix_tree``.
        is_leaf (callable, optional): An extra leaf predicate function that will be called at each
            flattening step. The function should have a single argument with signature
            ``is_leaf(node) -> bool``. If it returns :data:`True`, the whole subtree being treated
            as a leaf. Otherwise, the default pytree registry will be used to determine a node is a
            leaf or not. If the function is not specified, the default pytree registry will be used.

    Returns:
        A list of leaves in ``prefix_tree`` broadcasted to match the number of leaves in ``full_tree``.
    """
    result: list[Any] = []

    def add_leaves(x: Any, subtree: PyTree) -> None:
        subtreespec = tree_structure(subtree, is_leaf=is_leaf)
        result.extend([x] * subtreespec.num_leaves)

    tree_map_(
        add_leaves,
        prefix_tree,
        full_tree,
        is_leaf=is_leaf,
    )
    return result


# Broadcasts a pytree to the provided TreeSpec and returns the flattened
# values. If this is not possible, then this function returns None.
#
# For example, given pytree=0 and spec=TreeSpec(list, None, [LeafSpec(), LeafSpec()]),
# would return [0, 0]. This is useful for part of the vmap implementation:
# a user can pass in vmap(fn, in_dims)(*inputs). `in_dims` should be
# broadcastable to the tree structure of `inputs` and we use
# _broadcast_to_and_flatten to check this.
def _broadcast_to_and_flatten(
    tree: PyTree,
    treespec: TreeSpec,
    is_leaf: Optional[Callable[[PyTree], bool]] = None,
) -> Optional[list[Any]]:
    assert _is_pytreespec_instance(treespec)
    full_tree = tree_unflatten([0] * treespec.num_leaves, treespec)
    try:
        return broadcast_prefix(tree, full_tree, is_leaf=is_leaf)
    except ValueError:
        return None


def treespec_dumps(treespec: TreeSpec, protocol: Optional[int] = None) -> str:
    """Serialize a treespec to a JSON string."""
    if not _is_pytreespec_instance(treespec):
        raise TypeError(
            f"treespec_dumps(treespec): Expected `treespec` to be instance of "
            f"PyTreeSpec but got item of type {type(treespec)}."
        )

    dummy_tree = tree_unflatten([0] * treespec.num_leaves, treespec)
    orig_treespec = python_pytree.tree_structure(dummy_tree)
    return python_pytree.treespec_dumps(orig_treespec, protocol=protocol)


@functools.lru_cache
def treespec_loads(serialized: str) -> TreeSpec:
    """Deserialize a treespec from a JSON string."""
    orig_treespec = python_pytree.treespec_loads(serialized)
    dummy_tree = python_pytree.tree_unflatten(
        [0] * orig_treespec.num_leaves,
        orig_treespec,
    )
    treespec = tree_structure(dummy_tree)
    return treespec


class _Asterisk(str):
    __slots__ = ()

    def __new__(cls) -> Self:
        return super().__new__(cls, "*")

    def __repr__(self) -> str:
        return "*"  # no quotes


_asterisk = _Asterisk()
del _Asterisk


def treespec_pprint(treespec: TreeSpec) -> str:
    dummy_tree = tree_unflatten([_asterisk] * treespec.num_leaves, treespec)
    return repr(dummy_tree)


class LeafSpecMeta(type(TreeSpec)):  # type: ignore[misc]
    def __instancecheck__(self, instance: object) -> bool:
        return _is_pytreespec_instance(instance) and instance.is_leaf()


class LeafSpec(TreeSpec, metaclass=LeafSpecMeta):
    def __new__(cls) -> "LeafSpec":
        return optree.treespec_leaf(none_is_leaf=True)  # type: ignore[return-value]


def tree_flatten_with_path(
    tree: PyTree,
    is_leaf: Optional[Callable[[PyTree], bool]] = None,
) -> tuple[list[tuple[KeyPath, Any]], TreeSpec]:
    """Flattens a pytree like :func:`tree_flatten`, but also returns each leaf's key path.

    Args:
        tree: a pytree to flatten. If it contains a custom type, that type must be
            registered with an appropriate `tree_flatten_with_path_fn` when registered
            with :func:`register_pytree_node`.
        is_leaf: An extra leaf predicate function that will be called at each
            flattening step. The function should have a single argument with signature
            ``is_leaf(node) -> bool``. If it returns :data:`True`, the whole subtree being treated
            as a leaf. Otherwise, the default pytree registry will be used to determine a node is a
            leaf or not. If the function is not specified, the default pytree registry will be used.
    Returns:
        A tuple where the first element is a list of (key path, leaf) pairs, and the
        second element is a :class:`TreeSpec` representing the structure of the flattened
        tree.
    """
    raise NotImplementedError("KeyPaths are not yet supported in cxx_pytree.")


def tree_leaves_with_path(
    tree: PyTree,
    is_leaf: Optional[Callable[[PyTree], bool]] = None,
) -> list[tuple[KeyPath, Any]]:
    """Gets the leaves of a pytree like ``tree_leaves`` and returns each leaf's key path.

    Args:
        tree: a pytree. If it contains a custom type, that type must be
            registered with an appropriate `tree_flatten_with_path_fn` when registered
            with :func:`register_pytree_node`.
        is_leaf: An extra leaf predicate function that will be called at each
            flattening step. The function should have a single argument with signature
            ``is_leaf(node) -> bool``. If it returns :data:`True`, the whole subtree being treated
            as a leaf. Otherwise, the default pytree registry will be used to determine a node is a
            leaf or not. If the function is not specified, the default pytree registry will be used.
    Returns:
        A list of (key path, leaf) pairs.
    """
    raise NotImplementedError("KeyPaths are not yet supported in cxx_pytree.")


def tree_map_with_path(
    func: Callable[..., Any],
    tree: PyTree,
    *rests: PyTree,
    is_leaf: Optional[Callable[[PyTree], bool]] = None,
) -> PyTree:
    """Like :func:`tree_map`, but the provided callable takes an additional key path argument.

    Args:
        func: A function that takes ``2 + len(rests)`` arguments, to be applied at the
            corresponding leaves of the pytrees. The first positional argument
            to ``func`` is the key path of the leaf in question. The second
            positional argument is the value of the leaf.
        tree: A pytree to be mapped over, with each leaf providing the first positional
            argument to function ``func``.
        rests: A tuple of pytrees, each of which has the same structure as
            ``tree`` or has ``tree`` as a prefix.
        is_leaf: An extra leaf predicate function that will be called at each
            flattening step. The function should have a single argument with signature
            ``is_leaf(node) -> bool``. If it returns :data:`True`, the whole subtree being treated
            as a leaf. Otherwise, the default pytree registry will be used to determine a node is a
            leaf or not. If the function is not specified, the default pytree registry will be used.

    Returns
        A new pytree with the same structure as ``tree`` but with the value at each leaf given by
        ``func(keypath, x, *xs)`` where ``keypath`` is the key path at the
        corresponding leaf in ``tree``, ``x`` is the value at that leaf, and
        ``xs`` is the tuple of values at corresponding nodes in ``rests``.
    """
    raise NotImplementedError("KeyPaths are not yet supported in cxx_pytree.")


def keystr(kp: KeyPath) -> str:
    """Given a key path, return a pretty-printed representation."""
    raise NotImplementedError("KeyPaths are not yet supported in cxx_pytree.")


def key_get(obj: Any, kp: KeyPath) -> Any:
    """Given an object and a key path, return the value at the key path."""
    raise NotImplementedError("KeyPaths are not yet supported in cxx_pytree.")


with python_pytree._NODE_REGISTRY_LOCK:
    python_pytree._cxx_pytree_imported = True
    args, kwargs = (), {}  # type: ignore[var-annotated]
    for args, kwargs in python_pytree._cxx_pytree_pending_imports:
        _private_register_pytree_node(*args, **kwargs)
    python_pytree._cxx_pytree_pending_imports.clear()
    del args, kwargs<|MERGE_RESOLUTION|>--- conflicted
+++ resolved
@@ -19,16 +19,11 @@
 import types
 from collections.abc import Iterable
 from typing import Any, Callable, Optional, overload, TypeVar, Union
-<<<<<<< HEAD
 from typing_extensions import deprecated, Self, TypeAlias, TypeIs
-=======
-from typing_extensions import deprecated, TypeIs
->>>>>>> e9e1aace
 
 import torch.utils._pytree as python_pytree
 from torch.torch_version import TorchVersion as _TorchVersion
 from torch.utils._pytree import (
-<<<<<<< HEAD
     Context,
     DumpableContext,
     FlattenFunc,
@@ -59,30 +54,6 @@
 
 import optree
 from optree import PyTreeSpec  # direct import for type annotations
-=======
-    is_namedtuple as is_namedtuple,
-    is_namedtuple_class as is_namedtuple_class,
-    is_namedtuple_instance as is_namedtuple_instance,
-    is_structseq as is_structseq,
-    is_structseq_class as is_structseq_class,
-    is_structseq_instance as is_structseq_instance,
-    KeyEntry as KeyEntry,
-)
->>>>>>> e9e1aace
-
-
-# Do not try to import `optree` package if the static version check already fails.
-if not python_pytree._cxx_pytree_dynamo_traceable:
-    raise ImportError(
-        f"{__name__} depends on `optree>={python_pytree._optree_minimum_version}`, "
-        "which is an optional dependency of PyTorch. "
-        "To use it, please upgrade your optree package via "
-        "`python3 -m pip install --upgrade optree`"
-    )
-
-
-import optree
-from optree import PyTreeSpec as TreeSpec  # direct import for type annotations
 
 
 __all__ = [
@@ -403,7 +374,7 @@
     """
     if not _is_pytreespec_instance(treespec):
         raise TypeError(
-            f"tree_unflatten(leaves, treespec): Expected `treespec` to be instance of "
+            f"Expected `treespec` to be an instance of "
             f"PyTreeSpec but got item of type {type(treespec)}."
         )
     return treespec.unflatten(leaves)
@@ -1003,15 +974,8 @@
 
 def treespec_dumps(treespec: TreeSpec, protocol: Optional[int] = None) -> str:
     """Serialize a treespec to a JSON string."""
-    if not _is_pytreespec_instance(treespec):
-        raise TypeError(
-            f"treespec_dumps(treespec): Expected `treespec` to be instance of "
-            f"PyTreeSpec but got item of type {type(treespec)}."
-        )
-
-    dummy_tree = tree_unflatten([0] * treespec.num_leaves, treespec)
-    orig_treespec = python_pytree.tree_structure(dummy_tree)
-    return python_pytree.treespec_dumps(orig_treespec, protocol=protocol)
+    treespec = python_pytree._ensure_python_treespec_instance(treespec)
+    return python_pytree.treespec_dumps(treespec, protocol=protocol)
 
 
 @functools.lru_cache
