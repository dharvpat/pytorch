--- conflicted
+++ resolved
@@ -11,7 +11,7 @@
 import inspect
 import logging
 import operator
-import traceback
+import threading
 import typing
 import typing_extensions
 import weakref
@@ -67,7 +67,6 @@
 )
 from torch.utils._stats import count
 from torch.utils._thunk import Thunk
-from torch.utils._traceback import CapturedTraceback
 from torch.utils.weak import _WeakHashRef, WeakIdKeyDictionary, WeakTensorKeyDictionary
 
 from ._backward_state import BackwardState
@@ -181,26 +180,82 @@
     return "val" in node.meta and isinstance(node.meta["val"], py_sym_types)
 
 
-@overload
-def set_proxy_slot(obj: Tensor, tracer: _ProxyTracer, proxy: _ProxyTensor) -> None:
-    ...
+@overload  # type: ignore[no-overload-impl]
+def set_proxy_slot(obj: Tensor, tracer: _ProxyTracer, proxy: _ProxyTensor) -> None: ...
 
 
 @overload
 def set_proxy_slot(
     obj: _AnyScriptObjectType, tracer: _ProxyTracer, proxy: Proxy
-) -> None:
-    ...
+) -> None: ...
 
 
 @overload
 def set_proxy_slot(
     obj: PySymType, tracer: _ProxyTracer, proxy: _PySymProxyType
-) -> None:
-    ...
-
-
-def set_proxy_slot(
+) -> None: ...
+
+
+class _DisableUpdateTensorTracker(threading.local):
+    value: bool = False
+
+
+_disable_update_tensor_tracker_tls = _DisableUpdateTensorTracker()
+
+
+def _is_proxy_tensor_update_tensor_tracker_disabled() -> bool:
+    """
+    Returns current state of disabling update tensor tracker.
+    """
+    return _disable_update_tensor_tracker_tls.value
+
+
+@contextmanager
+def _proxy_tensor_disable_update_tensor_tracker() -> Generator[None, None, None]:
+    """
+    NOTE "Do not clobber inplace ops"
+    By default tensor_tracker is updated every time.
+    This leads to chaining every operation by the FakeTensor.
+    For example for mutable ops if we have several consecutive mutable operations:
+
+    def f(x, y, z):
+        x.copy_(y)
+        x.copy_(z)
+        return x
+
+    Default graph result:
+    def f_graph(x, y, z)
+        x_1 = x.copy_(y)
+        x_2 = x_1.copy_(z)
+        return x_2
+
+    This chaining simplifies the fx passes and helps to prevent the reordering.
+    But in some cases, we want those nodes to be disconnected.
+    E.g. in case of splitting joint graph into forward and backward.
+    If first inplace op happened in forward, second in backward,
+    we want them after split to be properly placed.
+
+    Enabling this context manager for copy_ will result in:
+    def f_graph_2(x, y, z):
+        x_1 = x.copy_(y)
+        x_2 = x.copy_(z)
+        return x
+
+    Results of copy_ x1 and x2 will have empty users in the graph.
+    The reason why this behavior is not enabled for all inplace ops is that
+    some fx passes (e.g. fx quantization) rely on chaining inplace ops like add_
+    in their fusions passes.
+    We could revisit enabling this logic for all inplace ops in future.
+    """
+    orig_value = _disable_update_tensor_tracker_tls.value
+    _disable_update_tensor_tracker_tls.value = True
+    try:
+        yield
+    finally:
+        _disable_update_tensor_tracker_tls.value = orig_value
+
+
+def set_proxy_slot(  # type: ignore[no-redef]
     obj: Union[PySymType, _AnyScriptObjectType, Tensor],
     tracer: _ProxyTracer,
     proxy: object,
@@ -210,7 +265,9 @@
         # We DO want to clobber proxies whenever we run an inplace operation
         # on a tensor, and it affects the metadata on the proxy.
         assert isinstance(proxy, _ProxyTensor)
-        tracer.tensor_tracker[obj] = proxy
+        # see NOTE [Do not clobber inplace ops]
+        if not _is_proxy_tensor_update_tensor_tracker_disabled():
+            tracer.tensor_tracker[obj] = proxy
     elif isinstance(obj, (_AnyScriptObject)):
         # We DO want to clobber proxies, with a similar rationale as for tensors.
         assert isinstance(proxy, Proxy)
@@ -256,8 +313,7 @@
 def get_proxy_slot(
     obj: Tensor,
     tracer: _ProxyTracer,
-) -> _ProxyTensor:
-    ...
+) -> _ProxyTensor: ...
 
 
 @overload
@@ -265,8 +321,7 @@
     obj: Tensor,
     tracer: _ProxyTracer,
     default: U,
-) -> Union[_ProxyTensor, U]:
-    ...
+) -> Union[_ProxyTensor, U]: ...
 
 
 @overload
@@ -275,16 +330,14 @@
     tracer: _ProxyTracer,
     default: U,
     transform: Callable[[_ProxyTensor], R],
-) -> Union[R, U]:
-    ...
+) -> Union[R, U]: ...
 
 
 @overload
 def get_proxy_slot(
     obj: _AnyScriptObjectType,
     tracer: _ProxyTracer,
-) -> Proxy:
-    ...
+) -> Proxy: ...
 
 
 @overload
@@ -292,8 +345,7 @@
     obj: _AnyScriptObjectType,
     tracer: _ProxyTracer,
     default: U,
-) -> Union[Proxy, U]:
-    ...
+) -> Union[Proxy, U]: ...
 
 
 @overload
@@ -302,16 +354,14 @@
     tracer: _ProxyTracer,
     default: U,
     transform: Callable[[Proxy], R],
-) -> Union[R, U]:
-    ...
+) -> Union[R, U]: ...
 
 
 @overload
 def get_proxy_slot(
     obj: PySymType,
     tracer: _ProxyTracer,
-) -> _PySymProxyType:
-    ...
+) -> _PySymProxyType: ...
 
 
 @overload
@@ -319,8 +369,7 @@
     obj: PySymType,
     tracer: _ProxyTracer,
     default: T,
-) -> Union[T, _PySymProxyType]:
-    ...
+) -> Union[T, _PySymProxyType]: ...
 
 
 @overload
@@ -329,8 +378,7 @@
     tracer: _ProxyTracer,
     default: U,
     transform: Callable[[_PySymProxyType], R],
-) -> Union[R, U]:
-    ...
+) -> Union[R, U]: ...
 
 
 # the default argument is what to return if the slot is not set.
@@ -367,12 +415,12 @@
     return res
 
 
-def snapshot_fake(val: Tensor) -> Optional[Tensor]:
+def snapshot_fake(val: Tensor, include_real: bool = False) -> Optional[Tensor]:
     # val.detach() will also eventually call fast_detach(),
     # but this saves us a full trip into __torch_dispatch__
     # (snapshot_fake is called a lot)
     if isinstance(val, FakeTensor):
-        return fast_detach(val.fake_mode, val)
+        return fast_detach(val.fake_mode, val, include_real)
     else:
         return val.detach()
 
@@ -393,9 +441,9 @@
 ]
 
 
-def extract_val(val: _ExtractValType) -> _ExtractValType:
+def extract_val(val: _ExtractValType, include_real: bool = False) -> _ExtractValType:
     if is_fake(val):
-        return snapshot_fake(val)
+        return snapshot_fake(val, include_real=include_real)
     elif isinstance(val, py_sym_types):
         return val
     elif isinstance(val, _AnyScriptObject):
@@ -494,7 +542,9 @@
 # grad_fn, _base (_base actually may be set due to recursive call to
 # ADInplaceOrView, but you shouldn't rely on it.)
 def set_meta(proxy: Proxy, val: _ExtractValType) -> Proxy:
-    proxy.node.meta["val"] = extract_val(val)
+    proxy.node.meta["val"] = extract_val(
+        val, include_real=(proxy.node.op == "placeholder")
+    )
 
     with _enable_thunkify(proxy.tracer):  # type: ignore[arg-type]
         # Best effort tensor_meta setting; prefer using val!
@@ -715,22 +765,21 @@
 
 
 @overload
-def fetch_object_proxy(tracer: _ProxyTracer, t: Tensor) -> Union[_ProxyTensor, Tensor]:
-    ...
+def fetch_object_proxy(
+    tracer: _ProxyTracer, t: Tensor
+) -> Union[_ProxyTensor, Tensor]: ...
 
 
 @overload
 def fetch_object_proxy(
     tracer: _ProxyTracer, t: _AnyScriptObjectType
-) -> Union[Proxy, _AnyScriptObjectType]:
-    ...
+) -> Union[Proxy, _AnyScriptObjectType]: ...
 
 
 @overload
 def fetch_object_proxy(
     tracer: _ProxyTracer, t: PySymType
-) -> Union[_PySymProxyType, PySymType]:
-    ...
+) -> Union[_PySymProxyType, PySymType]: ...
 
 
 def fetch_object_proxy(
@@ -813,7 +862,10 @@
 
     if func is torch.ops.aten.is_nonzero.default:
         with proxy_mode:
-            torch._check(args[0].numel() == 1, lambda: "Boolean value of Tensor with more than one value is ambiguous")  # type: ignore[attr-defined]
+            torch._check(
+                args[0].numel() == 1,  # type: ignore[attr-defined]
+                lambda: "Boolean value of Tensor with more than one value is ambiguous",
+            )
             return (args[0] != 0).item()  # type: ignore[attr-defined]
 
     tracer = proxy_mode.tracer
@@ -1009,7 +1061,7 @@
     ) -> _PySymProxyType:
         # dict.get()'s annotation doesn't accept `None` when the value type
         # isn't Optional.
-        return self.sym_node_dict.get(key.node, default)  # type: ignore[arg-type]
+        return self.sym_node_dict.get(key.node, default)  # type: ignore[arg-type, return-value]
 
     def __iter__(self) -> Any:
         raise NotImplementedError
@@ -1076,22 +1128,19 @@
         return super().create_arg(a)  # type: ignore[return-value]
 
     @overload
-    def unwrap_proxy(self, e: Tensor) -> Union[Proxy, Tensor]:
-        ...
+    def unwrap_proxy(self, e: Tensor) -> Union[Proxy, Tensor]: ...
 
     @overload
-    def unwrap_proxy(self, e: PySymType) -> Union[Proxy, PySymType]:
-        ...
+    def unwrap_proxy(self, e: PySymType) -> Union[Proxy, PySymType]: ...
 
     @overload
     def unwrap_proxy(
         self, e: _AnyScriptObjectType
-    ) -> Union[Proxy, _AnyScriptObjectType]:
-        ...
+    ) -> Union[Proxy, _AnyScriptObjectType]: ...
 
     def unwrap_proxy(self, e: T) -> object:
         if isinstance(e, Tensor):
-            return get_proxy_slot(e, self, e, lambda x: x.proxy)
+            return get_proxy_slot(e, self, e, lambda x: x.proxy)  # type: ignore[attr-defined]
         elif isinstance(e, py_sym_types):
             return get_proxy_slot(e, self, e, lambda e: e.force())
         elif isinstance(e, _AnyScriptObject):
@@ -1110,6 +1159,16 @@
     ) -> torch.fx.Node:
         node = super().create_node(kind, target, args, kwargs, name, type_expr)  # type: ignore[arg-type]
 
+        if node.op in ["placeholder", "output"] and "stack_trace" in node.meta:
+            del node.meta["stack_trace"]
+
+        if kind == "get_attr":
+            assert isinstance(target, str)
+            attr = getattr(self.root, target)
+            if isinstance(attr, torch.Tensor):
+                with disable_proxy_modes_tracing():
+                    node.meta["val"] = extract_val(attr)
+
         def map_fn(v: Any) -> Optional[_ExtractValType]:
             if not isinstance(v, torch.fx.Node) or "val" not in v.meta:
                 return None
@@ -1136,6 +1195,8 @@
     target: Any,
     args_kwargs: Optional[tuple[tuple[Argument, ...], dict[str, Argument]]] = None,
 ) -> bool:
+    from torch._higher_order_ops.invoke_subgraph import InvokeSubgraphHOP
+
     if not callable(target):
         return False
     if isinstance(
@@ -1143,6 +1204,7 @@
         (
             torch._higher_order_ops.triton_kernel_wrap.TritonKernelWrapperFunctional,
             torch._higher_order_ops.triton_kernel_wrap.TritonKernelWrapperMutation,
+            InvokeSubgraphHOP,
         ),
     ):
         return True
@@ -1353,7 +1415,7 @@
         kwargs = kwargs or {}
         if func in _side_effectful_need_to_be_preserved_pre_dispatch:
             # It's for passing the export verifier which needs to verify the meta['val']
-            # TODO(tmanlaibaatar): we should systematically couple it with expoert verifier,
+            # TODO(tmanlaibaatar): we should systematically couple it with export verifier,
             # instead of hardcoding it here.
             # T203648563
             if func == torch.amp.autocast_mode._exit_autocast:
@@ -1373,11 +1435,6 @@
             if func is torch._C._set_grad_enabled:
                 func(*args, **kwargs)
             return node
-<<<<<<< HEAD
-            # Don't actually run the function! We just want to trace the calls
-            # into a graph. We don't actualy want to change global autograd state.
-=======
->>>>>>> eaa5d9d3
         return func(*args, **kwargs)
 
 
@@ -1569,7 +1626,10 @@
         self.mode = ProxyTorchDispatchMode(self.tracer, tracing_mode="real")
 
     def placeholder(
-        self, target: str, args: tuple[object, ...], kwargs: dict[str, object]  # type: ignore[override]
+        self,
+        target: str,  # type: ignore[override]
+        args: tuple[object, ...],
+        kwargs: dict[str, object],
     ) -> object:
         out = super().placeholder(target, args, kwargs)  # type: ignore[arg-type]
         proxy = fx.Proxy(self.new_graph.placeholder(target), self.tracer)
@@ -1578,7 +1638,10 @@
         return out
 
     def get_attr(
-        self, target: str, args: tuple[object, ...], kwargs: dict[str, object]  # type: ignore[override]
+        self,
+        target: str,  # type: ignore[override]
+        args: tuple[object, ...],
+        kwargs: dict[str, object],
     ) -> object:
         out = super().get_attr(target, args, kwargs)  # type: ignore[arg-type]
         proxy = fx.Proxy(self.new_graph.get_attr(target), self.tracer)
@@ -1588,7 +1651,10 @@
     # call_function, call_method, call_module get traced automatically by the outer mode.
 
     def output(
-        self, target: str, args: tuple[object, ...], kwargs: dict[str, object]  # type: ignore[override]
+        self,
+        target: str,  # type: ignore[override]
+        args: tuple[object, ...],
+        kwargs: dict[str, object],
     ) -> object:
         out = super().output(target, args, kwargs)  # type: ignore[arg-type]
 
@@ -1663,6 +1729,8 @@
 
     def __init__(self, scope_root: GraphModule) -> None:
         super().__init__()
+        self.record_stack_traces = True
+        self._record_forward_stack_traces_only = True
         self.scope_root = scope_root
         self.enable_attr_proxy = False
         self.submodule_paths = {}
@@ -1913,36 +1981,6 @@
                 f"{self.torch_fn_metadata.__class__.__name__}.{self.torch_fn_metadata.__name__}",
             )
 
-        # stack_trace
-        if "stack_trace" not in node.meta and node.op not in ["placeholder", "output"]:
-            user_frame_summary = CapturedTraceback.extract().summary()
-            if user_frame_summary:
-                # we retain frames from forward() calls, or ops
-                # located in torch/__init__.py (e.g. sym_int, sym_constrain_range, vmap)
-                stack_trace = [
-                    frame
-                    for frame in user_frame_summary
-                    if (
-                        frame.name == "forward"
-                        or frame.filename.endswith("torch/__init__.py")
-                    )
-                ]
-                # filter out forward() frames from fx/_symbolic_trace.py, export/_trace.py
-                # this is hardcoded, but leads to a much cleaner stack trace
-                stack_trace = [
-                    frame
-                    for frame in stack_trace
-                    if not (
-                        frame.filename.endswith("fx/_symbolic_trace.py")
-                        or frame.filename.endswith("export/_trace.py")
-                    )
-                ]
-                if (
-                    stack_trace
-                ):  # empty list for strict mode, dynamo should handle stack_trace
-                    stack_trace = traceback.StackSummary.from_list(stack_trace)
-                    node.meta["stack_trace"] = "".join(stack_trace.format()).strip()
-
         return node
 
 
@@ -1956,6 +1994,7 @@
         record_module_stack: bool,
         _allow_fake_constant: bool,
         _error_on_data_dependent_ops: bool,
+        record_stack_traces: bool = False,
     ) -> None:
         # Configurations that are used to initialize the context managers and their states.
         # Should not modify them during tracing.
@@ -1978,14 +2017,15 @@
         # adding new modes in _MakefxTracer.
         self.fake_tensor_mode: Optional[FakeTensorMode] = None
         self.proxy_mode: Union[nullcontext, ProxyTorchDispatchMode] = nullcontext()
-        self.proxy_function_mode: Union[
-            nullcontext, PreDispatchTorchFunctionMode
-        ] = nullcontext()
+        self.proxy_function_mode: Union[nullcontext, PreDispatchTorchFunctionMode] = (
+            nullcontext()
+        )
         self.fx_tracer: Optional[PythonKeyTracer] = None
         self.python_dispatcher_mode: Union[nullcontext, Any] = nullcontext()
-        self.torch_fn_metadata_mode: Union[
-            nullcontext, TorchFunctionMetadataMode
-        ] = nullcontext()
+        self.torch_fn_metadata_mode: Union[nullcontext, TorchFunctionMetadataMode] = (
+            nullcontext()
+        )
+        self.record_stack_traces = record_stack_traces
 
     def _checkpoint_modes(self) -> list[Any]:
         return [
@@ -2024,9 +2064,14 @@
 
             if hasattr(f, "_orig_mod") and self.record_module_stack:
                 scope_root = f._orig_mod
+                # _ModuleStackTracer always try to preserve stack trace
+                # in forward functions
                 self.fx_tracer = _ModuleStackTracer(scope_root)
             else:
                 self.fx_tracer = PythonKeyTracer()
+                self.fx_tracer.record_stack_traces = self.record_stack_traces
+                if self.record_stack_traces:
+                    self.fx_tracer._record_forward_stack_traces_only = True
 
             if self.tracing_mode == "fake":
                 import torch._dynamo
@@ -2057,9 +2102,9 @@
                             allow_non_fake_inputs=self._allow_non_fake_inputs,
                             shape_env=shape_env,
                         )
-                assert (
-                    fake_tensor_mode.shape_env is not None
-                ), "shape_env should be set if tracing with 'symbolic'"
+                assert fake_tensor_mode.shape_env is not None, (
+                    "shape_env should be set if tracing with 'symbolic'"
+                )
                 self.fake_tensor_mode = fake_tensor_mode
             else:
                 if not self.tracing_mode == "real":
@@ -2147,9 +2192,9 @@
                     return self.fake_tensor_mode.from_tensor(x, source=source)
                 # NB: don't match on bools
                 elif type(x) is int and self.tracing_mode == "symbolic":
-                    assert (
-                        self.fake_tensor_mode.shape_env is not None
-                    ), "shape_env should be set if tracing with 'symbolic'"
+                    assert self.fake_tensor_mode.shape_env is not None, (
+                        "shape_env should be set if tracing with 'symbolic'"
+                    )
                     return self.fake_tensor_mode.shape_env.create_symintnode(
                         self.fake_tensor_mode.shape_env.create_symbol(
                             x, source, positive=None
@@ -2162,9 +2207,9 @@
                         self.fake_tensor_mode, x
                     )
 
-                assert not isinstance(
-                    x, FakeScriptObject
-                ), f"ScriptObject {x} has been fakified. Cannot wrap_fake it again."
+                assert not isinstance(x, FakeScriptObject), (
+                    f"ScriptObject {x} has been fakified. Cannot wrap_fake it again."
+                )
                 return x
 
             wrap_fn_map = {
@@ -2278,14 +2323,19 @@
     record_module_stack: bool = False,
     _allow_fake_constant: bool = False,
     _error_on_data_dependent_ops: bool = True,
+    record_stack_traces: bool = False,
 ) -> Callable[..., GraphModule]:
     """
     Given a function f, return a new function which when executed with valid
     arguments to f, returns an FX GraphModule representing the set of operations that
     were executed during the course of execution.
+
+    If record_stack_traces is True, the stack trace will be preserved on node.meta["stack_trace"]
     """
 
     assert tracing_mode in ["real", "fake", "symbolic"]
+
+    from torch._inductor import config
 
     make_fx_tracer = _MakefxTracer(
         decomposition_table,
@@ -2295,11 +2345,8 @@
         record_module_stack,
         _allow_fake_constant,
         _error_on_data_dependent_ops,
-<<<<<<< HEAD
-=======
         record_stack_traces=record_stack_traces
         or config.trace.provenance_tracking_level == 1,
->>>>>>> eaa5d9d3
     )
 
     @functools.wraps(f)
@@ -2329,9 +2376,9 @@
         torch._C._TorchDispatchModeKey.PROXY
     )
     mode = torch._C._get_dispatch_mode(torch._C._TorchDispatchModeKey.PROXY)
-    assert (
-        pre_dispatch_mode is None or mode is None
-    ), f"pre_dispatch_mode={pre_dispatch_mode}, mode={mode}"
+    assert pre_dispatch_mode is None or mode is None, (
+        f"pre_dispatch_mode={pre_dispatch_mode}, mode={mode}"
+    )
     return pre_dispatch_mode or mode
 
 
