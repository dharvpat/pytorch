--- conflicted
+++ resolved
@@ -63,15 +63,10 @@
     return make_eager_backend_with_torch_function_modes([mode])
 
 
-<<<<<<< HEAD
-def make_eager_backend_with_torch_function_modes(modes):
-    """Used to trace HOPs (cond and while) for eager exectution, the metadata
-=======
 def make_eager_backend_with_torch_function_modes(
     modes: Iterable[torch.overrides.TorchFunctionMode],
 ) -> Callable[..., Any]:
     """Used to trace HOPs (cond and while) for eager execution, the metadata
->>>>>>> eaa5d9d3
     TF mode mutates vars outside of the scope of the HOP, and we can't have graph breaks
     in the HOP, so we need to externally run this mode and not trace it."""
     from contextlib import ExitStack
