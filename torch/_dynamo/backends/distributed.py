"""
This module implements distributed training optimizations for TorchDynamo backends.

It provides functionality to optimize models wrapped in DistributedDataParallel (DDP)
by intelligently splitting compiled graphs to align with DDP's gradient synchronization
boundaries. Key features include:

- Graph partitioning based on parameter bucket sizes
- Optimization of allreduce operations for distributed training
- Support for parameter ignoring and buffer handling
- Submodule compilation and management
- Debugging utilities for distributed training

The main component is the DDPOptimizer class, which handles graph splitting and
recompilation to enable efficient distributed training while maintaining the benefits
of compilation.
"""

import logging
import traceback
from dataclasses import dataclass, field
from typing import Any, Callable, Optional
from unittest import mock

import torch
from torch import fx
from torch._dynamo.backends.registry import CompiledFn, CompilerFn
from torch._dynamo.output_graph import GraphCompileReason
from torch._dynamo.utils import deepcopy_to_fake_tensor, detect_fake_mode
from torch._logging import trace_structured
from torch.fx.node import Node


# Regular log messages should go through 'log'.
# ddp_graph_log is a separate artifact logger reserved for dumping graphs.
# See docs/source/logging.rst for more info.
log = logging.getLogger(__name__)
ddp_graph_log = torch._logging.getArtifactLogger(__name__, "ddp_graphs")


def args_str(args: Any) -> str:
    # a debug helper
    if torch.is_tensor(args):
        return f"T[{args.shape}]"
    elif isinstance(args, tuple):
        return f"tuple({', '.join([args_str(x) for x in args])})"
    elif isinstance(args, list):
        return f"list({', '.join([args_str(x) for x in args])})"
    else:
        return str(args)


@dataclass
class Bucket:
    size: int = 0
    params: list[str] = field(default_factory=list)
    nodes: list[fx.Node] = field(default_factory=list)

    # param_ids is just used for unit testing
    param_ids: list[int] = field(default_factory=list)

    # keep track of any buckets that were extended for logging purposes
    opcount_increased_to_capture_external_output: int = 0
    paramsize_before_opcount_increase: int = 0


def bucket_has_external_output(bucket: Bucket) -> bool:
    nodes_in_bucket = set()
    # we want to iterate in reverse order, but clumsi-luckily the bucket.nodes list was already created backwards
    # so we don't reverse it here
    for node in bucket.nodes:
        # assume node.op != output, since those are filtered in the original iteration
        nodes_in_bucket.add(node)
        for user in node.users:
            if user not in nodes_in_bucket:
                return True
    return False


def pretty_print_buckets(buckets: list[Bucket], bucket_bytes_cap: int) -> None:
    headers = ("Index", "Size (b)", "Param Names")
    rows: list[tuple[Optional[int], Optional[int], str]] = []
    extended_buckets = []
    for idx, bucket in enumerate(reversed(buckets)):
        if len(bucket.params) > 0:
            rows.append((idx, bucket.size, bucket.params[0]))
            rows.extend((None, None, param) for param in bucket.params[1:])
        if bucket.opcount_increased_to_capture_external_output > 0:
            extended_buckets.append(
                (
                    idx,
                    bucket.opcount_increased_to_capture_external_output,
                    bucket.size - bucket.paramsize_before_opcount_increase,
                )
            )

    if len(rows):
        log.info(
            "\nDDPOptimizer used bucket cap %s and created %d buckets. Enable debug logs for detailed bucket info.",
            bucket_bytes_cap,
            len(buckets),
        )

        if len(extended_buckets):
            log.warning(
                "Some buckets were extended beyond their requested parameter capacities"
                " in order to ensure each subgraph has an output node, required for fx graph partitioning."
                " This can be the case when a subgraph would have only contained nodes performing inplace mutation,"
                " and returning no logical outputs. This should not be a problem, unless it results in too few graph"
                " partitions for optimal DDP performance."
            )

        try:
            from tabulate import tabulate

            log.debug(
                "\nDDPOptimizer produced the following bucket assignments:\n%s",
                tabulate(rows, headers=headers, tablefmt="simple_grid"),
            )

            if len(extended_buckets):
                log.warning(
                    "DDPOptimizer extended these buckets to ensure per-subgraph output nodes:\n%s",
                    tabulate(
                        extended_buckets,
                        headers=("Index", "Extra Ops", "Extra Param Size (b)"),
                        tablefmt="simple_grid",
                    ),
                )
        except ImportError:
            log.debug(
                "Please `pip install tabulate` in order to display ddp bucket sizes and diagnostic information."
            )
    else:
        log.debug("DDPOptimizer captured no parameters and did not split this graph.")


def has_higher_order_op(gm: fx.GraphModule) -> bool:
    # Check if there is a higher order op in the graph
    for node in gm.graph.nodes:
        if node.op == "get_attr":
            maybe_param = getattr(gm, node.target)
            if isinstance(maybe_param, torch.fx.GraphModule):
                return True
    return False


<<<<<<< HEAD
class DDPOptimizerContext:
    def __init__(self):
        self.curr_bucket = -1
        self.metadata_per_bucket = []
=======
def propagate_metadata(orig_gm: fx.GraphModule, split_gm: fx.GraphModule) -> None:
    for name, module in split_gm.named_modules():
        if "." not in name and len(name):
            # TODO: add split id to CompileId: https://github.com/pytorch/tlparse/pull/83/files#r1880649384
            module.meta = orig_gm.meta
            module._param_name_to_source = orig_gm._param_name_to_source


def propagate_dynamo_source(orig_gm: fx.GraphModule, split_gm: fx.GraphModule) -> None:
    name_to_dynamo_source = {}
    for node in orig_gm.graph.find_nodes(op="placeholder"):
        name_to_dynamo_source[node.name] = node._dynamo_source

    for name, module in split_gm.named_modules():
        if "." not in name and len(name):
            for node in module.graph.find_nodes(op="placeholder"):
                # non-placeholder in original_gm may become placeholder in submodules
                node._dynamo_source = name_to_dynamo_source.get(node.name, None)
>>>>>>> 17a7e1e0


# compile each of the partitioned submodules using the user-provided compiler
class SubmodCompiler(torch.fx.interpreter.Interpreter):
    def __init__(
        self,
        module: fx.GraphModule,
        compiler: CompilerFn,
        fake_mode: torch._subclasses.fake_tensor.FakeTensorMode,
    ) -> None:
        super().__init__(module)
        self.compiler = compiler
        self.fake_mode = fake_mode
        # See Note [DDPOptimizer and fw_metadata]
        torch._guards.TracingContext.try_get().ddp_optimizer_ctx = DDPOptimizerContext()

    def compile_submod(
        self, input_mod: fx.GraphModule, args: list[torch.Tensor], kwargs: Any
    ) -> Any:
        """
        Compile the submodule,
        using a wrapper to make sure its output is always a tuple,
        which is required by AotAutograd based compilers
        """
        assert len(kwargs) == 0, "We assume only args for these modules"

        class WrapperModule(torch.nn.Module):
            def __init__(
                self, submod: Callable[..., Any], unwrap_singleton_tuple: bool
            ) -> None:
                super().__init__()
                self.submod = submod
                self.unwrap_singleton_tuple = unwrap_singleton_tuple

            def forward(self, *args: Any) -> Any:
                x = self.submod(*args)
                # TODO(whc)
                # for some reason the isinstance check is necessary if I split one node per submod
                # - even though I supposedly wrapped the output in a tuple in those cases, the real
                # compiled module was still returning a tensor
                if self.unwrap_singleton_tuple and isinstance(x, (tuple, list)):
                    return x[0]
                return x

        unwrap_singleton_tuple = False
        for sn in input_mod.graph.nodes:
            if sn.op == "output":
                if not isinstance(sn.args[0], tuple):
                    unwrap_singleton_tuple = True
                    sn.args = (sn.args,)

        input_mod.recompile()
        input_mod.compile_subgraph_reason = GraphCompileReason(  # type: ignore[assignment]
            "DDPOptimizer intentional graph-break (See Note [DDPOptimizer])."
            " Set `torch._dynamo.config.optimize_ddp = False` to disable.",
            [
                # it's close to useless to get a real stacktrace here, and quite verbose.
                traceback.FrameSummary(__file__, 0, "DDPOptimizer"),
            ],
        )

        wrapper = WrapperModule(
            self.compiler(input_mod, args),
            unwrap_singleton_tuple,
        )
        return wrapper

    # Note:
    #
    # The way distributed works today around fake tensors can be somewhat confusing.
    # Some of these codepaths are shared in both runtime, and compile time. The presence
    # of a fake_mode, read off of fake tensor inputs, dictates how we will operate.
    #
    # A few things to keep in mind:
    #
    # 1) We invoke `compile_submod` with a real module. The output of that gets stored
    # on the graph via `self.module.add_submodule(n.target, compiled_submod_real)`.
    #
    # 2) When running a call_module targeted node, if we have a fake_mode, we fakify the
    # module we got from self.fetch_attr(n.target). Regardless of fake_mode, we then execute it.
    #
    # 3) Fake tensors should always be around during compile time.
    #
    # 4) Fake tensors should never be around at runtime.
    #
    # 5) We end up with a compilation mode that takes a real submodule and fake tensors,
    # to match what aot_autograd expects. See Note: [Fake Modules and AOTAutograd]
    def run_node(self, n: Node) -> Any:
        args, kwargs = self.fetch_args_kwargs_from_env(n)
        new_args = []
        assert self.fake_mode
        for arg in args:
            if isinstance(arg, torch.Tensor) and not isinstance(
                arg, torch._subclasses.FakeTensor
            ):
                new_args.append(torch._dynamo.utils.to_fake_tensor(arg, self.fake_mode))
            else:
                new_args.append(arg)

        log.debug("run_node %s, %s got args %s", n.op, n.target, args_str(args))
        assert isinstance(args, tuple)
        assert isinstance(kwargs, dict)

        if n.op == "call_module":
            real_mod = self.fetch_attr(str(n.target))
            if self.fake_mode:
                curr_submod = deepcopy_to_fake_tensor(real_mod, self.fake_mode)
            else:
                curr_submod = real_mod

            ddp_graph_log.debug("\n---%s graph---\n%s", n.target, curr_submod.graph)

            # When calling the compiler on the submod, inputs (new_args) are expected to
            # be FakeTensors already since Dynamo would have made them FakeTensors in the
            # non-DDP flow.  However, the parameters are _not_ expected to be FakeTensors,
            # since this wrapping happens during compilation

            # Note: Returning Fake Tensors on First AOT Autograd Call
            #
            # Inductor will optimize strides of outputs when it deems it profitable.
            # For instance, converting to channels last. When we split the graph here
            # into multiple inductor compilations, we need to make sure that the
            # output strides of one compilation is appropriately passed to the subsequent
            # compilations. However, the mapping from inductor output to dynamo output
            # is non-trivial due to aot_autograd's deduping, de-aliasing, mutation, re-writing,
            # subclass handling, etc. In order to replay all this logic we set a flag such that
            # the first invocation of inductor in aot_autograd will return Fake Tensors with
            # appropriate strides. Then, all of aot autograd's runtime logic is replayed.
            # This gives us the appropriately strided outputs here which will reflect runtime strides.

            class FakeifyFirstAOTInvocationGuard:
                def __init__(self) -> None:
                    self.tc = torch._guards.TracingContext.try_get()
                    assert self.tc
                    self.tc.fakify_first_call = True

                def __del__(self) -> None:
                    self.tc.fakify_first_call = False  # type: ignore[union-attr]

            # For aot_eager and other backends, tracing context is not set
            has_tracing_context = torch._guards.TracingContext.try_get() is not None
            if has_tracing_context:
                g = FakeifyFirstAOTInvocationGuard()  # noqa: F841

            from torch._dynamo.utils import counters

            init = counters["aot_autograd"]["total"]
            compiled_submod_real = self.compile_submod(real_mod, new_args, kwargs)

            # TODO - better way of doing this?
            # Only aot autograd handles fakifying first call
            invoked_aot_autograd = init != counters["aot_autograd"]["total"]

            # We update the original (outer) graph with a call into the compiled module
            # instead of the uncompiled one.
            self.module.delete_submodule(n.target)  # type: ignore[operator]
            n.target = "compiled_" + n.target  # type: ignore[operator]
            self.module.add_submodule(n.target, compiled_submod_real)  # type: ignore[operator]

            # Finally, we have to produce inputs for use compiling the next submodule,
            # and these need to be FakeTensors, so we execute the module under fake_mode
            # Because parameters are not fake we patch fake tensor mode to allow non fake inputs
            with (
                self.fake_mode,
                mock.patch.object(self.fake_mode, "allow_non_fake_inputs", True),
            ):
                if has_tracing_context and invoked_aot_autograd:
                    # DDPOptimizer maintains 1 dynamo graph -> N AOT graphs
                    # Dynamo only has 1 tracing context, so it needs to maintain all N AOT metadata instances
                    ddp_ctx = torch._guards.TracingContext.try_get().ddp_optimizer_ctx
                    ddp_ctx.curr_bucket += 1
                    ddp_ctx.metadata_per_bucket.append(
                        torch._guards.TracingContext.try_get().fw_metadata
                    )

                    out = compiled_submod_real(*new_args, **kwargs)
                    # output should be fake or subclass
                    assert all(
                        (not isinstance(t, torch.Tensor) or type(t) is not torch.Tensor)
                        for t in (out if isinstance(out, (list, tuple)) else [out])
                    )
                    return out
                else:
                    return curr_submod(*new_args, **kwargs)
        else:
            # placeholder or output nodes don't need to get compiled, just executed
            return getattr(self, n.op)(n.target, new_args, kwargs)


class DDPOptimizer:
    """Note [DDPOptimizer]
    DDPOptimizer applies when dynamo compiles models wrapped in DistributedDataParallel (DDP),
    breaking the dynamo graph into chunks to compile separately, with the breaks aligning to
    the boundaries of gradient-allreduce buckets chosen by DDP.

    Background/Motivation
     - DDP uses allreduce collectives to synchronize partial gradients computed on different workers
     - DDP groups gradient allreduces into 'buckets' to optimize communication efficiency of all-reduce
     - Parameters grouped into buckets are assumed to be adjacent in time, so they become ready
       at around the same time during backward and thus can share the same allreduce efficiently
     - Allreduces must overlap with backward compute for optimal training performance
     - DDP schedules allreduces using 'hooks' fired from the c++ autograd engine in pytorch, which
       operates when individual grads become 'ready'
     - Dynamo+AOTAutograd produces a single fused graph that runs 'atomically' from the perspective of the
       autograd engine, such that all gradients become 'ready' at the same time.  Hooks fire after the whole
       fused backward function executes, preventing any overlap of compute and communication

    Algorithm
     - DDPOptimizer starts off with an FX graph traced by dynamo which represents forward.  It can traverse
       this graph in reverse order to determine the true order that gradients will become ready during backward.
     - Parameter sizes are counted in reverse order, up to a bucket size limit, at which point a new bucket is started
       and a graph break introduced
     - Each of the subgraphs is compiled by the compiler provided to dynamo by the user, and then fused back together
       into an outer module that is returned to the user

    Notes
     - It would be better to enforce (by adding an API to DDP) that the bucket splits chosen here are used by DDP,
       and that DDP does not need to detect or optimize bucket order by observing execution at runtime, as it does
       in eager.
     - If Dynamo can't capture a whole graph for the portion of the model wrapped by DDP, this algorithm will currently
       produce splits that do not necessarily align with the buckets used by DDP.  This should result in performance
       degradation approaching the baseline case where graph-splits are not used, but not worse.
     - If the backend compiler fails to compile a single subgraph, it will execute eagerly despite the rest of the
       subgraphs being compiled
     - DDP has a 'parameters_and_buffers_to_ignore' field, which DDPOptimizer attempts to honor by reading markers
       left by DDP on individual parameters.  In cases where other transformations, such as reparameterization, are
       also used, the ignore markers could be lost.  If DDPOptimizer fails to ignore a parameter ignored by DDP,
       it is not catastrophic but could impact performance by choosing sub-optimal bucket splits.
     - DDPOptimizer always ignores all buffers, regardless of their ignore flag, since buffers do not require gradients,
       and therefore aren't allreduced by DDP.  (They are broadcast during forward, but this is not covered by
       DDPOptimizer)

    Debugging
     - Generally, it is easiest to debug DDPOptimizer in a single process program, using pdb.
     - In many cases, the log messages are helpful (they show bucket size assignments)-
       just set TORCH_LOGS env to include any of 'dynamo', 'distributed', or 'dist_ddp'.
     - See `benchmarks/dynamo/distributed.py` for a simple harness that will run a toy model or a torchbench model
       in a single process (or with torchrun, in multiple processes)

    Args:
        bucket_bytes_cap (int): Controls the size of buckets, in bytes, used to determine graphbreaks.  Should be
            set to match the equivalent parameter on the original DDP module.

        backend_compile_fn (callable): A dynamo compiler function, to be invoked to compile each subgraph.

        first_bucket_cap (int): Controls the size of the first bucket.  Should match DDP's first bucket cap.  DDP
            special-cases the first bucket size since it is sometimes optimal to start a small allreduce early.

    """

    def __init__(
        self,
        bucket_bytes_cap: int,
        backend_compile_fn: CompilerFn,
        first_bucket_cap: Optional[int] = None,
    ) -> None:
        if first_bucket_cap is not None:
            self.first_bucket_cap = first_bucket_cap
        elif torch.distributed.is_available():
            # this constant comes from C10D lib which is not always built
            self.first_bucket_cap = torch.distributed._DEFAULT_FIRST_BUCKET_BYTES
        else:
            self.first_bucket_cap = bucket_bytes_cap

        self.bucket_bytes_cap = bucket_bytes_cap
        assert self.first_bucket_cap <= self.bucket_bytes_cap, (
            "First bucket should be smaller/equal to other buckets to get comms warmed up ASAP"
        )

        self.backend_compile_fn = backend_compile_fn

    def _ignore_parameter(self, parameter: torch.nn.Parameter) -> bool:
        return hasattr(parameter, "_ddp_ignored") and parameter._ddp_ignored

    def add_param(self, bucket: Bucket, param: torch.nn.Parameter, name: str) -> None:
        bucket.size += param.untyped_storage().nbytes()
        bucket.params.append(name)
        bucket.param_ids.append(id(param))

    def add_module_params_to_bucket(
        self,
        mod: torch.nn.Module,
        bucket: Bucket,
        processed_modules: set[torch.nn.Module],
        prefix: str,
    ) -> None:
        processed_modules.add(mod)
        for name, param in mod.named_parameters():
            if param.requires_grad and not self._ignore_parameter(param):
                self.add_param(bucket, param, f"{prefix}_{name}")

    def add_param_args(self, bucket: Bucket, node: fx.Node) -> None:
        for arg in node.args:
            if not isinstance(arg, torch.fx.node.Node):
                continue
            if arg.op != "placeholder":
                continue
            param = arg.meta["example_value"]
            if (
                isinstance(param, torch.nn.Parameter)
                and param.requires_grad
                and not self._ignore_parameter(param)
            ):
                self.add_param(bucket, param, str(arg.target))

    def compile_fn(
        self, gm: fx.GraphModule, example_inputs: list[torch.Tensor]
    ) -> CompiledFn:
        """
        Implements graph splitting, first determining a set of of buckets by counting
        parameter sizes in reverse graph order, then invoking the user/backend compiler
        to compile each subgraph. Finally, stiches compiled graphs into one graphmodule
        and returns its callable.
        """
        # 1: compute the partition map according to DDP bucket logic
        buckets = [Bucket()]  # (size, param_names)
        processed_modules: set[torch.nn.Module] = set()
        for node in reversed(gm.graph.nodes):
            if node.op in ("output", "placeholder"):
                continue

            if (
                buckets[0].size >= self.bucket_bytes_cap
                or len(buckets) == 1
                and buckets[0].size >= self.first_bucket_cap
            ):
                if bucket_has_external_output(buckets[0]):
                    buckets.insert(0, Bucket())
                else:
                    # continue building this bucket past the point of filling its parameter capacity,
                    # to increase chances it contains at least one node that is either a global output or
                    # passed as input to a subsequent graph

                    if buckets[0].opcount_increased_to_capture_external_output == 0:
                        buckets[0].paramsize_before_opcount_increase = buckets[0].size
                    buckets[0].opcount_increased_to_capture_external_output += 1

            if node.op == "call_function":
                self.add_param_args(buckets[0], node)

            elif node.op == "call_module":
                target_mod = gm.get_submodule(node.target)
                if target_mod not in processed_modules:
                    self.add_module_params_to_bucket(
                        target_mod, buckets[0], processed_modules, node.target
                    )
            elif node.op == "call_method":
                if isinstance(node.args[0].target, str):
                    target_mod = None
                    try:
                        target_mod = gm.get_submodule(node.args[0].target)
                    except AttributeError:
                        pass
                    if target_mod is not None and target_mod not in processed_modules:
                        self.add_module_params_to_bucket(
                            target_mod, buckets[0], processed_modules, node.target
                        )
                    # This handles situations like  tmp = torch.mm(x, self.weight.t())
                    # t: "f32[512, 512]" = l_self_seq_2_weight.t();  l_self_seq_2_weight = None
                    # tmp: "f32[512, 512]" = torch.mm(input_2, t);  input_2 = t = None
                    self.add_param_args(buckets[0], node)

            elif node.op == "get_attr":
                maybe_param = getattr(gm, node.target)
                if (
                    isinstance(maybe_param, torch.nn.Parameter)
                    and maybe_param.requires_grad
                    and not self._ignore_parameter(maybe_param)
                ):
                    self.add_param(buckets[0], maybe_param, node.target)

            # All nodes have to be mapped to a bucket, even if they don't have their own params
            # Ignored params still end up in buckets, we just don't count them towards the capacity
            buckets[0].nodes.append(node)

        if len(buckets) > 1 and buckets[0].size == 0:
            # we collected a small preamble graph with ops that don't include parameters, fuse it back
            buckets[1].nodes.extend(buckets[0].nodes)
            assert len(buckets[0].params) == 0, "Params should be empty if size is 0"
            del buckets[0]

        # stash buckets for testing/debugging purposes
        self.buckets = buckets
        pretty_print_buckets(buckets, self.bucket_bytes_cap)

        if len(buckets) == 1:
            # bypass split/fuse logic if there is only one bucket
            return self.backend_compile_fn(gm, example_inputs)

        # 2: partition the graphmodule according to bucket capacity
        partition_map = {}
        for idx, b in enumerate(buckets):
            for node in b.nodes:
                partition_map[node] = idx

        split_gm = fx.passes.split_module.split_module(
            gm,
            None,  # type: ignore[arg-type]
            lambda node: partition_map[node],
        )

        # See note [Assumption on Dynamo Metadata]
        propagate_dynamo_source(gm, split_gm)
        propagate_metadata(gm, split_gm)

        debug_str = (
            f"\n---orig graph---\n{gm.graph}\n"
            + f"\n---split graph---\n{split_gm.graph}\n"
        )
        for name, module in split_gm.named_modules():
            if "." not in name and len(name):
                # only print the submod graphs, not their children
                debug_str += f"\n---{name} graph---\n{module.graph}\n"
        debug_str += "\n---------------\n"
        ddp_graph_log.debug(debug_str)

        trace_structured(
            "optimize_ddp_split_graph",
            payload_fn=lambda: split_gm.print_readable(print_output=False),
        )
        for name, module in split_gm.named_modules():
            if "." not in name and len(name):
                trace_structured(
                    "optimize_ddp_split_child",
                    lambda: {"name": name},
                    payload_fn=lambda: module.print_readable(print_output=False),
                )

        fake_mode = detect_fake_mode(example_inputs)
        if fake_mode is None:
            fake_mode = torch._subclasses.fake_tensor.FakeTensorMode()

        submod_compiler = SubmodCompiler(split_gm, self.backend_compile_fn, fake_mode)
        with torch._dynamo.utils._disable_saved_tensors_hooks_during_tracing():
            submod_compiler.run(*example_inputs)
        split_gm.recompile()

        ddp_graph_log.debug(
            "\n---final graph---\n%s\n---------------\n", split_gm.graph
        )
        return split_gm<|MERGE_RESOLUTION|>--- conflicted
+++ resolved
@@ -145,12 +145,6 @@
     return False
 
 
-<<<<<<< HEAD
-class DDPOptimizerContext:
-    def __init__(self):
-        self.curr_bucket = -1
-        self.metadata_per_bucket = []
-=======
 def propagate_metadata(orig_gm: fx.GraphModule, split_gm: fx.GraphModule) -> None:
     for name, module in split_gm.named_modules():
         if "." not in name and len(name):
@@ -169,7 +163,12 @@
             for node in module.graph.find_nodes(op="placeholder"):
                 # non-placeholder in original_gm may become placeholder in submodules
                 node._dynamo_source = name_to_dynamo_source.get(node.name, None)
->>>>>>> 17a7e1e0
+
+
+class DDPOptimizerContext:
+    def __init__(self):
+        self.curr_bucket = -1
+        self.metadata_per_bucket = []
 
 
 # compile each of the partitioned submodules using the user-provided compiler
