"""
This module implements distributed training optimizations for TorchDynamo backends.

It provides functionality to optimize models wrapped in DistributedDataParallel (DDP)
by intelligently splitting compiled graphs to align with DDP's gradient synchronization
boundaries. Key features include:

- Graph partitioning based on parameter bucket sizes
- Optimization of allreduce operations for distributed training
- Support for parameter ignoring and buffer handling
- Submodule compilation and management
- Debugging utilities for distributed training

The main component is the DDPOptimizer class, which handles graph splitting and
recompilation to enable efficient distributed training while maintaining the benefits
of compilation.
"""

import logging
import traceback
from dataclasses import dataclass, field
from typing import Any, Callable, Optional
from unittest import mock

import torch
from torch import fx
from torch._dynamo.backends.registry import CompiledFn, CompilerFn
from torch._dynamo.output_graph import GraphCompileReason
from torch._dynamo.utils import deepcopy_to_fake_tensor, detect_fake_mode
from torch._logging import trace_structured
from torch.fx.node import Node


# Regular log messages should go through 'log'.
# ddp_graph_log is a separate artifact logger reserved for dumping graphs.
# See docs/source/logging.rst for more info.
log = logging.getLogger(__name__)
ddp_graph_log = torch._logging.getArtifactLogger(__name__, "ddp_graphs")


def args_str(args: Any) -> str:
    # a debug helper
    if torch.is_tensor(args):
        return f"T[{args.shape}]"
    elif isinstance(args, tuple):
        return f"tuple({', '.join([args_str(x) for x in args])})"
    elif isinstance(args, list):
        return f"list({', '.join([args_str(x) for x in args])})"
    else:
        return str(args)


@dataclass
class Bucket:
    size: int = 0
    params: list[str] = field(default_factory=list)
    nodes: list[fx.Node] = field(default_factory=list)

    # param_ids is just used for unit testing
    param_ids: list[int] = field(default_factory=list)

    # keep track of any buckets that were extended for logging purposes
    opcount_increased_to_capture_external_output: int = 0
    paramsize_before_opcount_increase: int = 0


def bucket_has_external_output(bucket: Bucket) -> bool:
    nodes_in_bucket = set()
    # we want to iterate in reverse order, but clumsi-luckily the bucket.nodes list was already created backwards
    # so we don't reverse it here
    for node in bucket.nodes:
        # assume node.op != output, since those are filtered in the original iteration
        nodes_in_bucket.add(node)
        for user in node.users:
            if user not in nodes_in_bucket:
                return True
    return False


def pretty_print_buckets(buckets: list[Bucket], bucket_bytes_cap: int) -> None:
    headers = ("Index", "Size (b)", "Param Names")
    rows: list[tuple[Optional[int], Optional[int], str]] = []
    extended_buckets = []
    for idx, bucket in enumerate(reversed(buckets)):
        if len(bucket.params) > 0:
            rows.append((idx, bucket.size, bucket.params[0]))
            rows.extend((None, None, param) for param in bucket.params[1:])
        if bucket.opcount_increased_to_capture_external_output > 0:
            extended_buckets.append(
                (
                    idx,
                    bucket.opcount_increased_to_capture_external_output,
                    bucket.size - bucket.paramsize_before_opcount_increase,
                )
            )

    if len(rows):
        log.info(
            "\nDDPOptimizer used bucket cap %s and created %d buckets. Enable debug logs for detailed bucket info.",
            bucket_bytes_cap,
            len(buckets),
        )

        if len(extended_buckets):
            log.warning(
                "Some buckets were extended beyond their requested parameter capacities"
                " in order to ensure each subgraph has an output node, required for fx graph partitioning."
                " This can be the case when a subgraph would have only contained nodes performing inplace mutation,"
                " and returning no logical outputs. This should not be a problem, unless it results in too few graph"
                " partitions for optimal DDP performance."
            )

        try:
            from tabulate import tabulate

            log.debug(
                "\nDDPOptimizer produced the following bucket assignments:\n%s",
                tabulate(rows, headers=headers, tablefmt="simple_grid"),
            )

            if len(extended_buckets):
                log.warning(
                    "DDPOptimizer extended these buckets to ensure per-subgraph output nodes:\n%s",
                    tabulate(
                        extended_buckets,
                        headers=("Index", "Extra Ops", "Extra Param Size (b)"),
                        tablefmt="simple_grid",
                    ),
                )
        except ImportError:
            log.debug(
                "Please `pip install tabulate` in order to display ddp bucket sizes and diagnostic information."
            )
    else:
        log.debug("DDPOptimizer captured no parameters and did not split this graph.")


<<<<<<< HEAD
def has_higher_order_op(gm) -> bool:
=======
def has_higher_order_op(gm: fx.GraphModule) -> bool:
>>>>>>> 0c69b96c
    # Check if there is a higher order op in the graph
    for node in gm.graph.nodes:
        if node.op == "get_attr":
            maybe_param = getattr(gm, node.target)
            if isinstance(maybe_param, torch.fx.GraphModule):
                return True
    return False


def propagate_metadata(orig_gm: fx.GraphModule, split_gm: fx.GraphModule) -> None:
    for name, module in split_gm.named_modules():
        if "." not in name and len(name):
            # TODO: add split id to CompileId: https://github.com/pytorch/tlparse/pull/83/files#r1880649384
            module.meta = orig_gm.meta
            module._param_name_to_source = orig_gm._param_name_to_source


def propagate_dynamo_source(orig_gm: fx.GraphModule, split_gm: fx.GraphModule) -> None:
    name_to_dynamo_source = {}
    for node in orig_gm.graph.find_nodes(op="placeholder"):
        name_to_dynamo_source[node.name] = node._dynamo_source

    for name, module in split_gm.named_modules():
        if "." not in name and len(name):
            for node in module.graph.find_nodes(op="placeholder"):
                # non-placeholder in original_gm may become placeholder in submodules
                node._dynamo_source = name_to_dynamo_source.get(node.name, None)


# compile each of the partitioned submodules using the user-provided compiler
class SubmodCompiler(torch.fx.interpreter.Interpreter):
    def __init__(
        self,
        module: fx.GraphModule,
        compiler: CompilerFn,
        fake_mode: torch._subclasses.fake_tensor.FakeTensorMode,
    ) -> None:
        super().__init__(module)
        self.compiler = compiler
        self.fake_mode = fake_mode

    def compile_submod(
        self, input_mod: fx.GraphModule, args: list[torch.Tensor], kwargs: Any
    ) -> Any:
        """
        Compile the submodule,
        using a wrapper to make sure its output is always a tuple,
        which is required by AotAutograd based compilers
        """
        assert len(kwargs) == 0, "We assume only args for these modules"

        class WrapperModule(torch.nn.Module):
            def __init__(
                self, submod: Callable[..., Any], unwrap_singleton_tuple: bool
            ) -> None:
                super().__init__()
                self.submod = submod
                self.unwrap_singleton_tuple = unwrap_singleton_tuple

            def forward(self, *args: Any) -> Any:
                x = self.submod(*args)
                # TODO(whc)
                # for some reason the isinstance check is necessary if I split one node per submod
                # - even though I supposedly wrapped the output in a tuple in those cases, the real
                # compiled module was still returning a tensor
                if self.unwrap_singleton_tuple and isinstance(x, (tuple, list)):
                    return x[0]
                return x

        unwrap_singleton_tuple = False
        for sn in input_mod.graph.nodes:
            if sn.op == "output":
                if not isinstance(sn.args[0], tuple):
                    unwrap_singleton_tuple = True
                    sn.args = (sn.args,)

        input_mod.recompile()
        input_mod.compile_subgraph_reason = GraphCompileReason(  # type: ignore[assignment]
            "DDPOptimizer intentional graph-break (See Note [DDPOptimizer])."
            " Set `torch._dynamo.config.optimize_ddp = False` to disable.",
            [
                # it's close to useless to get a real stacktrace here, and quite verbose.
                traceback.FrameSummary(__file__, 0, "DDPOptimizer"),
            ],
        )

        wrapper = WrapperModule(
            self.compiler(input_mod, args),
            unwrap_singleton_tuple,
        )
        return wrapper

    # Note:
    #
    # The way distributed works today around fake tensors can be somewhat confusing.
    # Some of these codepaths are shared in both runtime, and compile time. The presence
    # of a fake_mode, read off of fake tensor inputs, dictates how we will operate.
    #
    # A few things to keep in mind:
    #
    # 1) We invoke `compile_submod` with a real module. The output of that gets stored
    # on the graph via `self.module.add_submodule(n.target, compiled_submod_real)`.
    #
    # 2) When running a call_module targeted node, if we have a fake_mode, we fakify the
    # module we got from self.fetch_attr(n.target). Regardless of fake_mode, we then execute it.
    #
    # 3) Fake tensors should always be around during compile time.
    #
    # 4) Fake tensors should never be around at runtime.
    #
    # 5) We end up with a compilation mode that takes a real submodule and fake tensors,
    # to match what aot_autograd expects. See Note: [Fake Modules and AOTAutograd]
    def run_node(self, n: Node) -> Any:
        args, kwargs = self.fetch_args_kwargs_from_env(n)
        new_args = []
        assert self.fake_mode
        for arg in args:
            if isinstance(arg, torch.Tensor) and not isinstance(
                arg, torch._subclasses.FakeTensor
            ):
                new_args.append(torch._dynamo.utils.to_fake_tensor(arg, self.fake_mode))
            else:
                new_args.append(arg)

        log.debug("run_node %s, %s got args %s", n.op, n.target, args_str(args))
        assert isinstance(args, tuple)
        assert isinstance(kwargs, dict)

        if n.op == "call_module":
            real_mod = self.fetch_attr(str(n.target))
            if self.fake_mode:
                curr_submod = deepcopy_to_fake_tensor(real_mod, self.fake_mode)
            else:
                curr_submod = real_mod

            ddp_graph_log.debug("\n---%s graph---\n%s", n.target, curr_submod.graph)

            # When calling the compiler on the submod, inputs (new_args) are expected to
            # be FakeTensors already since Dynamo would have made them FakeTensors in the
            # non-DDP flow.  However, the parameters are _not_ expected to be FakeTensors,
            # since this wrapping happens during compilation

            # Note: Returning Fake Tensors on First AOT Autograd Call
            #
            # Inductor will optimize strides of outputs when it deems it profitable.
            # For instance, converting to channels last. When we split the graph here
            # into multiple inductor compilations, we need to make sure that the
            # output strides of one compilation is appropriately passed to the subsequent
            # compilations. However, the mapping from inductor output to dynamo output
            # is non-trivial due to aot_autograd's deduping, de-aliasing, mutation, re-writing,
            # subclass handling, etc. In order to replay all this logic we set a flag such that
            # the first invocation of inductor in aot_autograd will return Fake Tensors with
            # appropriate strides. Then, all of aot autograd's runtime logic is replayed.
            # This gives us the appropriately strided outputs here which will reflect runtime strides.

            class FakeifyFirstAOTInvocationGuard:
                def __init__(self) -> None:
                    self.tc = torch._guards.TracingContext.try_get()
                    assert self.tc
                    self.tc.fakify_first_call = True

                def __del__(self) -> None:
                    self.tc.fakify_first_call = False  # type: ignore[union-attr]

            # For aot_eager and other backends, tracing context is not set
            has_tracing_context = torch._guards.TracingContext.try_get() is not None
            if has_tracing_context:
                g = FakeifyFirstAOTInvocationGuard()  # noqa: F841

            from torch._dynamo.utils import counters

            init = counters["aot_autograd"]["total"]
            compiled_submod_real = self.compile_submod(real_mod, new_args, kwargs)

            # TODO - better way of doing this?
            # Only aot autograd handles fakifying first call
            invoked_aot_autograd = init != counters["aot_autograd"]["total"]

            # We update the original (outer) graph with a call into the compiled module
            # instead of the uncompiled one.
            self.module.delete_submodule(n.target)  # type: ignore[operator]
            n.target = "compiled_" + n.target  # type: ignore[operator]
            self.module.add_submodule(n.target, compiled_submod_real)  # type: ignore[operator]

            # Finally, we have to produce inputs for use compiling the next submodule,
            # and these need to be FakeTensors, so we execute the module under fake_mode
            # Because parameters are not fake we patch fake tensor mode to allow non fake inputs
            with (
                self.fake_mode,
                mock.patch.object(self.fake_mode, "allow_non_fake_inputs", True),
            ):
                if has_tracing_context and invoked_aot_autograd:
                    out = compiled_submod_real(*new_args, **kwargs)
                    # output should be fake or subclass
                    assert all(
                        (not isinstance(t, torch.Tensor) or type(t) is not torch.Tensor)
                        for t in (out if isinstance(out, (list, tuple)) else [out])
                    )
                    return out
                else:
                    return curr_submod(*new_args, **kwargs)
        else:
            # placeholder or output nodes don't need to get compiled, just executed
            return getattr(self, n.op)(n.target, new_args, kwargs)


class DDPOptimizer:
    """Note [DDPOptimizer]
    DDPOptimizer applies when dynamo compiles models wrapped in DistributedDataParallel (DDP),
    breaking the dynamo graph into chunks to compile separately, with the breaks aligning to
    the boundaries of gradient-allreduce buckets chosen by DDP.

    Background/Motivation
     - DDP uses allreduce collectives to synchronize partial gradients computed on different workers
     - DDP groups gradient allreduces into 'buckets' to optimize communication efficiency of all-reduce
     - Parameters grouped into buckets are assumed to be adjacent in time, so they become ready
       at around the same time during backward and thus can share the same allreduce efficiently
     - Allreduces must overlap with backward compute for optimal training performance
     - DDP schedules allreduces using 'hooks' fired from the c++ autograd engine in pytorch, which
       operates when individual grads become 'ready'
     - Dynamo+AOTAutograd produces a single fused graph that runs 'atomically' from the perspective of the
       autograd engine, such that all gradients become 'ready' at the same time.  Hooks fire after the whole
       fused backward function executes, preventing any overlap of compute and communication

    Algorithm
     - DDPOptimizer starts off with an FX graph traced by dynamo which represents forward.  It can traverse
       this graph in reverse order to determine the true order that gradients will become ready during backward.
     - Parameter sizes are counted in reverse order, up to a bucket size limit, at which point a new bucket is started
       and a graph break introduced
     - Each of the subgraphs is compiled by the compiler provided to dynamo by the user, and then fused back together
       into an outer module that is returned to the user

    Notes
     - It would be better to enforce (by adding an API to DDP) that the bucket splits chosen here are used by DDP,
       and that DDP does not need to detect or optimize bucket order by observing execution at runtime, as it does
       in eager.
     - If Dynamo can't capture a whole graph for the portion of the model wrapped by DDP, this algorithm will currently
       produce splits that do not necessarily align with the buckets used by DDP.  This should result in performance
       degradation approaching the baseline case where graph-splits are not used, but not worse.
     - If the backend compiler fails to compile a single subgraph, it will execute eagerly despite the rest of the
       subgraphs being compiled
     - DDP has a 'parameters_and_buffers_to_ignore' field, which DDPOptimizer attempts to honor by reading markers
       left by DDP on individual parameters.  In cases where other transformations, such as reparameterization, are
       also used, the ignore markers could be lost.  If DDPOptimizer fails to ignore a parameter ignored by DDP,
       it is not catastrophic but could impact performance by choosing sub-optimal bucket splits.
     - DDPOptimizer always ignores all buffers, regardless of their ignore flag, since buffers do not require gradients,
       and therefore aren't allreduced by DDP.  (They are broadcast during forward, but this is not covered by
       DDPOptimizer)

    Debugging
     - Generally, it is easiest to debug DDPOptimizer in a single process program, using pdb.
     - In many cases, the log messages are helpful (they show bucket size assignments)-
       just set TORCH_LOGS env to include any of 'dynamo', 'distributed', or 'dist_ddp'.
     - See `benchmarks/dynamo/distributed.py` for a simple harness that will run a toy model or a torchbench model
       in a single process (or with torchrun, in multiple processes)

    Args:
        bucket_bytes_cap (int): Controls the size of buckets, in bytes, used to determine graphbreaks.  Should be
            set to match the equivalent parameter on the original DDP module.

        backend_compile_fn (callable): A dynamo compiler function, to be invoked to compile each subgraph.

        first_bucket_cap (int): Controls the size of the first bucket.  Should match DDP's first bucket cap.  DDP
            special-cases the first bucket size since it is sometimes optimal to start a small allreduce early.

    """

    def __init__(
        self,
        bucket_bytes_cap: int,
        backend_compile_fn: CompilerFn,
        first_bucket_cap: Optional[int] = None,
    ) -> None:
        if first_bucket_cap is not None:
            self.first_bucket_cap = first_bucket_cap
        elif torch.distributed.is_available():
            # this constant comes from C10D lib which is not always built
            self.first_bucket_cap = torch.distributed._DEFAULT_FIRST_BUCKET_BYTES
        else:
            self.first_bucket_cap = bucket_bytes_cap

        self.bucket_bytes_cap = bucket_bytes_cap
        assert self.first_bucket_cap <= self.bucket_bytes_cap, (
            "First bucket should be smaller/equal to other buckets to get comms warmed up ASAP"
        )

        self.backend_compile_fn = backend_compile_fn

    def _ignore_parameter(self, parameter: torch.nn.Parameter) -> bool:
        return hasattr(parameter, "_ddp_ignored") and parameter._ddp_ignored

    def add_param(self, bucket: Bucket, param: torch.nn.Parameter, name: str) -> None:
        bucket.size += param.untyped_storage().nbytes()
        bucket.params.append(name)
        bucket.param_ids.append(id(param))

    def add_module_params_to_bucket(
        self,
        mod: torch.nn.Module,
        bucket: Bucket,
        processed_modules: set[torch.nn.Module],
        prefix: str,
    ) -> None:
        processed_modules.add(mod)
        for name, param in mod.named_parameters():
            if param.requires_grad and not self._ignore_parameter(param):
                self.add_param(bucket, param, f"{prefix}_{name}")

    def add_param_args(self, bucket: Bucket, node: fx.Node) -> None:
        for arg in node.args:
            if not isinstance(arg, torch.fx.node.Node):
                continue
            if arg.op != "placeholder":
                continue
            param = arg.meta["example_value"]
            if (
                isinstance(param, torch.nn.Parameter)
                and param.requires_grad
                and not self._ignore_parameter(param)
            ):
                self.add_param(bucket, param, str(arg.target))

    def compile_fn(
        self, gm: fx.GraphModule, example_inputs: list[torch.Tensor]
    ) -> CompiledFn:
        """
        Implements graph splitting, first determining a set of of buckets by counting
        parameter sizes in reverse graph order, then invoking the user/backend compiler
        to compile each subgraph. Finally, stiches compiled graphs into one graphmodule
        and returns its callable.
        """
        # 1: compute the partition map according to DDP bucket logic
        buckets = [Bucket()]  # (size, param_names)
        processed_modules: set[torch.nn.Module] = set()
        for node in reversed(gm.graph.nodes):
            if node.op in ("output", "placeholder"):
                continue

            if (
                buckets[0].size >= self.bucket_bytes_cap
                or len(buckets) == 1
                and buckets[0].size >= self.first_bucket_cap
            ):
                if bucket_has_external_output(buckets[0]):
                    buckets.insert(0, Bucket())
                else:
                    # continue building this bucket past the point of filling its parameter capacity,
                    # to increase chances it contains at least one node that is either a global output or
                    # passed as input to a subsequent graph

                    if buckets[0].opcount_increased_to_capture_external_output == 0:
                        buckets[0].paramsize_before_opcount_increase = buckets[0].size
                    buckets[0].opcount_increased_to_capture_external_output += 1

            if node.op == "call_function":
                self.add_param_args(buckets[0], node)

            elif node.op == "call_module":
                target_mod = gm.get_submodule(node.target)
                if target_mod not in processed_modules:
                    self.add_module_params_to_bucket(
                        target_mod, buckets[0], processed_modules, node.target
                    )
            elif node.op == "call_method":
                if isinstance(node.args[0].target, str):
                    target_mod = None
                    try:
                        target_mod = gm.get_submodule(node.args[0].target)
                    except AttributeError:
                        pass
                    if target_mod is not None and target_mod not in processed_modules:
                        self.add_module_params_to_bucket(
                            target_mod, buckets[0], processed_modules, node.target
                        )
                    # This handles situations like  tmp = torch.mm(x, self.weight.t())
                    # t: "f32[512, 512]" = l_self_seq_2_weight.t();  l_self_seq_2_weight = None
                    # tmp: "f32[512, 512]" = torch.mm(input_2, t);  input_2 = t = None
                    self.add_param_args(buckets[0], node)

            elif node.op == "get_attr":
                maybe_param = getattr(gm, node.target)
                if (
                    isinstance(maybe_param, torch.nn.Parameter)
                    and maybe_param.requires_grad
                    and not self._ignore_parameter(maybe_param)
                ):
                    self.add_param(buckets[0], maybe_param, node.target)

            # All nodes have to be mapped to a bucket, even if they don't have their own params
            # Ignored params still end up in buckets, we just don't count them towards the capacity
            buckets[0].nodes.append(node)

        if len(buckets) > 1 and buckets[0].size == 0:
            # we collected a small preamble graph with ops that don't include parameters, fuse it back
            buckets[1].nodes.extend(buckets[0].nodes)
            assert len(buckets[0].params) == 0, "Params should be empty if size is 0"
            del buckets[0]

        # stash buckets for testing/debugging purposes
        self.buckets = buckets
        pretty_print_buckets(buckets, self.bucket_bytes_cap)

        if len(buckets) == 1:
            # bypass split/fuse logic if there is only one bucket
            return self.backend_compile_fn(gm, example_inputs)

        # 2: partition the graphmodule according to bucket capacity
        partition_map = {}
        for idx, b in enumerate(buckets):
            for node in b.nodes:
                partition_map[node] = idx

        split_gm = fx.passes.split_module.split_module(
            gm,
            None,  # type: ignore[arg-type]
            lambda node: partition_map[node],
        )

        # See note [Assumption on Dynamo Metadata]
        propagate_dynamo_source(gm, split_gm)
        propagate_metadata(gm, split_gm)

        debug_str = (
            f"\n---orig graph---\n{gm.graph}\n"
            + f"\n---split graph---\n{split_gm.graph}\n"
        )
        for name, module in split_gm.named_modules():
            if "." not in name and len(name):
                # only print the submod graphs, not their children
                debug_str += f"\n---{name} graph---\n{module.graph}\n"
        debug_str += "\n---------------\n"
        ddp_graph_log.debug(debug_str)

        trace_structured(
            "optimize_ddp_split_graph",
            payload_fn=lambda: split_gm.print_readable(print_output=False),
        )
        for name, module in split_gm.named_modules():
            if "." not in name and len(name):
                trace_structured(
                    "optimize_ddp_split_child",
                    lambda: {"name": name},
                    payload_fn=lambda: module.print_readable(print_output=False),
                )

        fake_mode = detect_fake_mode(example_inputs)
        if fake_mode is None:
            fake_mode = torch._subclasses.fake_tensor.FakeTensorMode()

        submod_compiler = SubmodCompiler(split_gm, self.backend_compile_fn, fake_mode)
        with torch._dynamo.utils._disable_saved_tensors_hooks_during_tracing():
            submod_compiler.run(*example_inputs)
        split_gm.recompile()

        ddp_graph_log.debug(
            "\n---final graph---\n%s\n---------------\n", split_gm.graph
        )
        return split_gm<|MERGE_RESOLUTION|>--- conflicted
+++ resolved
@@ -135,11 +135,7 @@
         log.debug("DDPOptimizer captured no parameters and did not split this graph.")
 
 
-<<<<<<< HEAD
-def has_higher_order_op(gm) -> bool:
-=======
 def has_higher_order_op(gm: fx.GraphModule) -> bool:
->>>>>>> 0c69b96c
     # Check if there is a higher order op in the graph
     for node in gm.graph.nodes:
         if node.op == "get_attr":
