--- conflicted
+++ resolved
@@ -1830,13 +1830,10 @@
         return side_effects.is_modified(self._dict_vt)
 
     @property
-<<<<<<< HEAD
     def user_cls(self):
         return self._dict_vt.user_cls
 
     @property
-=======
->>>>>>> 3967dbed
     def items(self):
         return self._dict_vt.items
 
