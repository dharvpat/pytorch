# mypy: ignore-errors

"""
This module implements variable tracking for PyTorch optimizers during Dynamo tracing.

The OptimizerVariable class provides specialized handling for optimizer instances by:
- Optimizing the tracing of expensive optimizer initialization
- Managing optimizer state and parameter group tracking
- Handling tensor sources and guards for optimizer state tensors
- Supporting CUDA graph execution through static tensor address management
- Providing special handling for parameter gradients and optimizer state tensors

Key features include:
- Efficient initialization tracing via _init_group optimization
- Automatic marking of optimizer state tensors as static for CUDA graphs
- Proper source tracking for parameter groups, gradients, and state tensors
- Guard installation for optimizer state structure
- Support for both CPU and GPU tensor handling
- Cleanup of static tensor references via finalizers

The module integrates with Dynamo's broader tracing system while providing
optimizer-specific optimizations and safety guarantees.
"""

import logging
import weakref
from typing import TYPE_CHECKING

import torch
from torch._logging import getArtifactLogger
from torch.utils._pytree import tree_map_only

from ..guards import GuardBuilder, install_guard
from ..source import (
    AttrSource,
    ConstDictKeySource,
    DictGetItemSource,
    GetItemSource,
    GlobalWeakRefSource,
    GradSource,
)
from ..utils import GLOBAL_KEY_PREFIX
from .base import VariableTracker
from .constant import ConstantVariable
from .dicts import ConstDictVariable
from .lists import ListVariable
from .misc import GetAttrVariable
from .user_defined import UserDefinedObjectVariable


if TYPE_CHECKING:
    from torch._dynamo.symbolic_convert import InstructionTranslator


class ArgMappingException(Exception):
    pass


class GuardInstallException(Exception):
    pass


perf_hint_log = getArtifactLogger(__name__, "perf_hints")


def _is_static_for_cudagraphs(x):
    from torch._inductor.cudagraph_trees import get_manager

    if x.is_cuda:
        manager = get_manager(x.device.index, False)
        is_static_address = torch._dynamo.utils.get_static_address_type(x) is not None
        if manager:
            return (
                is_static_address
                or manager.current_node._is_cuda_graph_recorded_tensor(x)
            )
        else:
            return is_static_address
    else:
        # Don't print a warning for non-cuda tensors
        return True


class OptimizerVariable(UserDefinedObjectVariable):
    _nonvar_fields = {
        "grad_to_source",
        "tensor_to_source",
        "static_tensor_names",
        *UserDefinedObjectVariable._nonvar_fields,
    }

    def __init__(
        self,
        value,
        grad_to_source=None,
        static_tensor_names=None,
        tensor_to_source=None,
        **kwargs,
    ) -> None:
        super().__init__(value, **kwargs)
        self.grad_to_source = grad_to_source or {}
        self.tensor_to_source = tensor_to_source or {}
        self.static_tensor_names = static_tensor_names or set()

    def call_method(
        self,
        tx,
        name,
        args: "list[VariableTracker]",
        kwargs: "dict[str, VariableTracker]",
    ) -> "VariableTracker":
        """This is an optimization to avoid tracing the very slow initialization of the optimizer"""
        if name == "_init_group":
            try:
                self.graph_break_if_pending_mutation(tx)
                self.move_step_if_cpu()
                py_args, py_kwargs = self.get_python_args(*args, **kwargs)
                ret_val = self.value._init_group(*py_args, **py_kwargs)
                self.map_sources_and_install_guards(tx)
                self.update_list_args(tx, args, kwargs, py_args, py_kwargs)
                # stash a weak_ptr to optimizer to invalidate code
                # if the optimizer object dies
                mangled_name = f"__optimizer_{id(self.value)}"
                tx.store_global_weakref_by_id(mangled_name, self.value)
                self.create_finalizer(tx)

                # This is currently safe only because the only actual `ret_val`s returned
                # by the `_init_group` of existing optimizers are properties that are invariant
                # to the input tensors (e.g. dtype, layout). Changing these would trigger a
                # recompilation and hence never result in the wrong specialization of `ret_val`.
                return ConstantVariable.create(ret_val)
            except (ArgMappingException, GuardInstallException) as _:
                # trace normally if we can't map args or install guards correctly
                pass

        return super().call_method(tx, name, args, kwargs)

    def var_getattr(self, tx: "InstructionTranslator", name):
        # Note: this allows us to intercept the call in call_method
        # in the typical case, we return a UserMethodVariable
        # which will directly inline
        if name in ("_init_group", "step"):
            return GetAttrVariable(self, name, source=AttrSource(self.source, name))

        if name == "param_groups":
            from ..decorators import mark_static_address

            for group in self.value.param_groups:
                for p in group["params"]:
                    mark_static_address(p, guard=True)

            self._set_capturable(tx)

        return super().var_getattr(tx, name)

    def graph_break_if_pending_mutation(self, tx):
        # If there are pending mutations on a parameter (due to using closure)
        # then we need to graph break to allow the python version of the parameter
        # to update, so that running _init_group will initialize the states with
        # the correct values
        for g in self.value.param_groups:
            for p in g["params"]:
                side_effects = tx.output.side_effects
                variable = side_effects.id_to_variable.get(id(p), None)
                if variable and side_effects.has_pending_mutation(variable):
                    from ..exc import Unsupported

                    raise Unsupported("Pending mutation on parameter")

    def _set_capturable(self, tx):
        from . import LazyVariableTracker

        # We only set capturable if params are on cuda
        # and the state is not initialized
        def safe_to_set_capturable(group):
            all_uninitialized = True
            all_gpu = True

            for p in group.get("params", []):
                all_gpu &= p.is_cuda or p.is_xpu
                all_uninitialized &= p not in self.value.state

            return "capturable" in group and all_uninitialized and all_gpu

        # track indices to not set so we don't need to
        # in the variable tracker realize the whole state
        # we handle guarding the state specially
        for group in self.value.param_groups:
            if safe_to_set_capturable(group):
                group["capturable"] = True

        source = self.source and AttrSource(self.source, "param_groups")
        param_groups_vt = LazyVariableTracker.realize_all(
            VariableTracker.build(tx, self.value.param_groups, source)
        )
        for param_group_vt in param_groups_vt.items:
            key = ConstDictVariable._HashableTracker(
                ConstantVariable.create("capturable")
            )
            param_group_vt.items[key] = ConstantVariable.create(True)

    def get_python_args(self, *args, **kwargs):
        """Get python values equivalent to the variable tracker args"""

        def map_arg(arg):
            if isinstance(arg, ConstantVariable):
                return arg.as_python_constant()
            elif isinstance(arg, ListVariable) and not arg.items:
                return []
            elif (
                isinstance(arg, ConstDictVariable)
                and isinstance(arg.source, GetItemSource)
                and isinstance(arg.source.base, AttrSource)
                and arg.source.base.member == "param_groups"
            ):
                return self.value.param_groups[arg.source.index]

            raise ArgMappingException

        new_args = [map_arg(arg) for arg in args]
        new_kwargs = {k: map_arg(v) for k, v in kwargs.items()}

        return new_args, new_kwargs

    # If users load an old state dictionary,
    # it's possible that step could be on the cpu
    # if this is the case, move it to the GPU
    # corresponding to the parameter
    # in most cases this is a no-op because the state is empty
    def move_step_if_cpu(self):
        for p, state in self.value.state.items():
            if "step" in state and state["step"].is_cpu:
                state["step"] = state["step"].to(p.device)

    def map_sources_and_install_guards(self, tx):
        from ..decorators import mark_static_address
        from .lazy import LazyVariableTracker

        self.grad_to_source = {}
        self.tensor_to_source = {}

        def mark_static(x):
<<<<<<< HEAD
            mark_static_address(x)
=======
            mark_static_address(x, guard=True)
>>>>>>> 972140b7

        tree_map_only(torch.Tensor, mark_static, self.value.state)

        # Recursively realize the variable trackers for optim.state and
        # optim.param_groups, which recursively install the necessary guards.
        params_groups_source = self.source and AttrSource(self.source, "param_groups")
        param_groups_vt = LazyVariableTracker.realize_all(
            VariableTracker.build(tx, self.value.param_groups, params_groups_source)
        )

        state_source = self.source and AttrSource(self.source, "state")

        state_vt = VariableTracker.build(tx, self.value.state, state_source)

        # We need to realize the top level state dict to populate
        # the guard locals
        state_vt.realize()
        tx.output.guard_on_key_order.add(state_source)

        # Populate self.grad_to_source and self.tensor_to_source so that we can
        # manually update_list_args
        for group, group_vt in zip(self.value.param_groups, param_groups_vt.items):
            # we assume here that all params within a param group
            # are initialized similarly
            if len(group["params"]) > 0:
                for param in group["params"]:
                    if param.grad is not None:
                        key_index = None
                        for i, k in enumerate(self.value.state.keys()):
                            if k is param:
                                key_index = i
                                break
                        if key_index:
                            LazyVariableTracker.realize_all(
                                VariableTracker.build(
                                    tx,
                                    self.value.state[param],
                                    DictGetItemSource(
                                        state_source,
                                        ConstDictKeySource(state_source, key_index),
                                    ),
                                )
                            )
                            break

            params_vt = group_vt.getitem_const(tx, ConstantVariable.create("params"))
            all_static = True
            non_static_grads = []
            for p_ind, (p, p_vt) in enumerate(
                zip(group["params"], params_vt.unpack_var_sequence(tx))
            ):
                param_source = p_vt.source
                self.tensor_to_source[p] = param_source
                grad_source = GradSource(
                    param_source,
                    "grad",
                )

                if p.grad is not None:
                    self.grad_to_source[p.grad] = grad_source
                    if not _is_static_for_cudagraphs(p.grad):
                        all_static = False
                        non_static_grads.append(grad_source)
                else:
                    install_guard(grad_source.make_guard(GuardBuilder.CONSTANT_MATCH))

            # Note: to avoid spam logs only warn if perf hint artifact is enabled
            # (NB: artifacts are only enabled at the debug or warning level)
            if not all_static and perf_hint_log.isEnabledFor(logging.DEBUG):
                non_static_grads = [src.name() for src in non_static_grads]
                perf_hint_log.warning(
                    (
                        "Grad tensors %s will be copied during cudagraphs execution."
                        "If using cudagraphs and the grad tensor addresses will be the same across runs,"
                        " use torch._dynamo.decorators.mark_static_address to elide this copy.",
                    ),
                    non_static_grads,
                )

        # We have to again iterate over the state dict to collect the
        # tensor_to_source dict. This is used for the finalizer.
        for idx, (p, value) in enumerate(self.value.state.items()):
            p_state_source = DictGetItemSource(
                state_source, ConstDictKeySource(state_source, idx)
            )
            tx.output.guard_on_key_order.add(p_state_source)
            for inner_idx, (k, v) in enumerate(value.items()):
                if (
                    isinstance(v, torch.Tensor)
                    and v not in self.grad_to_source
                    and v not in self.tensor_to_source
                ):
                    self.tensor_to_source[v] = DictGetItemSource(
                        p_state_source, ConstDictKeySource(p_state_source, inner_idx)
                    )

    def wrap_tensor(self, tx: "InstructionTranslator", tensor_value):
        """Wrap state tensor in a TensorVariable"""
        from ..decorators import mark_static_address

        # If we have a source for a tensor already use it,
        # if we have not seen a tensor before, stash and use a
        # global weak ref source, since it must be an optimizer tensor
        # that we have missed

        if tensor_value in self.tensor_to_source:
            # mark these tensors as static for cudagraphs
            mark_static_address(tensor_value, guard=True)
            source = self.tensor_to_source[tensor_value]
            self.static_tensor_names.add(tx.output.module_key_name(source.name()))
        elif tensor_value in self.grad_to_source:
            source = self.grad_to_source[tensor_value]
        else:
            # mark these tensors as static for cudagraphs
            mark_static_address(tensor_value, guard=True)

            global_name = tx.store_global_weakref_by_id(GLOBAL_KEY_PREFIX, tensor_value)
            source = GlobalWeakRefSource(global_name)
            self.static_tensor_names.add(tx.output.module_key_name(source.name()))

        return VariableTracker.build(tx, tensor_value, source)

    def update_list_args(
        self, tx: "InstructionTranslator", args, kwargs, py_args, py_kwargs
    ):
        """Update the args and kwargs to the traced optimizer call"""
        for arg, py_arg in zip(args, py_args):
            if isinstance(arg, ListVariable):
                assert isinstance(py_arg, list), (
                    "py_arg should be a list in optimizer variable"
                )
                for i, val in enumerate(py_arg):
                    tx.output.side_effects.mutation(arg)
                    if isinstance(val, torch.Tensor):
                        arg.items.append(self.wrap_tensor(tx, val))
                    else:
                        source = arg.source and GetItemSource(arg.source, i)
                        arg.items.append(VariableTracker.build(tx, val, source))

    def create_finalizer(self, tx):
        names_to_delete = self.static_tensor_names
        value = self.value
        tc = tx.output.tracing_context

        def init_finalizer(gm):
            def clear_static_tensor_refs():
                for name in names_to_delete:
                    gm._buffers.pop(name, None)
                    gm._parameters.pop(name, None)
                    if tc.params_flat:
                        tc.params_flat.clear()
                    if tc.params_flat_unwrap_subclasses:
                        tc.params_flat_unwrap_subclasses.clear()

            weakref.finalize(value, clear_static_tensor_refs)

        tx.output.add_graph_finalizer(init_finalizer)<|MERGE_RESOLUTION|>--- conflicted
+++ resolved
@@ -240,11 +240,7 @@
         self.tensor_to_source = {}
 
         def mark_static(x):
-<<<<<<< HEAD
-            mark_static_address(x)
-=======
             mark_static_address(x, guard=True)
->>>>>>> 972140b7
 
         tree_map_only(torch.Tensor, mark_static, self.value.state)
 
