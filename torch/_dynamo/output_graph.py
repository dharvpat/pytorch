--- conflicted
+++ resolved
@@ -77,11 +77,8 @@
 from . import config, exc, logging as torchdynamo_logging, variables
 from .backends.registry import CompiledFn, CompilerFn
 from .bytecode_transformation import (
-<<<<<<< HEAD
+    create_binary_slice,
     create_binary_subscr,
-=======
-    create_binary_slice,
->>>>>>> fb94d9b3
     create_call_function,
     create_dup_top,
     create_instruction,
