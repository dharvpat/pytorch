#pragma once

#include <fmt/format.h>

#include <c10/macros/Export.h>
#include <torch/csrc/utils/generated_serialization_types.h>
#include <torch/nativert/ModelRunnerHandle.h>
#include <torch/nativert/detail/ITree.h>
#include <torch/nativert/executor/Executor.h>
#include <torch/nativert/executor/Placement.h>

namespace torch::nativert {
class TORCH_API ModelRunner {
 public:
  ModelRunner(const std::string& packagePath, const std::string& modelName);

  ModelRunner(ModelRunner&&) = default;
  ModelRunner& operator=(ModelRunner&&) = default;
  ModelRunner(const ModelRunner&) = delete;
  ModelRunner& operator=(const ModelRunner&) = delete;
  ~ModelRunner() = default;

  c10::IValue run(
      const std::vector<c10::IValue>& args,
      const std::unordered_map<std::string, c10::IValue>& kwargs);

  /**
   * A low level API which expects user to always pass in flattened inputs.
   * The ownership of the entire input list must be transferred to the
   * executor via std::move or in-place construction.
   */
  std::vector<c10::IValue> runWithFlatInputsAndOutputs(
      std::vector<c10::IValue> flatInputs);

<<<<<<< HEAD
  uint64_t numOutputs() const;
=======
  std::shared_ptr<Weights> loadWeightsDefault(
      Graph& graph,
      const std::shared_ptr<caffe2::serialize::PyTorchStreamReader>& reader);
>>>>>>> d1706d91

 private:
  std::unordered_map<std::string, std::string> getPayloadConfig(
      const std::shared_ptr<caffe2::serialize::PyTorchStreamReader>&
          pytorchStreamReader,
      std::string_view configFormat,
      const std::string& modelName);

  // original non-delegated graph from torch.export()
  std::shared_ptr<Graph> graph_;

  std::unique_ptr<Executor> executor_;

  ITreeSpec inputSpec_;
  ITreeSpec outputSpec_;

  torch::_export::ExportedProgram exportedProgram_;

  std::unordered_map<std::string, std::string> tensorPaths_;

  std::unordered_map<std::string, std::string> constantPaths_;
};
} // namespace torch::nativert<|MERGE_RESOLUTION|>--- conflicted
+++ resolved
@@ -32,13 +32,12 @@
   std::vector<c10::IValue> runWithFlatInputsAndOutputs(
       std::vector<c10::IValue> flatInputs);
 
-<<<<<<< HEAD
   uint64_t numOutputs() const;
-=======
+
   std::shared_ptr<Weights> loadWeightsDefault(
       Graph& graph,
       const std::shared_ptr<caffe2::serialize::PyTorchStreamReader>& reader);
->>>>>>> d1706d91
+
 
  private:
   std::unordered_map<std::string, std::string> getPayloadConfig(
