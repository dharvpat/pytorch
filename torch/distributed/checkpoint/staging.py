<<<<<<< HEAD
from typing import Optional
from typing_extensions import Protocol, runtime_checkable

from torch.distributed._state_dict_utils import _copy_state_dict, _create_cpu_state_dict
=======
import os
import tempfile
from concurrent.futures import Future, ThreadPoolExecutor
from contextlib import nullcontext
from dataclasses import dataclass
from datetime import timedelta
from typing import Any, cast, Optional, Union
from typing_extensions import deprecated, Protocol, runtime_checkable

import torch
import torch.distributed as dist
from torch.distributed import ProcessGroup
from torch.distributed._state_dict_utils import _copy_state_dict, _create_cpu_state_dict
from torch.distributed.checkpoint._pg_transport import PGTransport
from torch.distributed.checkpoint._state_dict_stager import StateDictStager
>>>>>>> eaa5d9d3
from torch.distributed.checkpoint.metadata import STATE_DICT_TYPE


__all__ = ["AsyncStager", "BlockingAsyncStager"]


@runtime_checkable
class AsyncStager(Protocol):
    """
    This protocol is meant to provide customization and extensibility for dcp.async_save, allowing users
    to customize how data is staged previous to executing the usual dcp.save path in parallel.
    The expected order of operations (concretely defined in `torch.distributed.state_dict_saver.async_save`)
    is the following:

    1. AsyncStager.stage_data(state_dict):
        This call gives the AsyncStager the opportunity to 'stage'
        the state_dict. The expectation and purpose of staging in this context is to create a "training-safe"
        representation of the state dict, meaning that any updates to module data after staging is complete
        should not be reflected in the state dict returned from this method. For example, in the default
        case a copy of the entire state dict is created on CPU RAM and returned here, allowing users
        to continue training without risking changes to data which is being serialized.

    2. dcp.save is called on the state_dict returned from stage in parallel. This call is responsible
        for serializing the state_dict and writing it to storage.

    3. If AsyncStager.should_synchronize_after_execute is True, this method will be called immediately after
        the serialization thread starts and before returning from dcp.async_save. If this is set to False,
        the assumption is the user has defined a custom synchronization point for the the purpose of further
        optimizing save latency in the training loop (for example, by overlapping staging with the
        forward/backward pass), and it is the respondsibility of the user to call `AsyncStager.synchronize_staging`
        at the appropriate time.

    """

    # default to True since the common case is to stage synchronously
    _synchronize_after_execute: bool = True

    @property
    def should_synchronize_after_execute(self) -> bool:
        """
        Whether to synchronize after executing the stage.
        """

        return self._synchronize_after_execute

    def stage(self, state_dict: STATE_DICT_TYPE) -> STATE_DICT_TYPE:
        """
        Returns a "staged" copy of `state_dict`. The expectation of the staged copy is that it is
        innoculated from any updates incurred after the stage call is complete.
        """
        raise NotImplementedError(
            f"{self.__class__.__name__} must implement stage method"
        )

    def synchronize_staging(self) -> None:
        """
        In the case `stage` is async in some way, this method should be called to ensure staging
        is complete and it is safe to begin modifying the original `state_dict`
        """


class BlockingAsyncStager(AsyncStager):
    """
    An implementation of AsyncStager which stages the state_dict on CPU RAM and blocks until the copy is complete.
    This implementation also provides an option to optimize stage latency using pinned memory.

    N.B. synchronize_staging is a no-op in this case.


    """

    # default to True since the common case is to stage synchronously
    _synchronize_after_execute: bool = False

    def __init__(
        self,
        cache_staged_state_dict: bool = False,
        type_check: bool = False,
    ):
        """
        Initializes the BlockingAsyncStager.

        Args:
            cache_staged_state_dict: Whether to cache the staged state_dict. This option decreases staging latency
                at the cost of increases memory usage. Additionally, if this parameter is set to True, it's the expectation
                that the stager is maintained and re-used for multiple dcp.async_save calls. Default to False.
            type_check: Whether to perform a type check during cpu_offload. Defaults to False.

        """
        self.cache_staged_state_dict = cache_staged_state_dict
        self.type_check = type_check
        self.state_dict_cache: Optional[STATE_DICT_TYPE] = None

    def stage(self, state_dict: STATE_DICT_TYPE) -> STATE_DICT_TYPE:
        """
        Returns a copy of `state_dict` on the CPU.
        """

        if not self.cache_staged_state_dict:
            staged_state_dict = _create_cpu_state_dict(state_dict)
            _copy_state_dict(state_dict, staged_state_dict, type_check=self.type_check)
            return staged_state_dict

        if self.state_dict_cache is None:
            self.state_dict_cache = _create_cpu_state_dict(state_dict, pin_memory=True)
        return _copy_state_dict(state_dict, self.state_dict_cache)

    def synchronize_staging(self) -> None:
        """
        No-op function, since staging is blocking.
<<<<<<< HEAD
=======
        """

    def close(self) -> None:
        pass


class _ReplicationStager(AsyncStager):
    """
    An AsyncStager implementation that replicates state_dict across training ranks
    using PGTransport.

    Args:
        pg: ProcessGroup for distributed communication
        timeout: Timeout for communication operations
        device: Device to use for tensor operations
        storage_dir: Directory to store persisted state_dicts

    Warning: This is experimental and subject to change.
    """

    _synchronize_after_execute: bool = False

    def __init__(
        self,
        pg: ProcessGroup,
        timeout: timedelta = timedelta(minutes=30),
        device: torch.device = torch.device("cpu"),
        storage_dir: Optional[str] = None,
    ):
        self._pg = pg
        self._timeout = timeout
        self._device = device
        self._transport = PGTransport(pg, timeout, device, None)

        # Set up storage directory for persisting exchanged state_dicts
        if storage_dir is None:
            self._storage_dir = tempfile.mkdtemp(prefix="replication_stager_")
        else:
            self._storage_dir = storage_dir
        os.makedirs(self._storage_dir, exist_ok=True)

    def stage(
        self, state_dict: STATE_DICT_TYPE
    ) -> Union[Future[STATE_DICT_TYPE], STATE_DICT_TYPE]:
        """
        Stage the state_dict by replicating it across ranks. Returns a state_dict representing
        the received replica.

        Perform the actual replication logic. Creates bidirectional pairs where each rank exchanges
        state_dict with its partner at (rank + world_size//2) % world_size.
        Uses simple rank-based ordering to prevent deadlocks.

        Assumes world_size is always even.
        """
        if not dist.is_initialized():
            return state_dict

        world_size = dist.get_world_size()

        current_rank = dist.get_rank()

        # Calculate partner rank using half-world offset
        # creates bidirectional pairs for replication.
        offset = world_size // 2
        partner_rank = (current_rank + offset) % world_size

        # Use simple rank-based ordering to prevent deadlocks.
        # Lower-numbered rank sends first, higher-numbered rank receives first.
        if current_rank < partner_rank:
            # Send first, then receive
            self._transport.send_checkpoint([partner_rank], state_dict)
            received_state_dict = self._transport.recv_checkpoint(partner_rank)
        else:
            # Receive first, then send
            received_state_dict = self._transport.recv_checkpoint(partner_rank)
            self._transport.send_checkpoint([partner_rank], state_dict)

        # Persist the received state_dict for future discoverability
        received_state_dict = cast(STATE_DICT_TYPE, received_state_dict)
        self._persist_state_dict(received_state_dict, current_rank, partner_rank)

        return received_state_dict

    def _persist_state_dict(
        self, state_dict: STATE_DICT_TYPE, current_rank: int, partner_rank: int
    ) -> None:
        """
        Persist the received state_dict to disk for future discoverability.
        Only keeps one replica per rank, overwriting any previous replica.
        Uses atomic write pattern (temp file + rename).

        Args:
            state_dict: The state_dict received from partner rank
            current_rank: Current rank that received the state_dict
            partner_rank: Rank that sent the state_dict
        """
        final_path = self._get_persisted_path(current_rank, partner_rank)
        temp_path = final_path + ".tmp"

        try:
            # Ensure parent directory exists and is writable
            os.makedirs(os.path.dirname(final_path), exist_ok=True)

            # Write to temporary file with explicit flushing
            with open(temp_path, "wb") as f:
                torch.save(state_dict, f)
                # Flush application buffers to OS buffers
                f.flush()
                # Force OS buffers to disk for durability
                os.fsync(f.fileno())

            # Atomic rename to final location
            os.rename(temp_path, final_path)
        except Exception as e:
            # Clean up temp file if it exists
            try:
                if os.path.exists(temp_path):
                    os.remove(temp_path)
            except Exception:
                pass  # Ignore cleanup errors
            # Re-raise the original exception with more context
            raise RuntimeError(
                f"Failed to persist state_dict from rank {partner_rank} to rank {current_rank}: {e}"
            ) from e

    def _get_persisted_path(self, current_rank: int, partner_rank: int) -> str:
        """
        Get the file path where a state_dict would be persisted.

        Args:
            current_rank: Current rank

        Returns:
            File path for the persisted state_dict
        """
        filename = f"rank_{current_rank}_replica_partner_{partner_rank}.pt"
        return os.path.join(self._storage_dir, filename)

    def synchronize_staging(self) -> None:
        """
        No-op function, since staging is blocking.
        """

    def close(self) -> None:
        """
        Clean up resources. Persisted files are intentionally left for future discovery.
>>>>>>> eaa5d9d3
        """<|MERGE_RESOLUTION|>--- conflicted
+++ resolved
@@ -1,9 +1,3 @@
-<<<<<<< HEAD
-from typing import Optional
-from typing_extensions import Protocol, runtime_checkable
-
-from torch.distributed._state_dict_utils import _copy_state_dict, _create_cpu_state_dict
-=======
 import os
 import tempfile
 from concurrent.futures import Future, ThreadPoolExecutor
@@ -19,11 +13,27 @@
 from torch.distributed._state_dict_utils import _copy_state_dict, _create_cpu_state_dict
 from torch.distributed.checkpoint._pg_transport import PGTransport
 from torch.distributed.checkpoint._state_dict_stager import StateDictStager
->>>>>>> eaa5d9d3
 from torch.distributed.checkpoint.metadata import STATE_DICT_TYPE
 
 
-__all__ = ["AsyncStager", "BlockingAsyncStager"]
+__all__ = ["AsyncStager", "BlockingAsyncStager", "DefaultStager", "StagingOptions"]
+
+"""
+Experimental staging module for PyTorch Distributed Checkpointing.
+This module provides advanced staging capabilities for checkpoints including:
+- Asynchronous staging using ThreadPoolExecutor
+- Pinned memory allocation for faster CPU-GPU transfers
+- Shared memory support for multi-process scenarios
+- Non-blocking CUDA operations with stream synchronization
+- Caching of frequently used storages for efficient memory management
+- Automatic resource cleanup and memory management
+Classes:
+    AsyncStager: Protocol defining the staging interface
+    StagingOptions: Configuration dataclass for staging behavior
+    DefaultStager: Default implementation with comprehensive staging features
+    BlockingAsyncStager: Implementation of AsyncStager which stages the state_dict
+    on CPU RAM and blocks until the copy is complete. Please use DefaultStager instead.
+"""
 
 
 @runtime_checkable
@@ -62,23 +72,200 @@
         """
         Whether to synchronize after executing the stage.
         """
-
         return self._synchronize_after_execute
 
-    def stage(self, state_dict: STATE_DICT_TYPE) -> STATE_DICT_TYPE:
+    def stage(
+        self, state_dict: STATE_DICT_TYPE
+    ) -> Union[Future[STATE_DICT_TYPE], STATE_DICT_TYPE]:
         """
         Returns a "staged" copy of `state_dict`. The expectation of the staged copy is that it is
-        innoculated from any updates incurred after the stage call is complete.
+        inoculated from any updates incurred after the stage call is complete.
         """
         raise NotImplementedError(
             f"{self.__class__.__name__} must implement stage method"
         )
 
+    @deprecated(
+        "`synchronize_staging` is deprecated and will be removed in future versions."
+        "Please use staging_future from AsyncSaveResponse instead.",
+        category=FutureWarning,
+    )
     def synchronize_staging(self) -> None:
         """
         In the case `stage` is async in some way, this method should be called to ensure staging
         is complete and it is safe to begin modifying the original `state_dict`
         """
+
+    def close(self) -> None:
+        """
+        Clean up all resources used by the stager.
+        """
+
+
+@dataclass
+class StagingOptions:
+    """
+    Configuration options for checkpoint staging behavior.
+
+    Attributes:
+        use_pinned_memory (bool): Enable pinned memory allocation for faster
+            CPU-GPU transfers. Requires CUDA to be available. Default: True
+        use_shared_memory (bool): Enable shared memory for multi-process
+            scenarios. Useful when multiple processes need access to the
+            same staged data. Default: True
+        use_async_staging (bool): Enable asynchronous staging using a
+            background thread pool. Allows overlapping computation with
+            staging operations. Requires CUDA. Default: True
+        use_non_blocking_copy (bool): Use non-blocking device memory
+            copies with stream synchronization. Improves performance by
+            allowing CPU work to continue during GPU transfers. Default: True
+
+    Note:
+        CUDA-dependent features will raise exception if CUDA is not available.
+    """
+
+    use_pinned_memory: bool = True
+    use_shared_memory: bool = True
+    use_async_staging: bool = True
+    use_non_blocking_copy: bool = True
+
+
+class DefaultStager(AsyncStager):
+    """
+    DefaultStager provides a full-featured staging implementation that combines
+    multiple optimization techniques for efficient checkpoint preparation.
+
+    The staging process works as follows:
+    1. State dictionary is submitted for staging (sync or async)
+    2. Tensors are copied from GPU to optimized CPU storage
+    3. CUDA operations are synchronized if non-blocking copies are used
+    4. Staged state dictionary is returned or made available via Future
+
+    Usage Patterns:
+        # Synchronous staging
+        stager = DefaultStager(StagingOptions(use_async_staging=False))
+        staged_dict = stager.stage(state_dict)
+        stager.close()
+
+        # Asynchronous staging
+        stager = DefaultStager(StagingOptions(use_async_staging=True))
+        future = stager.stage(state_dict)
+        # ... do other work ...
+        staged_dict = future.result()
+        stager.close()
+
+        # Context manager pattern (recommended)
+        stager = DefaultStager(config)
+        with stager:
+        result = stager.stage(state_dict)
+
+    Performance Considerations:
+        - Async staging provides best performance when model computation
+          can overlap with staging operations
+        - Pinned memory improves CPU-GPU transfer speeds but uses more memory
+        - Shared memory allows efficient IPC to checkpoint process
+        - Non-blocking copies reduce GPU idle time during memory transfers
+
+    Thread Safety:
+        DefaultStager is not thread-safe. Each thread should use its own
+        instance, or external synchronization should be provided.
+    """
+
+    def __init__(
+        self,
+        config: StagingOptions = StagingOptions(),
+    ):
+        self._config = config
+        self._state_dict_stager = StateDictStager(
+            pin_memory=config.use_pinned_memory, share_memory=config.use_shared_memory
+        )
+        self._staging_executor = None
+        self._staging_stream = None
+        if self._config.use_async_staging:
+            self._staging_executor = ThreadPoolExecutor(max_workers=1)
+            if torch.accelerator.is_available():
+                # Note: stream needs to be initialized on the main thread after default cuda
+                # stream is setup/used to avoid the risk of accidentally reusing the main
+                # compute stream or in other cases kernels actually launching from the
+                # main thread.
+                self._staging_stream = torch.Stream()
+
+        if self._config.use_non_blocking_copy:
+            assert torch.accelerator.is_available(), (
+                "Non-blocking copy requires that the current accelerator is available."
+            )
+
+        self._staging_future: Optional[Future[STATE_DICT_TYPE]] = None
+
+    def stage(
+        self,
+        state_dict: STATE_DICT_TYPE,
+        **kwargs: Any,
+    ) -> Union[STATE_DICT_TYPE, Future[STATE_DICT_TYPE]]:
+        """
+        This function is responsible for staging staging the state_dict.
+        See class docstring for more details on staging.
+        If use_async_staging is True, it will return a Future object that will be
+        fulfilled when staging is complete.
+        If use_async_staging is False, it will return the fully staged state_dict.
+
+        Args:
+            state_dict (STATE_DICT_TYPE): The state_dict to be staged.
+        """
+        if self._config.use_async_staging:
+            assert self._staging_executor is not None
+            self._staging_future = self._staging_executor.submit(
+                self._stage,
+                state_dict,
+                **kwargs,
+            )
+            return self._staging_future
+        else:
+            return self._stage(state_dict, **kwargs)
+
+    def _stage(self, state_dict: STATE_DICT_TYPE, **kwargs: Any) -> STATE_DICT_TYPE:
+        if self._config.use_non_blocking_copy:
+            assert self._staging_stream or not self._config.use_async_staging, (
+                "Non-blocking copy in a background thread for async staging needs staging_stream to be initialized."
+            )
+            with (
+                self._staging_stream
+                if self._staging_stream is not None
+                else nullcontext()
+            ):
+                state_dict = self._state_dict_stager.stage(
+                    state_dict, non_blocking=self._config.use_non_blocking_copy
+                )
+            # waits for the enqued copy operations to finish.
+            self._staging_stream.synchronize() if self._staging_stream else torch.accelerator.synchronize()
+        else:
+            state_dict = self._state_dict_stager.stage(state_dict, non_blocking=False)
+        return state_dict
+
+    def close(self) -> None:
+        """
+        Clean up all resources used by the DefaultStager. Shuts down the ThreadPoolExecutor
+        used for async staging operations and cleans up the underlying StateDictStager's
+        cached storages. Should be called when the stager is no longer needed to prevent
+        resource leaks, especially in long-running applications. After calling close(),
+        the stager should not be used for further staging operations.
+
+        Example Usage:
+            stager = DefaultStager(StagingOptions(use_async_staging=True))
+            future = stager.stage(state_dict)
+            result = future.result()
+            stager.close()  # Clean up all resources
+        """
+        if self._staging_executor:
+            self._staging_executor.shutdown(wait=True)
+
+    def synchronize_staging(self) -> None:
+        """
+        When use_async_staging is True, this method will wait until staging is complete.
+        If use_async_staging is False, this method is a no-op.
+        """
+        if self._staging_future is not None:
+            self._staging_future.result()
 
 
 class BlockingAsyncStager(AsyncStager):
@@ -105,7 +292,7 @@
         Args:
             cache_staged_state_dict: Whether to cache the staged state_dict. This option decreases staging latency
                 at the cost of increases memory usage. Additionally, if this parameter is set to True, it's the expectation
-                that the stager is maintained and re-used for multiple dcp.async_save calls. Default to False.
+                that the stager is maintained and reused for multiple dcp.async_save calls. Default to False.
             type_check: Whether to perform a type check during cpu_offload. Defaults to False.
 
         """
@@ -130,8 +317,6 @@
     def synchronize_staging(self) -> None:
         """
         No-op function, since staging is blocking.
-<<<<<<< HEAD
-=======
         """
 
     def close(self) -> None:
@@ -278,5 +463,4 @@
     def close(self) -> None:
         """
         Clean up resources. Persisted files are intentionally left for future discovery.
->>>>>>> eaa5d9d3
         """