--- conflicted
+++ resolved
@@ -6,10 +6,6 @@
 import threading
 import warnings
 from collections.abc import Iterator
-<<<<<<< HEAD
-=======
-from functools import reduce
->>>>>>> b44d2841
 from itertools import zip_longest
 from typing import Optional, TYPE_CHECKING, Union
 
@@ -122,11 +118,7 @@
                 return device_mesh
 
             # Check whether the mesh_dim_name for flattened mesh is valid.
-<<<<<<< HEAD
             self.flatten_name_to_root_layout.setdefault(root_mesh, {})
-=======
-            self.flatten_name_to_root_dims.setdefault(root_mesh, {})
->>>>>>> b44d2841
             invalid_dim_names = not_none(root_mesh.mesh_dim_names)
             if mesh_dim_name in invalid_dim_names:
                 raise RuntimeError(
