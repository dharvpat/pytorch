--- conflicted
+++ resolved
@@ -11,9 +11,9 @@
 from torch.distributed.tensor._dtensor_spec import DTensorSpec
 from torch.distributed.tensor._op_schema import (
     OpSchema,
+    OpSpec,
     OpStrategy,
     PlacementList,
-    PlacementStrategy,
     RuntimeSchemaInfo,
     TupleStrategy,
 )
@@ -267,20 +267,20 @@
     # by default follow reduction input strategy
     reduction_strategy = OpStrategy([])
 
-    for strtg in input_strategy.strategies:
+    for op_spec in input_strategy.strategies:
         if not reduction_linear:
             # input placements for this strategy should clear out pending sum and sharding
             # on the reduction dimension
             input_placements = replicate_reduction_dims(
-                strtg.output_spec.placements, reduce_dims
+                op_spec.output_spec.placements, reduce_dims
             )
         else:
-            input_placements = strtg.output_spec.placements
+            input_placements = op_spec.output_spec.placements
 
         input_spec = DTensorSpec(
             mesh=input_strategy.mesh,
             placements=input_placements,
-            tensor_meta=strtg.output_spec.tensor_meta,
+            tensor_meta=op_spec.output_spec.tensor_meta,
         )
 
         reduce_dims_map = _infer_reduce_dims_map(reduce_dims, input_spec.ndim, keep_dim)
@@ -289,7 +289,7 @@
         )
         redistribute_cost = [generate_redistribute_costs(input_strategy, input_spec)]
         reduction_strategy.strategies.append(
-            PlacementStrategy(
+            OpSpec(
                 output_specs=DTensorSpec(
                     mesh=input_strategy.mesh,
                     placements=out_placements,
@@ -419,8 +419,8 @@
     assert isinstance(input_tuple_strategy, TupleStrategy)
     norm_type = args_schema[1] if len(args_schema) > 1 else 2
     assert isinstance(norm_type, (int, float, str)), f"{norm_type}"
-    output_tuple_strategy_childs: list[OpStrategy] = []
-    for op_strategy in input_tuple_strategy.childs:
+    output_tuple_strategy_children: list[OpStrategy] = []
+    for op_strategy in input_tuple_strategy.children:
         assert isinstance(op_strategy, OpStrategy), f"{op_strategy}"
         reduce_dims = list(range(op_strategy.ndim))
         output_strategy = common_reduction_strategy(
@@ -429,8 +429,8 @@
             reduction_linear=True,
             reduction_op=NormReduction(norm_type),
         )
-        output_tuple_strategy_childs.append(output_strategy)
-    return TupleStrategy(output_tuple_strategy_childs)
+        output_tuple_strategy_children.append(output_strategy)
+    return TupleStrategy(output_tuple_strategy_children)
 
 
 @register_op_strategy(
@@ -465,7 +465,7 @@
     assert isinstance(input_strategy, OpStrategy), f"{input_strategy}"
     mesh = input_strategy.mesh
 
-    output_strategies: list[PlacementStrategy] = []
+    output_strategies: list[OpSpec] = []
     for placement_strategy in input_strategy.strategies:
         replicate_placements = tuple(Replicate() for _ in range(mesh.ndim))
         replicate_spec = DTensorSpec(
@@ -476,7 +476,7 @@
         redistribute_cost = [
             generate_redistribute_costs(input_strategy, replicate_spec)
         ]
-        replicate_strategy = PlacementStrategy(
+        replicate_strategy = OpSpec(
             output_specs=replicate_spec,
             input_specs=(replicate_spec,),
             redistribute_cost=redistribute_cost,
@@ -514,7 +514,7 @@
         )
         output_target_spec = input_target_spec
         output_strategy.strategies.append(
-            PlacementStrategy(
+            OpSpec(
                 output_specs=output_target_spec,
                 input_specs=[input_target_spec],
                 redistribute_cost=redistribute_costs,
@@ -556,11 +556,22 @@
             mesh=grad_out_strategy.mesh,
             placements=replicate_reduction_dims(src_spec.placements, [softmax_dim]),
         )
+        new_grad_out_spec = DTensorSpec(
+            mesh=tgt_spec.mesh,
+            placements=tgt_spec.placements,
+            tensor_meta=grad_out_src_spec.tensor_meta,
+        )
+        new_out_spec = DTensorSpec(
+            mesh=tgt_spec.mesh,
+            placements=tgt_spec.placements,
+            tensor_meta=out_src_spec.tensor_meta,
+        )
         redist_grad_out_cost = generate_redistribute_costs(grad_out_strategy, tgt_spec)
         redist_out_cost = generate_redistribute_costs(out_strategy, tgt_spec)
         grad_in_strategy.strategies.append(
-            PlacementStrategy(
+            OpSpec(
                 output_specs=tgt_spec,
+                input_specs=(new_grad_out_spec, new_out_spec),
                 redistribute_cost=[redist_grad_out_cost, redist_out_cost],
             )
         )
@@ -682,7 +693,7 @@
             )
 
         output_strategy.strategies.append(
-            PlacementStrategy(
+            OpSpec(
                 output_specs=(output_expected_spec, total_weight_expected_spec),
                 input_specs=op_args_target_specs,
                 redistribute_cost=redistribute_costs,
@@ -797,7 +808,7 @@
 
         grad_in_expected_spec = input_expected_spec
         grad_in_strategy.strategies.append(
-            PlacementStrategy(
+            OpSpec(
                 output_specs=grad_in_expected_spec,
                 input_specs=op_args_target_specs,
                 redistribute_cost=redistribute_costs,
@@ -905,7 +916,7 @@
         # the output spec is the same as input spec
         output_target_spec = input_target_spec
         output_strategy.strategies.append(
-            PlacementStrategy(
+            OpSpec(
                 output_specs=output_target_spec,
                 input_specs=op_args_target_specs,
                 redistribute_cost=redistribute_costs,
@@ -916,12 +927,6 @@
 
 
 @register_op_strategy(
-<<<<<<< HEAD
-    [aten.native_layer_norm_backward.default],
-    schema_info=RuntimeSchemaInfo(2),
-)
-def layer_norm_bwd_strategy(op_schema: OpSchema) -> OpStrategy:
-=======
     [aten.native_layer_norm.default],
     schema_info=RuntimeSchemaInfo(1),
 )
@@ -942,30 +947,43 @@
     rms_norm: bool = False,
 ) -> OpStrategy:
     """Common backward strategy logic for layer_norm and rms_norm."""
->>>>>>> eaa5d9d3
     # backward op does not need to validate the mesh since forward op has already done it
     mesh = op_schema.get_mesh_from_args(validate=False)
 
-    # args must be: grad_out, input, normalized_shape, mean, rstd,
-    # weight, bias, output_mask. For None weight and bias, their
-    # corresponding objects will be None as well.
-
-    assert len(op_schema.args_schema) == 8
-    (
-        grad_out_strategy,
-        input_strategy,
-        normalized_shape,
-        mean_strategy,
-        rstd_strategy,
-        weight_strategy,
-        bias_strategy,
-        output_mask,
-    ) = op_schema.args_schema
+    if not rms_norm:
+        # layer_norm args: grad_out, input, normalized_shape, mean, rstd,
+        # weight, bias, output_mask. For None weight and bias, their
+        # corresponding objects will be None as well.
+        assert len(op_schema.args_schema) == 8
+        (
+            grad_out_strategy,
+            input_strategy,
+            normalized_shape,
+            mean_strategy,
+            rstd_strategy,
+            weight_strategy,
+            bias_strategy,
+            output_mask,
+        ) = op_schema.args_schema
+    else:
+        # rms_norm args: grad_out, input, normalized_shape, rstd,
+        assert len(op_schema.args_schema) == 6
+        (
+            grad_out_strategy,
+            input_strategy,
+            normalized_shape,
+            rstd_strategy,
+            weight_strategy,
+            output_mask,
+        ) = op_schema.args_schema
+        mean_strategy = None
+        bias_strategy = None
 
     assert isinstance(grad_out_strategy, OpStrategy)
     assert isinstance(input_strategy, OpStrategy)
-    assert isinstance(mean_strategy, OpStrategy)
     assert isinstance(rstd_strategy, OpStrategy)
+    if mean_strategy is not None:
+        assert isinstance(mean_strategy, OpStrategy)
 
     assert isinstance(normalized_shape, (int, Sequence, torch.Size))
     normalized_size = normalize_to_torch_size(normalized_shape)
@@ -973,12 +991,15 @@
     axis = input_ndim - len(normalized_size)
     outer_dims = list(range(axis))
 
-    assert isinstance(output_mask, list) and len(output_mask) == 3
-
-    # output triple: (d_input, d_weight, d_bias)
+    if not rms_norm:
+        assert isinstance(output_mask, list) and len(output_mask) == 3
+    else:
+        assert isinstance(output_mask, list) and len(output_mask) == 2
+
+    # output tuple: (d_input, d_weight[, d_bias])
     out_tuple_strategy = OpStrategy([])
     for idx, input_placement_strategy in enumerate(input_strategy.strategies):
-        # args for PlacementStrategy
+        # args for OpSpec
         output_specs_list: list[Optional[DTensorSpec]] = []
         input_specs_list: list[DTensorSpec] = []
         redistribute_costs = []
@@ -1016,10 +1037,14 @@
             generate_redistribute_costs(input_strategy, input_target_spec)
         )
 
-        # arg: mean, rstd
-        mean_src_spec = mean_strategy.strategies[idx].output_spec
-        input_specs_list.append(mean_src_spec)
-        redistribute_costs.append([0.0 for _ in mean_strategy.strategies])
+        # arg: mean
+        if not rms_norm:
+            assert mean_strategy is not None  # mypy fix
+            mean_src_spec = mean_strategy.strategies[idx].output_spec
+            input_specs_list.append(mean_src_spec)
+            redistribute_costs.append([0.0 for _ in mean_strategy.strategies])
+
+        # arg: rstd
         rstd_src_spec = rstd_strategy.strategies[idx].output_spec
         input_specs_list.append(rstd_src_spec)
         redistribute_costs.append([0.0 for _ in rstd_strategy.strategies])
@@ -1035,6 +1060,7 @@
 
         # arg: weight
         # d_weight = sum(grad_out * (input - mean) / rstd, outer_dim, keepdim=False)
+        # For RMS norm, mean is 0, so it's just: sum(grad_out * input / rstd, outer_dim, keepdim=False)
         if weight_strategy is not None:
             weight_src_spec = _add_target_input_spec(weight_strategy)
             # TODO: now d_weight spec follows input spec w/ a reduction.
@@ -1054,39 +1080,42 @@
             )
             output_specs_list.append(weight_out_spec if output_mask[1] else None)
         else:
-            assert output_mask[1] is False, (
-                "output_mask[1] should not be `True` while weight argument is `None` in native_layer_norm_backward."
-            )
+            if not rms_norm:
+                error_msg = "output_mask[1] should not be `True` while weight argument is `None` in native_layer_norm_backward."
+            else:
+                error_msg = "output_mask[1] should not be `True` while weight argument is `None` in _fused_rms_norm_backward."
+            assert output_mask[1] is False, error_msg
             output_specs_list.append(None)
 
         # arg: bias
         # d_bias = sum(grad_out, outer_dim, keepdim=False)
-        if bias_strategy is not None:
-            bias_src_spec = _add_target_input_spec(bias_strategy)
-            # d_bias spec follows a reduction over grad_out
-            inp_placements = _replicate_dims_start_at(
-                grad_out_target_spec.placements, axis
-            )
-            reduce_dims_map = _infer_reduce_dims_map(
-                outer_dims, grad_out_target_spec.ndim, False
-            )
-            out_placements = map_placements_after_reduction(
-                inp_placements, outer_dims, reduce_dims_map, "sum"
-            )
-            bias_out_spec = DTensorSpec(
-                mesh=mesh,
-                placements=out_placements,
-                tensor_meta=bias_src_spec.tensor_meta,
-            )
-            output_specs_list.append(bias_out_spec if output_mask[2] else None)
-        else:
-            assert output_mask[2] is False, (
-                "output_mask[2] should not be `True` while bias argument is `None` in native_layer_norm_backward."
-            )
-            output_specs_list.append(None)
+        if not rms_norm:
+            if bias_strategy is not None:
+                bias_src_spec = _add_target_input_spec(bias_strategy)
+                # d_bias spec follows a reduction over grad_out
+                inp_placements = _replicate_dims_start_at(
+                    grad_out_target_spec.placements, axis
+                )
+                reduce_dims_map = _infer_reduce_dims_map(
+                    outer_dims, grad_out_target_spec.ndim, False
+                )
+                out_placements = map_placements_after_reduction(
+                    inp_placements, outer_dims, reduce_dims_map, "sum"
+                )
+                bias_out_spec = DTensorSpec(
+                    mesh=mesh,
+                    placements=out_placements,
+                    tensor_meta=bias_src_spec.tensor_meta,
+                )
+                output_specs_list.append(bias_out_spec if output_mask[2] else None)
+            else:
+                assert output_mask[2] is False, (
+                    "output_mask[2] should not be `True` while bias argument is `None` in native_layer_norm_backward."
+                )
+                output_specs_list.append(None)
 
         out_tuple_strategy.strategies.append(
-            PlacementStrategy(
+            OpSpec(
                 output_specs=tuple(output_specs_list),
                 input_specs=input_specs_list,
                 redistribute_cost=redistribute_costs,
@@ -1097,30 +1126,99 @@
 
 
 @register_op_strategy(
+    [aten.native_layer_norm_backward.default],
+    schema_info=RuntimeSchemaInfo(2),
+)
+def layer_norm_bwd_strategy(op_schema: OpSchema) -> OpStrategy:
+    return _common_norm_backward_strategy(op_schema)
+
+
+@register_op_strategy(
+    [aten._fused_rms_norm_backward.default],
+    schema_info=RuntimeSchemaInfo(2),
+)
+def fused_rms_norm_bwd_strategy(op_schema: OpSchema) -> OpStrategy:
+    return _common_norm_backward_strategy(op_schema, rms_norm=True)
+
+
+def sort_strategy(op_schema: OpSchema, sort_dim: int) -> OpStrategy:
+    input_strategy = cast(OpStrategy, op_schema.args_schema[0])
+    sort_dim = normalize_dim(sort_dim, input_strategy.ndim)
+    single_mesh_dim_strategies = []
+    all_replicate: PlacementList = [Replicate()] * 3
+    single_mesh_dim_strategies.append(all_replicate)
+    for dim in range(input_strategy.ndim):
+        if dim != sort_dim:
+            dim_shardings: PlacementList = [Shard(dim)] * 3
+            single_mesh_dim_strategies.append(dim_shardings)
+    return expand_to_full_mesh_op_strategy(
+        input_strategy.mesh, op_schema, single_mesh_dim_strategies, input_index=2
+    )
+
+
+@register_op_strategy(
     [aten.topk.default],
     schema_info=RuntimeSchemaInfo(2),
 )
 def topk_strategy(op_schema: OpSchema) -> OpStrategy:
-    input_strategy = cast(OpStrategy, op_schema.args_schema[0])
     topk_dim = (
         cast(int, op_schema.args_schema[2]) if len(op_schema.args_schema) > 2 else -1
     )
-    topk_dim = normalize_dim(topk_dim, input_strategy.ndim)
-
-    single_mesh_dim_strategies = []
-
-    # two outputs (values, indices), 1 input
-    # replicate always works
-    all_replicate: PlacementList = [Replicate()] * 3
-    single_mesh_dim_strategies.append(all_replicate)
-
-    # every dim except topk dim should work
-    for dim in range(input_strategy.ndim):
-        if dim != topk_dim:
-            dim_shardings: PlacementList = [Shard(dim)] * 3
+    return sort_strategy(op_schema, topk_dim)
+
+
+@register_op_strategy(
+    aten.sort.default,
+    schema_info=RuntimeSchemaInfo(
+        1,
+    ),
+)
+def sort_default_strategy(op_schema: OpSchema) -> OpStrategy:
+    # mostly copy paste from topk_strategy
+    input_strategy = op_schema.args_schema[0]
+    assert isinstance(input_strategy, OpStrategy)
+    sort_dim = -1
+    if len(op_schema.args_schema) > 1:
+        sort_dim = cast(int, op_schema.args_schema[1])
+    return sort_strategy(op_schema, sort_dim)
+
+
+@register_op_strategy(
+    aten.sort.stable,
+    schema_info=RuntimeSchemaInfo(
+        1,
+        static_kwargkey=["dim", "descending", "stable"],
+    ),
+)
+def sort_stable_strategy(op_schema: OpSchema) -> OpStrategy:
+    # mostly copy paste from topk_strategy
+    input_strategy = op_schema.args_schema[0]
+    assert isinstance(input_strategy, OpStrategy)
+    sort_dim = -1
+    if "dim" in op_schema.kwargs_schema:
+        sort_dim = cast(int, op_schema.kwargs_schema["dim"])
+    return sort_strategy(op_schema, sort_dim)
+
+
+@register_op_strategy(
+    [aten.histc.default],
+    # strategy choice depends on the value of 'min' and 'max' kwargs, which are position 2 and 3
+    schema_info=RuntimeSchemaInfo(2),
+)
+def histc_strategy(op_schema: OpSchema) -> OpStrategy:
+    input_strategy = cast(OpStrategy, op_schema.args_schema[0])
+    single_mesh_dim_strategies: list[PlacementList] = []
+    single_mesh_dim_strategies.append([Replicate(), Replicate()])
+
+    # histc can support sharded input and partial output on any input dim, provided the min and max
+    # values are user-specified.  If not user-specified, the true min and max of the data in each local
+    # tensor will be used to compute bin boundaries, which will not be the same across ranks, leading to
+    # an incorrect final result
+    if len(op_schema.args_schema) == 4:
+        for dim in range(input_strategy.ndim):
+            dim_shardings: PlacementList = [Partial(), Shard(dim)]
             single_mesh_dim_strategies.append(dim_shardings)
-    # TODO: topk on sharded dim requries non-trival reduction, address it later
 
     return expand_to_full_mesh_op_strategy(
-        input_strategy.mesh, op_schema, single_mesh_dim_strategies, input_index=2
+        input_strategy.mesh, op_schema, single_mesh_dim_strategies
     )