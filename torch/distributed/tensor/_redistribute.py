--- conflicted
+++ resolved
@@ -391,20 +391,12 @@
         dst_spec: DTensorSpec,
         full_tensor_shape: tuple[int, ...],
     ) -> list[_TransformInfo]:
-<<<<<<< HEAD
         src_device_order = tuple(range(self.device_mesh.ndim))
         dst_device_order = tuple(range(self.device_mesh.ndim))
         if src_spec.device_order is not None:
             src_device_order = src_spec.device_order
         if dst_spec.device_order is not None:
             dst_device_order = dst_spec.device_order
-        src_state = self.DistState(src_spec.placements, src_device_order)
-        dst_state = self.DistState(dst_spec.placements, dst_device_order)
-=======
-        if src_device_order is None:
-            src_device_order = cast(TOrder, tuple(range(self.device_mesh.ndim)))
-        if dst_device_order is None:
-            dst_device_order = cast(TOrder, tuple(range(self.device_mesh.ndim)))
         src_map = self.map_tensor_dim_to_mesh_dim(src_spec.placements, src_device_order)
         dst_map = self.map_tensor_dim_to_mesh_dim(dst_spec.placements, dst_device_order)
         src_state = self.DistState(
@@ -413,7 +405,7 @@
         dst_state = self.DistState(
             dst_spec.placements, tuple(tuple(x) for x in dst_map)
         )
->>>>>>> d7675da2
+
         transform_infos: list[_TransformInfo] = []
         state_path = self.find_min_cost_path(src_state, dst_state)
         logger.debug(
