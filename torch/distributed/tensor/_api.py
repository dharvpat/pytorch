--- conflicted
+++ resolved
@@ -781,7 +781,19 @@
         """
         return self._spec.placements
 
-<<<<<<< HEAD
+    def _raise_if_contains_partial_placements(self) -> None:
+        """
+        Raise an error if the DTensor contains partial placements.
+        """
+        for placement in self._spec.placements:
+            if not isinstance(placement, Partial):
+                continue
+
+            raise ValueError(
+                "Any checkpointing related operations are not supported for "
+                "DTensor with partial placements!"
+            )
+
     @property
     def shard_order(self) -> Optional[tuple[tuple[int, ...], ...]]:
         """
@@ -796,20 +808,6 @@
         .. note:: ``shard_order`` is a read-only property, it can not be set.
         """
         return self._spec.shard_order
-=======
-    def _raise_if_contains_partial_placements(self) -> None:
-        """
-        Raise an error if the DTensor contains partial placements.
-        """
-        for placement in self._spec.placements:
-            if not isinstance(placement, Partial):
-                continue
-
-            raise ValueError(
-                "Any checkpointing related operations are not supported for "
-                "DTensor with partial placements!"
-            )
->>>>>>> 904d21f4
 
     def __create_write_items__(self, fqn: str, object: Any):
         self._raise_if_contains_partial_placements()
