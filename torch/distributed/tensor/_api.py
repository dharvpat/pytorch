--- conflicted
+++ resolved
@@ -530,27 +530,6 @@
 
         # if device_mesh is not specified, use the current device_mesh
         device_mesh = device_mesh or self.device_mesh
-<<<<<<< HEAD
-        # raise error if new placements not specified
-        if placements is None:
-            raise RuntimeError("placements is needed for redistribute!")
-
-        placements = list(placements)
-        for i, placement in enumerate(placements):
-            if placement.is_partial():
-                raise RuntimeError(
-                    "Can not redistribute to Partial, redistributing to Partial is for internal use only!"
-                )
-            elif isinstance(placement, Shard) and placement.dim < 0:
-                # normalize shard dim to be positive
-                placements[i] = Shard(placement.dim + self.ndim)
-        placements = tuple(placements)
-
-        device_order = (
-            tuple(device_order)
-            if device_order is not None
-            else tuple(range(device_mesh.ndim))
-=======
         assert placements is None or shard_order is None, (
             "DTensor distribute function accept either `placements` or `shard_order` but not both"
         )
@@ -572,7 +551,6 @@
             expand_shard_order_from_dict(shard_order, device_mesh, self.ndim)
             if shard_order
             else None
->>>>>>> 2b5bf5c6
         )
         # pyre-fixme[16]: `Redistribute` has no attribute `apply`.
         return Redistribute.apply(
