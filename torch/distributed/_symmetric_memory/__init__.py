--- conflicted
+++ resolved
@@ -4,12 +4,8 @@
 import os
 import socket
 import uuid
-<<<<<<< HEAD
 from collections import namedtuple
-from collections.abc import Generator
-=======
 from collections.abc import Callable, Generator
->>>>>>> e91a4b58
 from contextlib import contextmanager
 from datetime import timedelta
 from enum import Enum
