#include <torch/csrc/autograd/function.h>
#include <torch/csrc/profiler/collection.h>
#include <torch/csrc/profiler/kineto_shim.h>
#include <torch/csrc/profiler/util.h>

#include <c10/util/ArrayRef.h>
#include <c10/util/irange.h>
#include <fmt/format.h>
#include <fmt/ranges.h>

#ifdef USE_KINETO
#include <libkineto.h>
#endif
#ifdef USE_DISTRIBUTED
#include <torch/csrc/distributed/c10d/ParamCommsUtils.hpp>
#endif // USE_DISTRIBUTED

namespace torch::profiler::impl {

namespace {
std::optional<bool> soft_assert_raises_;
} // namespace

void setSoftAssertRaises(std::optional<bool> value) {
  soft_assert_raises_ = value;
}

bool softAssertRaises() {
  return soft_assert_raises_.value_or(false);
}

void logSoftAssert(
    // @lint-ignore CLANGTIDY
    const char* func,
    // @lint-ignore CLANGTIDY
    const char* file,
    // @lint-ignore CLANGTIDY
    uint32_t line,
    // @lint-ignore CLANGTIDY
    const char* cond,
    // @lint-ignore CLANGTIDY
    const char* args) {
#ifdef USE_KINETO
  std::string error;
  error = fmt::format(
      "{} SOFT ASSERT FAILED at {}:{}, func: {}, args: {}",
      cond,
      file,
      line,
      func,
      args);
  // TODO: Implement profile_id and group_profile_id as 3rd/4th arguments.
  kineto::logInvariantViolation(cond, error, "", "");
#endif
}

void logSoftAssert(
    // @lint-ignore CLANGTIDY
    const char* func,
    // @lint-ignore CLANGTIDY
    const char* file,
    // @lint-ignore CLANGTIDY
    uint32_t line,
    // @lint-ignore CLANGTIDY
    const char* cond,
    // @lint-ignore CLANGTIDY
    const std::string& args) {
#ifdef USE_KINETO
  std::string error;
  error = fmt::format(
      "{} SOFT ASSERT FAILED at {}:{}, func: {}, args: {}",
      cond,
      file,
      line,
      func,
      args);
  // TODO: Implement profile_id and group_profile_id as 3rd/4th arguments.
  kineto::logInvariantViolation(cond, error, "", "");
#endif
}

// ----------------------------------------------------------------------------
// -- NVTX --------------------------------------------------------------------
// ----------------------------------------------------------------------------
std::string getNvtxStr(
    const char* name,
    int64_t sequence_nr,
    const std::vector<std::vector<int64_t>>& shapes,
    at::RecordFunctionHandle op_id,
    const std::list<std::pair<at::RecordFunctionHandle, int>>& input_op_ids) {
  if (sequence_nr >= -1 || !shapes.empty()) {
    std::string str;
    if (sequence_nr >= 0) {
      str = fmt::format("{}, seq = {}", name, sequence_nr);
    } else if (sequence_nr == -1) {
      str = name;
    } else {
#if defined(USE_ROCM)
      // Only ROCM supports < -1 sequence_nr
      str = name;
#endif
    }
    if (op_id > 0) {
      str = fmt::format("{}, op_id = {}", str, op_id);
    }
    if (!shapes.empty()) {
      str = fmt::format("{}, sizes = {}", str, shapesToStr(shapes));
    }
    // Include the op ids of the input edges so
    // you can build the network graph
    if (!input_op_ids.empty()) {
      str = fmt::format(
          "{}, input_op_ids = {}", str, inputOpIdsToStr(input_op_ids));
    }
    return str;
  } else {
    return name;
  }
}

// ----------------------------------------------------------------------------
// -- Op context (shapes, call stack) -----------------------------------------
// ----------------------------------------------------------------------------
std::vector<FileLineFunc> prepareCallstack(
    const std::vector<jit::StackEntry>& cs) {
  std::vector<FileLineFunc> entries;
  entries.reserve(cs.size());
  for (const auto& entry : cs) {
    auto& range = entry.range;
    if (range.source()) {
      auto& src = range.source();
      if (src && src->filename()) {
        auto line =
            src->starting_line_no() + src->lineno_for_offset(range.start());
        entries.emplace_back(
            // NOLINTNEXTLINE(bugprone-unchecked-optional-access)
            FileLineFunc{*(src->filename()), line, entry.filename});
      }
    }
  }
  return entries;
}

std::vector<std::string> callstackStr(const std::vector<FileLineFunc>& cs) {
  std::vector<std::string> cs_str;
  cs_str.reserve(cs.size());
  for (const auto& entry : cs) {
    std::stringstream loc;
    loc << entry.filename << "(" << entry.line << "): " << entry.funcname;
    cs_str.push_back(loc.str());
  }
  return cs_str;
}

std::string stacksToStr(
    const std::vector<std::string>& stacks,
    const char* delim) {
  std::ostringstream oss;
  std::transform(
      stacks.begin(),
      stacks.end(),
      std::ostream_iterator<std::string>(oss, delim),
      [](std::string s) -> std::string {
#ifdef _WIN32
        // replace the windows backslash with forward slash
        std::replace(s.begin(), s.end(), '\\', '/');
#endif
        return s;
      });
  auto rc = oss.str();
  return "\"" + rc + "\"";
}

static std::vector<std::vector<int64_t>> flattenList(
    const c10::List<c10::IValue>& list) {
  std::vector<std::vector<int64_t>> tensor_dims;
  for (const c10::IValue& input : list) {
    if (input.isTensor()) {
      const at::Tensor& tensor = input.toTensor();
      if (tensor.defined()) {
        tensor_dims.push_back(input.toTensor().sizes().vec());
      }
    }
  }
  return tensor_dims;
}

std::vector<std::vector<int64_t>> inputSizes(
    const at::RecordFunction& fn,
    bool flatten_list_enabled) {
  std::vector<std::vector<int64_t>> sizes;
  sizes.reserve(fn.inputs().size());
  for (const c10::IValue& input : fn.inputs()) {
    if (input.isTensor()) {
      const at::Tensor& tensor = input.toTensor();
      if (tensor.defined()) {
        sizes.push_back(input.toTensor().sizes().vec());
      } else {
        sizes.emplace_back();
      }
    } else if (input.isList()) {
      std::vector<std::vector<int64_t>> tmp_sizes;
      if (flatten_list_enabled) {
        tmp_sizes = flattenList(input.toList());
      }
      // Extend the current sizes array by the array returned from input sizes
      if (!tmp_sizes.empty()) {
        sizes.insert(sizes.end(), tmp_sizes.begin(), tmp_sizes.end());
      } else {
        sizes.emplace_back();
      }
    } else {
      sizes.emplace_back();
    }
  }
  return sizes;
}

std::string shapesToStr(const std::vector<std::vector<int64_t>>& shapes) {
  std::string str("[");
  for (const auto t_idx : c10::irange(shapes.size())) {
    if (t_idx > 0) {
      str = fmt::format("{}, ", str);
    }
    str = fmt::format("{}{}", str, shapeToStr(shapes[t_idx]));
  }
  str = fmt::format("{}]", str);
  return str;
}

std::string variantShapesToStr(const std::vector<shape>& shapes) {
  std::string str("[");
  for (const auto t_idx : c10::irange(shapes.size())) {
    if (t_idx > 0) {
      str = fmt::format("{}, ", str);
    }
    if (std::holds_alternative<std::vector<int64_t>>(shapes[t_idx])) {
      const auto& shape = std::get<std::vector<int64_t>>(shapes[t_idx]);
      str = fmt::format("{}{}", str, shapeToStr(shape));
    } else if (std::holds_alternative<std::vector<std::vector<int64_t>>>(
                   shapes[t_idx])) {
      const auto& tensor_shape =
          std::get<std::vector<std::vector<int64_t>>>(shapes[t_idx]);
      if (tensor_shape.size() > TENSOR_LIST_DISPLAY_LENGTH_LIMIT) {
        // skip if the tensor list is too long
        str = fmt::format("{}[]", str);
        continue;
      }
      str = fmt::format("{}[", str);
      for (const auto s_idx : c10::irange(tensor_shape.size())) {
        if (s_idx > 0) {
          str = fmt::format("{}, ", str);
        }
        str = fmt::format("{}{}", str, shapeToStr(tensor_shape[s_idx]));
      }
      str = fmt::format("{}]", str);
    }
  }
  str = fmt::format("{}]", str);
  return str;
}

std::string shapeToStr(const std::vector<int64_t>& shape) {
  std::string str("[");
  for (const auto s_idx : c10::irange(shape.size())) {
    if (s_idx > 0) {
      str = fmt::format("{}, ", str);
    }
    str = fmt::format("{}{}", str, shape[s_idx]);
  }
  str = fmt::format("{}]", str);
  return str;
}

std::string inputOpIdsToStr(
    const std::list<std::pair<at::RecordFunctionHandle, int>>& input_op_ids) {
  std::string str("[");
  int idx = 0;

  for (const auto& op_id_info_pair : input_op_ids) {
    if (idx++ > 0) {
      str = fmt::format("{}, ", str);
    }
    // (OpId,OutputNr)
    str = fmt::format(
        "{}({},{})", str, op_id_info_pair.first, op_id_info_pair.second);
  }
  str = fmt::format("{}]", str);
  return str;
}

std::string strListToStr(const std::vector<std::string>& types) {
  if (types.empty()) {
    return "[]";
  } else {
    std::ostringstream oss;
    std::transform(
        types.begin(),
        types.end(),
        std::ostream_iterator<std::string>(oss, ", "),
        [](const std::string& s) -> std::string { return "\"" + s + "\""; });
    auto rc = oss.str();
    rc.erase(rc.length() - 2); // remove last ", "
    return "[" + rc + "]";
  }
}
std::string ivalueToStr(const c10::IValue& val, bool isString) {
  std::stringstream ss;
  if (val.isNone()) {
    return "\"None\"";
  } else {
    ss.str("");
    if (isString) {
      ss << "\"";
    }
    ss << val;
    if (isString) {
      ss << "\"";
    }
    std::string mystr = ss.str();

    // For boolean the values that ivalue gives is "True" and "False" but
    // json only takes "true" and "false" so we convert the string to lower case
    if (val.isBool()) {
      for (char& c : mystr) {
        c = static_cast<char>(std::tolower(c));
      }
    }

    // A double quote can cause issues with the chrome tracing so force
    // all inputs to not contain more than the 2 we add in this function
    auto count = std::count(mystr.begin(), mystr.end(), '"');
    return count > 2 ? "\"None\"" : mystr;
  }
}

std::string ivalueListToStr(const std::vector<c10::IValue>& list) {
  std::vector<std::string> concrete_str_inputs;
  std::stringstream ss;
  for (const auto& val : list) {
    if (val.isNone()) {
      concrete_str_inputs.emplace_back("");
    } else {
      ss.str("");
      ss << val;
      concrete_str_inputs.emplace_back(ss.str());
    }
  }
  return strListToStr(concrete_str_inputs);
}

std::vector<std::string> inputTypes(const at::RecordFunction& fn) {
  std::vector<std::string> types;
  types.reserve(fn.inputs().size());
  for (const c10::IValue& input : fn.inputs()) {
    if (input.isTensor()) {
      const at::Tensor& tensor = input.toTensor();
      if (tensor.defined()) {
        types.push_back(
            static_cast<std::string>(input.toTensor().dtype().name()));
      } else {
        types.emplace_back();
      }
    } else if (input.isScalar() || input.isList()) {
      types.push_back(input.tagKind());
    } else {
      types.emplace_back();
    }
  }
  return types;
}

// ----------------------------------------------------------------------------
// -- NCCL Metadata -----------------------------------------------------------
// ----------------------------------------------------------------------------

static constexpr int32_t kTruncatLength = 30;

template <typename ListLikeType>
static inline std::string format_list(
    ListLikeType list,
    bool truncate,
    bool with_escaped_quotes = true) {
  if (truncate && list.size() > kTruncatLength) {
    if (with_escaped_quotes == true) {
      auto x = fmt::format(
          "\"[{}, ..., {}]\"",
          fmt::join(list.begin(), list.begin() + kTruncatLength - 1, ", "),
          *std::prev(list.end()));
      return x;
    } else {
      auto x = fmt::format(
          "[{}, ..., {}]",
          fmt::join(list.begin(), list.begin() + kTruncatLength - 1, ", "),
          *std::prev(list.end()));
      return x;
    }
  }
  if (with_escaped_quotes == true) {
    auto x = fmt::format("\"[{}]\"", fmt::join(list.begin(), list.end(), ", "));
    return x;
  } else {
    auto x = fmt::format("[{}]", fmt::join(list.begin(), list.end(), ", "));
    return x;
  }
}

std::pair<bool, std::variant<int, std::vector<int>>> findStartAddrForTensors(
    const c10::IValue& val) {
  if (val.isTensor()) {
    // Store hints about where the input starts in memory.
    // Useful for debugging memory access patterns.
    const auto& tensor = val.toTensor();
    const int result = getTensorStartHint(tensor);
    return {false, result};
  } else if (val.isTuple()) {
    const auto& val_tuple = val.toTupleRef().elements();
    size_t tuple_size = val_tuple.size();
    std::vector<int> responses;
    responses.reserve(tuple_size);
    for (const auto j : c10::irange(tuple_size)) {
      auto [is_list, res] = findStartAddrForTensors(val_tuple[j]);
      if (is_list) {
        const auto& vec_res = std::get<std::vector<int>>(res);
        responses.insert(responses.end(), vec_res.begin(), vec_res.end());
      } else {
        responses.push_back(std::get<int>(res));
      }
    }
    return {true, responses};
  } else if (val.isList()) {
    const auto& val_list = val.toList();
    size_t list_size = val_list.size();
    std::vector<int> responses;
    responses.reserve(list_size);
    for (const auto j : c10::irange(list_size)) {
      auto [is_list, res] = findStartAddrForTensors(val_list[j]);
      if (is_list) {
        auto const& vec_res = std::get<std::vector<int>>(res);
        responses.insert(responses.end(), vec_res.begin(), vec_res.end());
      } else {
        responses.push_back(std::get<int>(res));
      }
    }
    return {true, responses};
  } else {
    // push back an invalid value for indices representing non-tensor inputs
    return {false, -1};
  }
}

std::unordered_map<std::string, std::string> saveNcclMeta(
    // @lint-ignore CLANGTIDY
    const at::RecordFunction& fn,
    // @lint-ignore CLANGTIDY
    const SaveNcclMetaConfig& config) {
  std::unordered_map<std::string, std::string> map;
<<<<<<< HEAD
#ifdef USE_DISTRIBUTED
=======
#if !defined(BUILD_LITE_INTERPRETER) && !defined(C10_MOBILE)
>>>>>>> 734ce8eb
  auto debugInfo = dynamic_cast<ParamCommsDebugInfo*>(
      c10::ThreadLocalDebugInfo::get(c10::DebugInfoKind::PARAM_COMMS_INFO));

  if (config.introspectMetadata) {
    if (debugInfo == nullptr) {
      LOG(WARNING) << "ParamCommsDebugInfo not available for function: "
                   << fn.name();
      return map;
    }
    auto& collective_name = debugInfo->getCollectiveName();
    map.emplace(kCommsName, fmt::format("\"{}\"", collective_name));
    map.emplace(
        kDtype, fmt::format("\"{}\"", c10::toString(debugInfo->getDType())));
    map.emplace(kInMsgNelems, std::to_string(debugInfo->getInMessageNelems()));
    map.emplace(
        kOutMsgNelems, std::to_string(debugInfo->getOutMessageNelems()));

    auto& inSplitSizes = debugInfo->getInputSplitSizes();
    map.emplace(kInSplit, format_list(inSplitSizes, config.truncate));

    auto& outSplitSizes = debugInfo->getOutputSplitSizes();
    map.emplace(kOutSplit, format_list(outSplitSizes, config.truncate));

    auto globalRankStart = debugInfo->getGlobalRankStart();
    if (globalRankStart >= 0) {
      map.emplace(kGlobalRankStart, std::to_string(globalRankStart));
    }
    auto globalRankStride = debugInfo->getGlobalRankStride();
    if (globalRankStride > 0) {
      map.emplace(kGlobalRankStride, std::to_string(globalRankStride));
    }
    map.emplace(kGroupSize, std::to_string(debugInfo->getWorldSize()));
    auto& group_name = debugInfo->getProcessGroupName();
    if (!group_name.empty()) {
      map.emplace(kProcessGroupName, fmt::format("\"{}\"", group_name));
    }
    auto& group_desc = debugInfo->getProcessGroupDesc();
    if (!group_desc.empty()) {
      map.emplace(kProcessGroupDesc, fmt::format("\"{}\"", group_desc));
    }
    auto& groupRanks = debugInfo->getGroupRanks();
    map.emplace(kGroupRanks, format_list(groupRanks, config.truncate));

    auto rank = debugInfo->getRank();
    map.emplace(kRank, std::to_string(rank));
    int nRanks = static_cast<int>(groupRanks.size());
    if (collective_name == "send") {
      if (rank >= 0 && rank < nRanks) {
        map.emplace(kP2pDst, std::to_string(groupRanks[rank]));
      }
    } else if (collective_name == "recv") {
      if (rank >= 0 && rank < nRanks) {
        map.emplace(kP2pSrc, std::to_string(groupRanks[rank]));
      }
    }
  }

  if (get_record_tensor_addrs_enabled()) {
    std::vector<std::string> addressList;
    if (config.introspectInputs) {
      auto num_inputs = fn.num_inputs();
      const auto inputs = fn.inputs();
      if (checkFunctionInputsForLogging(fn)) {
        // need to account for Stack mode where the inputs are at the end.
        size_t input_start = inputs.size() - num_inputs;
        for (const auto i : c10::irange(input_start, inputs.size())) {
          const c10::IValue& val = inputs[i];
          auto [is_list, result] = findStartAddrForTensors(val);
          if (is_list) {
            auto const& list_result = std::get<std::vector<int>>(result);
            addressList.push_back(
                format_list(list_result, config.truncate, false));
          } else {
            auto scalar_result = std::get<int>(result);
            addressList.push_back(std::to_string(scalar_result));
          }
          // today we record a lot of metadata in record_param_comms that shows
          // up as inputs. here we only need the addresses of the first inputs,
          // which are the real tensor inputs to the collective call. So let's
          // break out of the loop here.
          break;
        }
        map.emplace(kInTensorsStart, format_list(addressList, false));
        addressList.clear();
      }
    }
    if (config.introspectOutputs) {
      const auto& outputs = fn.outputs();
      auto num_outputs = fn.num_outputs();
      if (checkFunctionOutputsForLogging(fn)) {
        // need to account for Stack mode where the outputs are at the end.
        size_t output_start = outputs.size() - num_outputs;
        for (const auto i : c10::irange(output_start, outputs.size())) {
          const c10::IValue& val = outputs[i];
          auto [is_list, result] = findStartAddrForTensors(val);
          if (is_list) {
            auto const& list_result = std::get<std::vector<int>>(result);
            addressList.push_back(
                format_list(list_result, config.truncate, false));
          } else {
            auto scalar_result = std::get<int>(result);
            addressList.push_back(std::to_string(scalar_result));
          }
        }
        map.emplace(kOutTensorsStart, format_list(addressList, false));
        addressList.clear();
      }
    }
  }
<<<<<<< HEAD
#endif // USE_DISTRIBUTED
=======
#endif // !defined(BUILD_LITE_INTERPRETER) && !defined(C10_MOBILE)
>>>>>>> 734ce8eb
  return map;
}

// ----------------------------------------------------------------------------
// -- FLOPS -------------------------------------------------------------------
// ----------------------------------------------------------------------------
static constexpr auto kConv2dStride = 3;
static constexpr auto kConv2dPadding = 4;
static constexpr auto kConv2dDilation = 5;
static constexpr auto kConv2dGroups = 6;

// List of supported operators
static constexpr auto kConv2dOp = "aten::conv2d";
static constexpr auto kMMOp = "aten::mm";
static constexpr auto kAddMMOp = "aten::addmm";
static constexpr auto kMulOp = "aten::mul";
static constexpr auto kAddOp = "aten::add";
static constexpr auto kBMMOp = "aten::bmm";
static constexpr auto kBAddBMMOp = "aten::baddbmm";

static constexpr auto kInputSize = "input_size";
static constexpr auto kWeightSize = "weight_size";
static constexpr auto kGroups = "groups";
static constexpr auto kPadding = "padding";
static constexpr auto kStride = "stride";
static constexpr auto kDilation = "dilation";
static constexpr auto kMatSize = "mat_size";
static constexpr auto kMat1Size = "mat1_size";
static constexpr auto kMat2Size = "mat2_size";

static std::vector<c10::IntArrayRef> getInputSizes(
    const std::string& op_name,
    size_t min_size,
    c10::ArrayRef<const c10::IValue> inputs,
    const c10::ArrayRef<int>& should_be_tensor) {
  std::stringstream ss;
  if (inputs.size() < min_size) {
    ss << "Failed to save extra arguments for flops computation of op "
       << op_name << ", min size: " << min_size
       << ", actual size: " << inputs.size();
    TORCH_WARN(ss.str());
    return {};
  }
  std::vector<c10::IntArrayRef> inputSizes = {};
  for (auto index : should_be_tensor) {
    if (!inputs[index].isTensor()) {
      ss << "Failed to save extra arguments for flops computation of op "
         << op_name << ", input[" << index << "] must be a tensor.";
      TORCH_WARN(ss.str());
      return {};
    }
    at::Tensor t = inputs[index].toTensor();
    if (t.is_nested()) {
      ss << "Failed to save extra arguments for flops computation of op "
         << op_name << " with input[" << index << "] as nested tensor.";
      TORCH_WARN(ss.str());
      return {};
    }
    inputSizes.emplace_back(t.sizes());
  }
  return inputSizes;
}

std::unordered_map<std::string, c10::IValue> saveExtraArgs(
    const at::RecordFunction& fn) {
  // for specific types of fn, return the saved extra args for computing flops
  std::unordered_map<std::string, c10::IValue> map;
  auto inputs = fn.inputs();
  std::string fname(fn.name());

  if (inputs.empty()) {
    // Input shape is unavailable, return empty map
    return map;
  }

  if (fname == kConv2dOp) {
    const auto inputSizes =
        getInputSizes(fname, kConv2dGroups + 1, inputs, {0, 1});
    if (inputSizes.empty()) {
      return map;
    }
    if (inputSizes[1].size() != 4) {
      TORCH_WARN(
          "Failed to compute flops for op aten::conv2d because it requires a 4D kernel tensor.");
      return map;
    }
    map[kInputSize] = at::IValue(inputSizes[0]);
    map[kWeightSize] = at::IValue(inputSizes[1]);
    map[kStride] = inputs[kConv2dStride];
    map[kPadding] = inputs[kConv2dPadding];
    map[kDilation] = inputs[kConv2dDilation];
    map[kGroups] = inputs[kConv2dGroups];
  } else if (fname == kMMOp) {
    const auto inputSizes = getInputSizes(fname, 2, inputs, {0, 1});
    if (inputSizes.empty()) {
      return map;
    }

    map[kMat1Size] = at::IValue(inputSizes[0]);
    map[kMat2Size] = at::IValue(inputSizes[1]);
  } else if (fname == kAddMMOp) {
    const auto inputSizes = getInputSizes(fname, 3, inputs, {0, 1, 2});
    if (inputSizes.empty()) {
      return map;
    }
    // Exact FLOP count depends on scaling factors alpha and beta but
    // just assume these are +=1.
    // (similar to http://www.netlib.org/lapack/lawnspdf/lawn41.pdf,
    // "Operations Count for the BLAS and LAPACK", Table 3, SGEMM)
    map[kMat1Size] = at::IValue(inputSizes[1]);
    map[kMat2Size] = at::IValue(inputSizes[2]);
  } else if (fname == kMulOp) {
    const auto inputSizes = getInputSizes(fname, 1, inputs, {0});
    if (inputSizes.empty()) {
      return map;
    }
    map[kMatSize] = at::IValue(inputSizes[0]);
  } else if (fname == kAddOp) {
    const auto inputSizes = getInputSizes(fname, 1, inputs, {0});
    if (inputSizes.empty()) {
      return map;
    }
    map[kMatSize] = at::IValue(inputSizes[0]);
  } else if (fname == kBMMOp) {
    const auto inputSizes = getInputSizes(fname, 2, inputs, {0, 1});
    if (inputSizes.empty()) {
      return map;
    }

    map[kMat1Size] = at::IValue(inputSizes[0]);
    map[kMat2Size] = at::IValue(inputSizes[1]);
  } else if (fname == kBAddBMMOp) {
    const auto inputSizes = getInputSizes(fname, 3, inputs, {0, 1, 2});
    if (inputSizes.empty()) {
      return map;
    }

    // Exact FLOP count depends on scaling factors alpha and beta but
    // just assume these are +=1.
    // (similar to http://www.netlib.org/lapack/lawnspdf/lawn41.pdf,
    // "Operations Count for the BLAS and LAPACK", Table 3, SGEMM)
    map[kMat1Size] = at::IValue(inputSizes[1]);
    map[kMat2Size] = at::IValue(inputSizes[2]);
  }

  return map;
}

uint64_t computeFlops(
    const std::string& op_name,
    const std::unordered_map<std::string, c10::IValue>& extra_args) {
  if (op_name == kConv2dOp) {
    if (extra_args.find(kInputSize) == extra_args.end() ||
        extra_args.find(kWeightSize) == extra_args.end() ||
        extra_args.find(kGroups) == extra_args.end() ||
        extra_args.find(kPadding) == extra_args.end() ||
        extra_args.find(kStride) == extra_args.end() ||
        extra_args.find(kDilation) == extra_args.end()) {
      TORCH_WARN(
          "Calculating flops for aten::conv2d requires groups, padding, stride, dilation, input_size, and weight_size in saved arguments.");
      return 0;
    }
    auto input_sizes_ref = extra_args.at(kInputSize);
    auto kernel_sizes_ref = extra_args.at(kWeightSize);
    auto groups_ref = extra_args.at(kGroups);
    auto padding_ref = extra_args.at(kPadding);
    auto stride_ref = extra_args.at(kStride);
    auto dilation_ref = extra_args.at(kDilation);
    if (!input_sizes_ref.isIntList() || !kernel_sizes_ref.isIntList()) {
      TORCH_WARN(
          "Failed to compute flops for op aten::conv2d because it requires input and weight tensor sizes.");
      return 0;
    }
    if (!padding_ref.isIntList() || !stride_ref.isIntList() ||
        !dilation_ref.isIntList()) {
      TORCH_WARN(
          "Failed to compute flops for op aten::conv2d because it requires padding, stride, and dilation values.");
      return 0;
    }

    const auto input_sizes = input_sizes_ref.toDimVector();
    const auto kernel_sizes = kernel_sizes_ref.toDimVector();
    const uint64_t groups = groups_ref.toInt();
    const std::vector<int64_t> padding = padding_ref.toIntVector();
    const std::vector<int64_t> stride = stride_ref.toIntVector();
    const std::vector<int64_t> dilation = dilation_ref.toIntVector();
    if (input_sizes.size() != 4 || kernel_sizes.size() != 4) {
      TORCH_WARN(
          "Failed to compute flops for op aten::conv2d because both input and weight must be size 4.");
      return 0;
    }
    if (!groups) {
      TORCH_WARN(
          "Failed to compute flops for op aten::conv2d because group size must not be 0.");
      return 0;
    }
    if (padding.size() != 2 || dilation.size() != 2) {
      TORCH_WARN(
          "Failed to compute flops for op aten::conv2d because both padding and dilation must be size 2.");
      return 0;
    }
    if (stride.size() != 2 || (stride[0] * stride[1] == 0)) {
      TORCH_WARN(
          "Failed to compute flops for op aten::conv2d because stride must be size 2 and cannot be 0.");
      return 0;
    }
    // format of the input is defined in
    // torch.ao.nn.quantized.functional.conv2d()
    const uint64_t conv2d_multiply_factor = 2;
    auto [minibatch, in_channels, input_h, input_w] = std::make_tuple(
        input_sizes[0], input_sizes[1], input_sizes[2], input_sizes[3]);
    auto [out_channels, _, kernel_h, kernel_w] = std::make_tuple(
        kernel_sizes[0], kernel_sizes[1], kernel_sizes[2], kernel_sizes[3]);
    uint64_t output_h =
        (input_h + 2 * padding[0] - dilation[0] * (kernel_h - 1) - 1) /
            stride[0] +
        1;
    uint64_t output_w =
        (input_w + 2 * padding[1] - dilation[1] * (kernel_w - 1) - 1) /
            stride[1] +
        1;

    return conv2d_multiply_factor * minibatch * output_h * output_w * kernel_h *
        kernel_w * in_channels * out_channels / groups;
  } else if (op_name == kMMOp || op_name == kAddMMOp) {
    if (extra_args.find(kMat1Size) == extra_args.end() ||
        extra_args.find(kMat2Size) == extra_args.end()) {
      TORCH_WARN(
          "Calculating flops for ",
          op_name,
          " requires mat1_size and mat2_size in saved arguments.");
      return 0;
    }
    auto mat1_sizes_ref = extra_args.at(kMat1Size);
    auto mat2_sizes_ref = extra_args.at(kMat2Size);
    if (!mat1_sizes_ref.isIntList() || !mat2_sizes_ref.isIntList()) {
      TORCH_WARN(
          "Failed to compute flops for op ",
          op_name,
          " because it requires mat1_size and mat2_size to be IntList.");
      return 0;
    }

    const auto mat1_size = mat1_sizes_ref.toDimVector();
    const auto mat2_size = mat2_sizes_ref.toDimVector();
    if (mat1_size.empty()) {
      return 0;
    }

    int64_t overlap_dim = mat1_size.back();
    if (overlap_dim == 0) {
      return 0;
    }

    const uint64_t gemm_multiply_factor = 2;
    uint64_t flops = 1;
    for (int64_t dim : mat1_size) {
      flops *= dim;
    }
    flops /= overlap_dim;
    for (int64_t dim : mat2_size) {
      flops *= dim;
    }
    flops *= gemm_multiply_factor;
    return flops;
  } else if (op_name == kBMMOp || op_name == kBAddBMMOp) {
    if (extra_args.find(kMat1Size) == extra_args.end() ||
        extra_args.find(kMat2Size) == extra_args.end()) {
      TORCH_WARN(
          "Calculating flops for ",
          op_name,
          " requires mat1_size and mat2_size in saved arguments.");
      return 0;
    }
    auto mat1_sizes_ref = extra_args.at(kMat1Size);
    auto mat2_sizes_ref = extra_args.at(kMat2Size);
    if (!mat1_sizes_ref.isIntList() || !mat2_sizes_ref.isIntList()) {
      TORCH_WARN(
          "Failed to compute flops for op ",
          op_name,
          " because it requires mat1_size and mat2_size to be IntList.");
      return 0;
    }

    const auto mat1_size = mat1_sizes_ref.toDimVector();
    const auto mat2_size = mat2_sizes_ref.toDimVector();
    if (mat1_size.empty()) {
      return 0;
    }

    int64_t batch_size = mat1_size.front();
    if (batch_size == 0) {
      return 0;
    }

    int64_t overlap_dim = mat1_size.back();
    if (overlap_dim == 0) {
      return 0;
    }

    const uint64_t gemm_multiply_factor = 2;
    uint64_t flops = 1;
    for (int64_t dim : mat1_size) {
      flops *= dim;
    }
    flops /= overlap_dim;
    flops /= batch_size;
    for (int64_t dim : mat2_size) {
      flops *= dim;
    }
    flops *= gemm_multiply_factor;
    return flops;
  } else if (op_name == kMulOp) {
    if (extra_args.find(kMatSize) == extra_args.end()) {
      TORCH_WARN(
          "Calculating flops for aten::mul.Tensor requires mat_size in saved arguments.");
      return 0;
    }
    auto mat_sizes = extra_args.at(kMatSize);
    if (!mat_sizes.isIntList()) {
      TORCH_WARN(
          "Failed to compute flops for op aten::mul because it requires mat_size to be IntList.");
      return 0;
    }

    const auto mat_size = mat_sizes.toDimVector();
    uint64_t flops = 1;
    for (int64_t dim : mat_size) {
      flops *= dim;
    }
    return flops;
  } else if (op_name == kAddOp) {
    if (extra_args.find(kMatSize) == extra_args.end()) {
      TORCH_WARN(
          "Calculating flops for aten::add.Tensor requires mat_size in saved arguments.");
      return 0;
    }
    auto mat_sizes = extra_args.at(kMatSize);
    if (!mat_sizes.isIntList()) {
      TORCH_WARN(
          "Failed to compute flops for op aten::add because it requires mat_size to be IntList.");
      return 0;
    }

    const auto mat_size = mat_sizes.toDimVector();
    uint64_t flops = 1;
    for (int64_t dim : mat_size) {
      flops *= dim;
    }
    return flops;
  }
  return 0;
}

// A function that takes an IValue
// and returns a conventional string representation of the IValue
// Currently it returns int representation of the last 20 bits of the address
// value
int getTensorStartHint(const at::Tensor& t) {
  const auto tensor_impl = t.unsafeGetTensorImpl();
  uintptr_t storage_addr = 0;
  storage_addr = reinterpret_cast<uintptr_t>(tensor_impl->storage().data());
  int last_bits = static_cast<int>(storage_addr & 0xFFFFF);
  return last_bits;
}

bool checkFunctionOutputsForLogging(const at::RecordFunction& fn) {
  const auto& outputs = fn.outputs();
  auto num_outputs = fn.num_outputs();
  VLOG(2) << "outputs: " << num_outputs << " " << outputs.size() << '\n';
  // We have two cases: for unboxed kernel, we have num_outputs ==
  // outputs.size() for boxed kernel using stack, there could be more elements
  // on the stack from previous ops.
  // TORCH_INTERNAL_ASSERT(num_outputs <= outputs.size());
  if (num_outputs > outputs.size()) {
    return false;
  }
  return true;
}

bool checkFunctionInputsForLogging(const at::RecordFunction& fn) {
  auto num_inputs = fn.num_inputs();
  const auto inputs = fn.inputs();
  VLOG(2) << "inputs: " << num_inputs << " " << inputs.size() << '\n';
  // We have two cases: for unboxed kernel, we have num_inputs ==
  // inputs.size() for boxed kernel using stack, there could be more elements
  // on the stack from previous ops.
  // TORCH_INTERNAL_ASSERT(num_inputs <= inputs.size());
  if (num_inputs > inputs.size()) {
    return false;
  }
  return true;
}
} // namespace torch::profiler::impl<|MERGE_RESOLUTION|>--- conflicted
+++ resolved
@@ -11,9 +11,7 @@
 #ifdef USE_KINETO
 #include <libkineto.h>
 #endif
-#ifdef USE_DISTRIBUTED
 #include <torch/csrc/distributed/c10d/ParamCommsUtils.hpp>
-#endif // USE_DISTRIBUTED
 
 namespace torch::profiler::impl {
 
@@ -455,11 +453,7 @@
     // @lint-ignore CLANGTIDY
     const SaveNcclMetaConfig& config) {
   std::unordered_map<std::string, std::string> map;
-<<<<<<< HEAD
-#ifdef USE_DISTRIBUTED
-=======
 #if !defined(BUILD_LITE_INTERPRETER) && !defined(C10_MOBILE)
->>>>>>> 734ce8eb
   auto debugInfo = dynamic_cast<ParamCommsDebugInfo*>(
       c10::ThreadLocalDebugInfo::get(c10::DebugInfoKind::PARAM_COMMS_INFO));
 
@@ -569,11 +563,7 @@
       }
     }
   }
-<<<<<<< HEAD
-#endif // USE_DISTRIBUTED
-=======
 #endif // !defined(BUILD_LITE_INTERPRETER) && !defined(C10_MOBILE)
->>>>>>> 734ce8eb
   return map;
 }
 
