--- conflicted
+++ resolved
@@ -1,5 +1,3 @@
-#include <algorithm>
-
 #include <torch/csrc/distributed/c10d/cuda/utils.hpp>
 #include <torch/csrc/distributed/c10d/symm_mem/nvshmem_extension.cuh>
 #include <torch/csrc/distributed/c10d/symm_mem/CUDASymmetricMemory-inl.h>
@@ -52,25 +50,6 @@
 // have different offsets compared to the base address.)
 class NVSHMEMPeerAllocInfo : public c10::intrusive_ptr_target {
  public:
-<<<<<<< HEAD
-  NVSHMEMSymmetricMemory(
-      const at::Tensor& tensor,
-      std::shared_ptr<NVSHMEMAllocation> allocation,
-      const std::string& group_name)
-      : tensor_weak_ptr_(tensor.getIntrusivePtr()),
-        allocation_(allocation),
-        device_idx_(allocation->device_idx),
-        group_name_(group_name) {
-    // For logging only
-    static int exchanged_n_times = 0;
-    // `ptr` is tensor data's starting address
-    auto ptr = tensor.data_ptr();
-    // Buffer size is rest of space available after ptr (this field may not be
-    // important in future thus subject to removal)
-    buffer_size_ = allocation->buffer_size -
-        (reinterpret_cast<std::uintptr_t>(ptr) - reinterpret_cast<std::uintptr_t>(allocation->ptr));
-    c10::cuda::CUDAGuard guard(device_idx_);
-=======
   NVSHMEMPeerAllocInfo(
       std::shared_ptr<NVSHMEMAllocation> allocation,
       const std::string& group_name)
@@ -79,7 +58,6 @@
     // For logging only
     static int exchanged_n_times = 0;
     c10::cuda::CUDAGuard guard(allocation->device_idx);
->>>>>>> 524b78d4
 
     auto global_rank = get_group_info("0").rank;
     GroupInfo& group_info = get_group_info(group_name);
@@ -103,11 +81,7 @@
     rank_to_global_rank_ = group_info.rank_to_global_rank;
     for (int r = 0; r < world_size_; ++r) {
       buffers_.push_back(nvshmem_ptr(
-<<<<<<< HEAD
-          ptr, rank_to_global_rank_[r]));
-=======
           base_ptr_, rank_to_global_rank_[r]));
->>>>>>> 524b78d4
     }
 
     // TODO: use the same allocation for signal pad
@@ -203,7 +177,6 @@
     return pai_->signal_pads_dev_;
   }
 
-  // This API is subject to removal
   size_t get_buffer_size() override {
     return pai_->buffer_size_;
   }
@@ -258,13 +231,7 @@
     return pai_->rank_to_global_rank_dev_;
   };
 
-  bool expired() const {
-    // True if the tensor has been deallocated
-    return tensor_weak_ptr_.expired();
-  }
-
  private:
-  c10::weak_intrusive_ptr<c10::TensorImpl> tensor_weak_ptr_;
   std::shared_ptr<NVSHMEMAllocation> allocation_;
   int device_idx_;
   std::string group_name_;
@@ -372,63 +339,24 @@
   };
 
   c10::intrusive_ptr<SymmetricMemory> rendezvous(
-      const at::Tensor& tensor,
+      void* ptr,
       const std::optional<std::string>& group_name) override {
     TORCH_CHECK(group_name.has_value());
-
-    // Using raw address of TensorImpl as a unique key of tensor in `symm_mems_`
-    // map, because other addresses such as `tensor.data_ptr()` or
-    // `tensor.storage().data_ptr()` may been shared by views and slices.
-    auto tensor_raw_ptr = (void*)tensor.unsafeGetTensorImpl();
-    auto symm_mem_key = std::make_tuple(tensor_raw_ptr, *group_name);
     {
-      auto it = symm_mems_.find(symm_mem_key);
+      auto it = symm_mems_.find(std::make_tuple(ptr, *group_name));
       if (it != symm_mems_.end()) {
-        auto symm_mem = it->second;
-        if (!symm_mem->expired()) {
-          return symm_mem;
-        }
-        // Otherwise, the tensor in `symm_mems_` map must have been deallocated,
-        // and we are facing a new tensor that happens to have the same raw
-        // TensorImpl* address. We would go thru a new insert below.
+        return it->second;
       }
     }
-<<<<<<< HEAD
-
-    // This is the first time the tenosr gets rendezvous'ed. We need to first
-    // search for an allocations that backs it (below).
-    LOG(INFO) << tensor.device() << ": rendezvousing tensor " << tensor_raw_ptr
-              << ", size " << tensor.sizes() << ", over group " << *group_name;
-
-    // `ptr` is tensor data's starting address
-    auto ptr = tensor.data_ptr();
-    // [Note] In case of MemPool or when the tensor is a slice of another, the
-    // tensor's data_ptr() may not match exactly with an allocation's base
-    // address. Thus we perform the search by testing if the tensor's data_ptr
-    // is within an allocation's range.
-    auto it = std::find_if(allocations_.begin(), allocations_.end(),
-=======
     // In case of MemPool, tensor.storage().data_ptr() may not match
     // exactly an allocation's base address. Thus we perform the search by
     // testing if the former is within an allocation's range.
     auto alloc_it = std::find_if(allocations_.begin(), allocations_.end(),
->>>>>>> 524b78d4
                                [&](const auto& pair){
                                   auto& allocation = pair.second;
                                   auto ptr_int = reinterpret_cast<uintptr_t>(ptr);
                                   auto base_ptr = reinterpret_cast<uintptr_t>(allocation->ptr);
                                   return ptr_int >= base_ptr && ptr_int < base_ptr + allocation->buffer_size; });
-<<<<<<< HEAD
-    TORCH_CHECK(it != allocations_.end(),
-        "Pointer not within any SymmetricMemory allocation, "
-        "is the tensor allocated from SymmetricMemory?");
-
-    auto symm_mem =
-        c10::make_intrusive<NVSHMEMSymmetricMemory>(tensor, it->second /*allocation*/, *group_name);
-
-    symm_mems_[symm_mem_key] = symm_mem;
-    return symm_mem;
-=======
     TORCH_CHECK(alloc_it != allocations_.end(),
         "Pointer not within any SymmetricMemory allocation, "
         "is the tensor allocated from SymmetricMemory?");
@@ -462,7 +390,6 @@
       // "shallow" copy adjusting the offset field in the handle.
       return c10::make_intrusive<NVSHMEMSymmetricMemory>(*symm_mem, (uintptr_t)ptr - (uintptr_t)allocation->ptr);
     }
->>>>>>> 524b78d4
   };
 
   bool has_multicast_support(int device_idx) override {
