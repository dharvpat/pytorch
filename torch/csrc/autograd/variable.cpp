--- conflicted
+++ resolved
@@ -597,16 +597,9 @@
 void VariableHooks::requires_grad_(
     const at::TensorBase& self,
     bool _requires_grad) const {
-<<<<<<< HEAD
   TORCH_CHECK(
       self.is_leaf() || _requires_grad,
-      autograd::utils::requires_grad_leaf_error());
-=======
-  if (!self.is_leaf() && !_requires_grad) {
-    throw std::runtime_error(
-        autograd::utils::requires_grad_leaf_error(_requires_grad));
-  }
->>>>>>> 9be6929b
+      autograd::utils::requires_grad_leaf_error(_requires_grad));
   self.set_requires_grad(_requires_grad);
 }
 
