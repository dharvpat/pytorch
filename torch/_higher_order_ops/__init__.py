--- conflicted
+++ resolved
@@ -73,10 +73,7 @@
     "strict_mode",
     "aoti_call_delegate",
     "map",
-<<<<<<< HEAD
+    "while_loop_stack_output",
     "local_map_hop",
     "local_map_hop_backward",
-=======
-    "while_loop_stack_output",
->>>>>>> 468c1f9e
 ]