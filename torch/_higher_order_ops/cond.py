# mypy: allow-untyped-decorators
# mypy: allow-untyped-defs
import contextlib
import logging
import warnings
from typing import Any, Callable, Optional, Union

import torch
import torch.utils._pytree as pytree
from torch._C import DispatchKey
from torch._C._functorch import (
    _add_batch_dim,
    get_unwrapped,
    is_batchedtensor,
    maybe_get_bdim,
)
from torch._functorch.utils import exposed_in
from torch._higher_order_ops.utils import (
    _maybe_run_with_interpreter,
    _set_compilation_env,
<<<<<<< HEAD
    check_input_alias_and_mutation_return_outputs,
=======
    create_bw_fn,
>>>>>>> 5a40c578
    materialize_as_graph,
    reenter_make_fx,
    save_tensors_and_symints_for_backward,
    saved_tensors_and_symints,
    unique_graph_id,
    validate_subgraph_args_types,
)
from torch._ops import HigherOrderOperator
from torch._subclasses.fake_tensor import FakeTensor, FakeTensorMode
from torch.fx.experimental.proxy_tensor import (
    _temp_remove_metadata_torch_function_mode,
    _temp_remove_pre_dispatch_torch_function_mode,
    ProxyTorchDispatchMode,
    track_tensor_tree,
)
from torch.utils._python_dispatch import _get_current_dispatch_mode


log = logging.getLogger(__name__)

"""
We're going to define a `cond_op` operation.
In order to do this, we need implementations for each of the dispatch keys.
"""


class CondOp(HigherOrderOperator):
    def __init__(self):
        super().__init__("cond")

    def __call__(self, pred, true_fn, false_fn, operands):
        validate_subgraph_args_types(operands)
        return super().__call__(pred, true_fn, false_fn, operands)

    def gen_schema(self, pred, true_fn, false_fn, operands):
        from torch._higher_order_ops.schema import HopSchemaGenerator
        from torch._higher_order_ops.utils import materialize_as_graph

        then_gm: torch.fx.GraphModule = (
            true_fn
            if isinstance(true_fn, torch.fx.GraphModule)
            else materialize_as_graph(true_fn, operands)
        )
        else_gm: torch.fx.GraphModule = (
            false_fn
            if isinstance(false_fn, torch.fx.GraphModule)
            else materialize_as_graph(false_fn, operands)
        )
        example_inputs = [
            n.meta["val"] if "val" in n.meta else n.meta["example_value"]
            for n in then_gm.graph.find_nodes(op="placeholder")
        ]
        (
            _,
            _,
            _,
            then_mutated_inputs,
            then_outputs,
        ) = check_input_alias_and_mutation_return_outputs(then_gm, example_inputs)
        (
            _,
            _,
            _,
            else_mutated_inputs,
            else_outputs,
        ) = check_input_alias_and_mutation_return_outputs(else_gm, example_inputs)
        mutated_inputs = set(then_mutated_inputs) | set(else_mutated_inputs)

        schema_gen = HopSchemaGenerator(self)
        schema_gen.add_arg("pred", pred)
        schema_gen.add_arg("true_fn", then_gm)
        schema_gen.add_arg("false_fn", else_gm)
        for idx, arg in enumerate(operands):
            schema_gen.add_arg(f"operand{idx}", arg, is_mutated=idx in mutated_inputs)

        for out in then_outputs:
            schema_gen.add_output(out)
        schema_gen.add_schema_tree_spec(pred, true_fn, false_fn, operands)
        return schema_gen.gen_schema()


cond_op = CondOp()


@exposed_in("torch")
def cond(
    pred: Union[bool, int, float, torch.Tensor],
    true_fn: Callable,
    false_fn: Callable,
    operands: Union[tuple, list] = (),
) -> Any:
    r"""
    Conditionally applies `true_fn` or `false_fn`.

    .. warning::
        `torch.cond` is a prototype feature in PyTorch. It has limited support for input and output types and
        doesn't support training currently. Please look forward to a more stable implementation in a future version of PyTorch.
        Read more about feature classification at: https://pytorch.org/blog/pytorch-feature-classification-changes/#prototype

    `cond` is structured control flow operator. That is, it is like a Python if-statement,
    but has restrictions on `true_fn`, `false_fn`, and `operands` that enable it to be
    capturable using torch.compile and torch.export.

    Assuming the constraints on `cond`'s arguments are met, `cond` is equivalent to the following::

        def cond(pred, true_branch, false_branch, operands):
            if pred:
                return true_branch(*operands)
            else:
                return false_branch(*operands)

    Args:
        pred (Union[bool, torch.Tensor]): A boolean expression or a tensor with one element,
          indicating which branch function to apply.

        true_fn (Callable): A callable function (a -> b) that is within the
          scope that is being traced.

        false_fn (Callable): A callable function (a -> b) that is within the
          scope that is being traced. The true branch and false branch must
          have consistent input and outputs, meaning the inputs have to be
          the same, and the outputs have to be the same type and shape. Int
          output is also allowed. We'll make the output dynamic by turning it
          into a symint.

        operands (Tuple of possibly nested dict/list/tuple of torch.Tensor): A tuple of inputs to the
          true/false functions. It can be empty if true_fn/false_fn doesn't require input. Defaults to ().

    Example::

        def true_fn(x: torch.Tensor):
            return x.cos()


        def false_fn(x: torch.Tensor):
            return x.sin()


        return cond(x.shape[0] > 4, true_fn, false_fn, (x,))

    Restrictions:
        - The conditional statement (aka `pred`) must meet one of the following constraints:

          - It's a `torch.Tensor` with only one element, and torch.bool dtype

          - It's a boolean expression, e.g. `x.shape[0] > 10` or `x.dim() > 1 and x.shape[1] > 10`

        - The branch function (aka `true_fn`/`false_fn`) must meet all of the following constraints:

          - The function signature must match with operands.

          - The function must return a tensor with the same metadata, e.g. shape,
            dtype, etc.

          - The function cannot have in-place mutations on inputs or global variables.
            (Note: in-place tensor operations such as `add_` for intermediate results
            are allowed in a branch)

    """
    if torch.compiler.is_dynamo_compiling():
        return cond_op(pred, true_fn, false_fn, operands)

    from torch._dynamo.backends.debugging import (
        make_eager_backend_with_torch_function_mode,
    )

    if isinstance(pred, (bool, int, float)):
        # This is the non-strict export case. Strict export and torch.compile are
        # handled above in dynamo.
        if torch.compiler.is_compiling():
            warnings.warn(
                "Pred is a Python constant. When used with torch.cond, it specializes on one of the branches."
                " If you want torch.cond to preserve two branches, please make the predicate a boolean tensor or a SymBool.",
                UserWarning,
            )
        # This is the eager case. We can just run the true or false branch.
        if pred:
            return true_fn(*operands)
        else:
            return false_fn(*operands)

    def _validate_input(pred, true_fn, false_fn, operands):
        if not isinstance(pred, (bool, torch.Tensor, torch.SymBool)):
            raise RuntimeError(f"Expected pred to be bool or tensor, but got {pred}.")

        if isinstance(pred, torch.Tensor) and pred.numel() != 1:
            raise RuntimeError(
                f"Expected pred to be bool or single-element tensor, but got {pred}."
            )

        if not callable(true_fn) or not callable(false_fn):
            raise RuntimeError("Expect both branches to be callable.")

        if not isinstance(operands, (tuple, list)) or pytree.tree_any(
            lambda t: not isinstance(t, torch.Tensor), operands
        ):
            raise RuntimeError(
                "Expect operands to be a tuple of possibly nested dict/list/tuple that only "
                f"consists of tensor leaves, but got {operands}."
            )

    _validate_input(pred, true_fn, false_fn, operands)

    if not torch._dynamo.is_dynamo_supported():
        raise RuntimeError("torch.cond requires dynamo support.")

    # Dynamo is expecting a callable with "__code__" attribute.
    # We cannot directly pass cond_op to it. So we wrap it in a dummy function.
    def _cond_op_wrapper(*args, **kwargs):
        return cond_op(*args, **kwargs)

    with (
        _set_compilation_env(),
        torch._dynamo.utils.disable_cache_limit(),
        _temp_remove_pre_dispatch_torch_function_mode(),
    ):
        with _temp_remove_metadata_torch_function_mode() as metadata_mode:
            if metadata_mode:
                backend = make_eager_backend_with_torch_function_mode(metadata_mode)
            else:
                backend = "eager"
            return torch.compile(_cond_op_wrapper, backend=backend, fullgraph=True)(
                pred, true_fn, false_fn, operands
            )


def trace_cond(proxy_mode, func_overload, pred, true_fn, false_fn, operands):
    assert isinstance(operands, (list, tuple)), (
        f"Cond operands must be a list or tuple of tensors and SymInts {operands}"
    )

    true_graph = reenter_make_fx(true_fn)(*operands)
    false_graph = reenter_make_fx(false_fn)(*operands)

    true_outs = []
    false_outs = []
    for node in true_graph.graph.nodes:
        if node.op == "output":
            true_outs.extend(node.args)

    for node in false_graph.graph.nodes:
        if node.op == "output":
            false_outs.extend(node.args)

    flat_true_outs = pytree.arg_tree_leaves(*true_outs)
    flat_false_outs = pytree.arg_tree_leaves(*false_outs)
    if len(flat_true_outs) != len(flat_false_outs):
        raise torch._dynamo.exc.CondOpArgsMismatchError(
            f"Expected to return same number of outputs but got:"
            f"\n  true branch returns {len(flat_true_outs)} item(s)"
            f"\n  false branch returns {len(flat_false_outs)} item(s)"
        )

    i, true_name = unique_graph_id(proxy_mode, prefix="true_graph")

    false_name = f"false_graph_{i}"
    assert not hasattr(proxy_mode.tracer.root, false_name)

    proxy_mode.tracer.root.register_module(true_name, true_graph)
    proxy_mode.tracer.root.register_module(false_name, false_graph)

    args = (pred, true_graph, false_graph, operands)

    proxy_args = pytree.tree_map(proxy_mode.tracer.unwrap_proxy, args)

    out_proxy = proxy_mode.tracer.create_proxy(
        "call_function", func_overload, proxy_args, {}
    )

    out = func_overload(pred, true_graph, false_graph, operands)

    return track_tensor_tree(out, out_proxy, constant=None, tracer=proxy_mode.tracer)


@cond_op.py_impl(DispatchKey.CompositeExplicitAutograd)
def cond_op_dense(pred, true_fn, false_fn, operands):
    assert all(isinstance(o, (torch.Tensor, int)) for o in operands), (
        f"Dense implementation operands must be a list of tensors and ints {operands}"
    )
    mode = _get_current_dispatch_mode()
    assert mode is None, "Mode should never be enabled for CPU/CUDA key"
    if pred:
        return true_fn(*operands)
    else:
        return false_fn(*operands)


class CondAutogradOp(torch.autograd.Function):
    @staticmethod
    def forward(
        ctx,
        pred,
        true_fn,
        false_fn,
        *operands,
    ):
        ctx._pred = pred
        ctx._true_bw_fn = create_bw_fn(
            true_fn,
            operands,
        )
        ctx._false_bw_fn = create_bw_fn(
            false_fn,
            operands,
        )
        # We snapshot the dispatch keys in forward for materializing the
        # the bw_graph in backward.
        ctx._fw_include_key_set = torch._C._dispatch_tls_local_include_set()
        ctx._fw_exclude_key_set = torch._C._dispatch_tls_local_exclude_set()
        save_tensors_and_symints_for_backward(ctx, operands)

        with torch._C._AutoDispatchBelowAutograd():
            return cond_op(pred, true_fn, false_fn, operands)

    @staticmethod
    def backward(ctx, *flat_grads):
        operands = saved_tensors_and_symints(ctx)
        args = operands + flat_grads
        # TODO: we need to materialize the bw graphs because dynamo is unable to
        # trace through the joint function when torch.compile torch.autograd.grad.
        true_bw_gm = materialize_as_graph(
            ctx._true_bw_fn,
            args,
            ctx._fw_include_key_set,
            ctx._fw_exclude_key_set,
            force_enable_grad=True,
        )
        false_bw_gm = materialize_as_graph(
            ctx._false_bw_fn,
            args,
            ctx._fw_include_key_set,
            ctx._fw_exclude_key_set,
            force_enable_grad=True,
        )
        grads = cond_op(
            ctx._pred,
            true_bw_gm,
            false_bw_gm,
            args,
        )
        return None, None, None, *grads


# Note:
# As long as one of the tensors in pred or operands requires grad,
# all the output would require grad with backward fn set to be the CondAutogradOp.
# This is consistent with autograd.Function's semantic.
@cond_op.py_autograd_impl
def cond_autograd(pred, true_fn, false_fn, operands):
    return CondAutogradOp.apply(
        pred,
        true_fn,
        false_fn,
        *operands,
    )


@cond_op.py_impl(ProxyTorchDispatchMode)
def inner(mode, pred, true_fn, false_fn, operands):
    return trace_cond(mode, cond_op, pred, true_fn, false_fn, operands)


@cond_op.py_impl(FakeTensorMode)
def cond_fake_tensor_mode(mode, pred, true_fn, false_fn, operands):
    # Ignore here, because if you've gotten here but you're not manually
    # tracing the inner graphs, that means that you intend to reuse the graph
    # directly.  Which means the old unbacked symbol bindings are appropriate.
    # This strategy will not work if unbacked symbols can escape.
    ignore_fresh_unbacked = contextlib.nullcontext()
    if mode.shape_env:
        ignore_fresh_unbacked = mode.shape_env.ignore_fresh_unbacked_symbols()

    with mode, ignore_fresh_unbacked:
        flat_true_outs, true_out_spec = pytree.tree_flatten(true_fn(*operands))
        flat_false_outs, false_out_spec = pytree.tree_flatten(false_fn(*operands))
        if true_out_spec != false_out_spec:
            raise RuntimeError(
                "Unmatched output spec from torch.cond branches: "
                f"true branch tree_spec {true_out_spec} vs false branch tree_spec {false_out_spec}."
            )

    merged_outs = []
    for true_out, false_out in zip(flat_true_outs, flat_false_outs):
        merged_outs.append(_merge_output(true_out, false_out, mode))
    return pytree.tree_unflatten(merged_outs, true_out_spec)


def check_tensor_meta_match(
    t1: torch.Tensor, t2: torch.Tensor, attr_names: tuple[str, ...], msg_prefix: str
) -> None:
    def _get_attr_maybe_call(t: torch.Tensor, attr_name: str) -> Any:
        attr = getattr(t, attr_name)
        if callable(attr):
            return attr()
        return attr

    for attr_name in attr_names:
        lattr = _get_attr_maybe_call(t1, attr_name)
        rattr = _get_attr_maybe_call(t2, attr_name)
        torch._check(
            lattr == rattr,
            lambda: f"{msg_prefix} expected same {attr_name} but got {lattr} and {rattr}.",
        )


def _merge_output(
    a: Optional[Union[torch.Tensor, int]],
    b: Optional[Union[torch.Tensor, int]],
    mode: FakeTensorMode,
):
    from torch.fx.experimental.symbolic_shapes import (
        has_free_unbacked_symbols,
        SymIntEqByExpr,
    )

    if a is None or b is None:
        assert a is None and b is None, (a, b)
        return None

    def min_max(s0, s1):
        def _bound(s0, lower_bound: bool):
            if isinstance(s0, int):
                return s0
            r = mode.shape_env.var_to_range.get(  # type: ignore[union-attr]
                s0.node.expr,
                torch.utils._sympy.value_ranges.ValueRanges.unknown(),
            )
            return r.lower if lower_bound else r.upper

        return min(_bound(s0, True), _bound(s1, True)), max(
            _bound(s0, False), _bound(s1, False)
        )

    if type(a) is int and type(b) is int:
        if a == b:
            return a
        assert mode.shape_env is not None
        merged_out = mode.shape_env.create_unbacked_symint()
        mode.shape_env.constrain_symbol_range(merged_out.node.expr, *min_max(a, b))
        return merged_out

    assert type(a) is FakeTensor and type(b) is FakeTensor, (a, type(a), b, type(b))

    # Note: we don't check size, stride because
    # they'll be merged with unbacked symints if they differ.
    _meta_to_check = {
        "dtype",
        "device",
        "layout",
        "dim",
        "is_quantized",
        "is_conj",
        "is_sparse",
        "storage_offset",
    }
    check_tensor_meta_match(
        a,
        b,
        tuple(_meta_to_check),
        msg_prefix="When merging two branches' output in torch.cond, ",
    )
    # NYI
    assert not a.is_quantized and not b.is_quantized
    assert not a.is_sparse and not b.is_sparse
    assert not a.is_conj() and not b.is_conj()

    """
    Step 1: create unbacked symints for sizes that are different
    along the same axis. For example:
        a.size is [s0, 4, s0, 5, 4, 5]
        b.size is [s1, 4, s2, 8, 4, 7]
        merged_size will be [u0, 4, u1, u2, 4, u3], where
        u0 has range [min(s0, s1), max(s0, s1)]
        u1 has range [min(s0, s2), max(s0, s2)]
        u2 has range [5, 8]
        u3 has range [5, 7]
    """
    merged_size: list[Union[int, torch.SymInt]] = []

    def _has_unbacked_symbols(s: Union[int, torch.SymInt]) -> bool:
        if isinstance(s, int):
            return False
        else:
            return has_free_unbacked_symbols(s.node.expr)

    for s0, s1 in zip(a.size(), b.size()):
        # If there are unbacked symbols leaked out of true_branch or false_branch
        # we need to merge them with a new unbacked symbol and track in parent graph.
        if (
            not _has_unbacked_symbols(s0)
            and not _has_unbacked_symbols(s1)
            and SymIntEqByExpr(s0) == SymIntEqByExpr(s1)
        ):
            merged_size.append(s0)
        else:
            assert mode.shape_env is not None
            new_size = mode.shape_env.create_unbacked_symint()
            mode.shape_env.constrain_symbol_range(new_size.node.expr, *min_max(s0, s1))
            merged_size.append(new_size)

    """
    This follows the logic in symbolic_shapes._compute_symbolic_stride
    Step 2: Since tensor stride is an accumulative multiplication of the sizes, which is a permutated
        (due to view ops) non-descending sequence.

        Case 1: No size is 1. In this case, strides have unique values.
            For example, suppose we have a tensor with:
            size [3, 4, 3, 5, 4, 5],
            stride (1200, 300, 1, 12, 3, 60),
            merged_size [u0, u1, u2, u3, u4, u5].

            We visit the strides in ascending order: 1, 3, 12, 60, 300, 1200. In each step, we check whether
            the current stride is bounded or not and bound next stride by setting.
                stride_expr[next_stride] = current_stride_expr * current_size_expr
            1st round:
                current_stride is 1, current_size is 3, so next_stride is 1 * 3 = 3,
                current_stride_expr is set to 1, current_size_expr is u2, so stride_expr[3] is therefore 1 * u2 = u2
            2nd round:
                current_stride is 3, current_size is 4, so next_stride is 3 * 4 = 12,
                current_stride_expr is stride_expr[3] i.e. u2, current_size_expr is u4, so stride_expr[12] = u2 * u4
                ...

        Case 2: At least one dimension has size 1, which can produce duplicates in strides.
            In this case, theoretically, we cannot uniquely determine the expr of strides because
            the accessing stride_expr with same key in different order causes the final stride expression
            to be different.

            Suppose we have:
                size: (3, 1)
                stride: (1, 1)
                merged_size: (u0, u1)

            The stride expr could either be (u1, 1) or (1, u0) depending on whether we start with u1 or u0.
            For this reason, we try to break tie by sorting via descending index so we always get (u1, 1).

            Note that backend might optimize the strides anyway so this is usually not a problem as long
            as two branches matches. See relevant discussions in https://github.com/pytorch/pytorch/issues/142024.

        Case 3: Dim has 0 stride. 0 stride doesn't participate in the accumulative multiplication of
            sizes. So they're always treated as constant even if their corresponding size is turned into unbacked symint.

            Suppose we have:
                size: (3, 3)
                stride: (0, 1)
                merged_size: (u0, u1)

            The merged stride would be (0, 1)
    """

    def _bound_stride(
        a_ex_size: torch.Size,
        b_ex_size: torch.Size,
        a_ex_stride: tuple[int, ...],
        b_ex_stride: tuple[int, ...],
        merged_size: list[Union[int, torch.SymInt]],
    ) -> list[Union[int, torch.SymInt]]:
        from torch._inductor.ir import get_stride_order

        a_sorted_stride_idx = get_stride_order(a_ex_stride, mode.shape_env)
        b_sorted_stride_idx = get_stride_order(b_ex_stride, mode.shape_env)

        a_stride_li: list[Optional[tuple[Union[int, torch.SymInt], int]]] = [
            None
        ] * len(a_ex_stride)
        b_stride_li: list[Optional[tuple[Union[int, torch.SymInt], int]]] = [
            None
        ] * len(b_ex_stride)
        for i, idx in enumerate(a_sorted_stride_idx):
            a_stride_li[idx] = (a_ex_stride[i], -i)
        for i, idx in enumerate(b_sorted_stride_idx):
            b_stride_li[idx] = (b_ex_stride[i], -i)

        for a_pair, b_pair in zip(a_stride_li, b_stride_li):
            assert a_pair is not None and b_pair is not None
            _, a_idx = a_pair
            _, b_idx = b_pair

            if a_idx != b_idx:
                raise RuntimeError(
                    f"The sorted order of strides of the two branches' output doesn't match."
                    f"this indicates the contiguousness of the two branches are different. "
                    f"True branch has stride {a_ex_stride} but false branch has stride {b_ex_stride}."
                    f"Consider using contiguous() to make the two branches have the same contiguousness."
                )

        def _maybe_expr(s: Union[int, torch.SymInt]):
            if isinstance(s, int):
                return s
            return s.node.expr

        a_stride_expr: dict[Any, Union[int, torch.SymInt]] = {}
        b_stride_expr: dict[Any, Union[int, torch.SymInt]] = {}
        merged_strides: list[Union[int, torch.SymInt]] = [None] * len(a_ex_stride)  # type: ignore[list-item]
        for a_pair, b_pair in zip(a_stride_li, b_stride_li):
            assert a_pair is not None and b_pair is not None
            a_val, neg_i = a_pair
            b_val, _ = b_pair

            i = -neg_i
            if a_val == 0:
                assert b_val == 0, (a_val, b_val)
                merged_strides[i] = 0
                continue

            if _maybe_expr(a_val) in a_stride_expr:
                a_expr = a_stride_expr[_maybe_expr(a_val)]
                assert b_stride_expr[_maybe_expr(b_val)] == a_expr, (
                    f"a_stride_expr:{a_stride_expr}, b_stride_expr:{b_stride_expr}"
                )
                merged_strides[i] = a_expr
            else:
                if a_val == 1:
                    assert b_val == 1
                    a_stride_expr[_maybe_expr(a_val)] = 1
                    b_stride_expr[_maybe_expr(b_val)] = 1
                    merged_strides[i] = 1
                else:
                    # If we cannot find the expr of a_val in a_stride_expr, it means
                    # the strides is not a simple accumulative multiplication of sizes.
                    # In this case, we cannot determine the expr of strides from the new
                    # shapes so we error out and hint users to call contiguous().
                    raise RuntimeError(
                        f"It seems one of cond's output stride is not a simple accumulative multiplication of sizes. "
                        f"This could be because cond returns a slice of a tensor, which is not dense in memory. "
                        f"True branch has size {a_ex_size}, stride {a_ex_stride} and false branch has size {b_ex_size} "
                        f"stride {b_ex_stride}. Hint: can call t.contiguous(). "
                    )
            nxt_merged_stride_expr = merged_strides[i] * merged_size[i]
            a_stride_expr[_maybe_expr(a_val * a_ex_size[i])] = nxt_merged_stride_expr
            b_stride_expr[_maybe_expr(b_val * b_ex_size[i])] = nxt_merged_stride_expr
        return merged_strides

    merged_stride: list[Union[int, torch.SymInt]] = _bound_stride(
        a.size(), b.size(), a.stride(), b.stride(), merged_size
    )

    with mode:
        return torch.empty_strided(
            merged_size, merged_stride, dtype=a.dtype, device=a.device
        )


@cond_op.py_functionalize_impl
def cond_func(ctx, pred, true_fn, false_fn, inputs):
    from torch._higher_order_ops.auto_functionalize import (
        can_auto_functionalize,
        do_auto_functionalize_v2,
    )
    from torch._higher_order_ops.utils import _check_alias_and_mutation, HopInstance

    hop_instance = HopInstance.create(cond_op, pred, true_fn, false_fn, inputs)
    # For now, we only support auto-functionalization for cond when using python
    # functionalization mode
    if can_auto_functionalize(hop_instance) and hasattr(ctx, "mode"):
        return do_auto_functionalize_v2(
            ctx.mode,
            hop_instance,
            tuple(pytree.tree_flatten((pred, true_fn, false_fn, inputs))[0]),
            {},
        )

    unwrapped_inputs = ctx.unwrap_tensors(inputs)
    unwrapped_pred = ctx.unwrap_tensors(pred)
    with ctx.redispatch_to_next():
        functional_true = ctx.functionalize(_maybe_run_with_interpreter(true_fn))
        functional_false = ctx.functionalize(_maybe_run_with_interpreter(false_fn))
        pre_dispatch = hasattr(ctx, "mode") and ctx.mode.pre_dispatch
        for branch, branch_name in [(true_fn, "cond_true"), (false_fn, "cond_false")]:
            _check_alias_and_mutation(
                branch, unwrapped_inputs, branch_name, pre_dispatch
            )

        cond_return = cond_op(
            unwrapped_pred, functional_true, functional_false, unwrapped_inputs
        )
        return ctx.wrap_tensors(cond_return)


@cond_op.py_impl(torch._C._functorch.TransformType.Vmap)
def cond_batch_rule(interpreter, pred, true_fn, false_fn, inputs):
    assert isinstance(inputs, (list, tuple)), (
        "Cond inputs must be a list or tuple of tensors"
    )
    assert all(isinstance(i, torch.Tensor) for i in inputs), (
        "Cond inputs must be a list of tensors"
    )

    pred_is_batched = isinstance(pred, torch.Tensor) and is_batchedtensor(pred)
    pred_ = get_unwrapped(pred) if pred_is_batched else pred

    # unbatched tensors are not vmapped
    tensors, in_dims = zip(
        *[
            (get_unwrapped(t), maybe_get_bdim(t)) if is_batchedtensor(t) else (t, None)
            for t in inputs
        ]
    )

    if pred_is_batched:
        # prepend "pred" and vmap everything
        tensors = (pred_,) + tensors
        in_dims = (0,) + in_dims

        def fn(p, *args):
            t = true_fn(*args)
            f = false_fn(*args)
            return torch.where(p, t[0], f[0])

        with interpreter.lower():
            result = torch.vmap(fn, in_dims=in_dims)(*tensors)

    else:
        # predicate is known at this stage and it is a boolean expression or a
        # tensor with one element.
        true_fn = torch.vmap(true_fn, in_dims=in_dims)
        false_fn = torch.vmap(false_fn, in_dims=in_dims)

        with interpreter.lower():
            result = cond_op(pred, true_fn, false_fn, tensors)

    if not isinstance(result, tuple):
        result = (result,)
    lvl = interpreter.level()
    return tuple([_add_batch_dim(r, 0, lvl) for r in result])<|MERGE_RESOLUTION|>--- conflicted
+++ resolved
@@ -18,11 +18,8 @@
 from torch._higher_order_ops.utils import (
     _maybe_run_with_interpreter,
     _set_compilation_env,
-<<<<<<< HEAD
     check_input_alias_and_mutation_return_outputs,
-=======
     create_bw_fn,
->>>>>>> 5a40c578
     materialize_as_graph,
     reenter_make_fx,
     save_tensors_and_symints_for_backward,
