--- conflicted
+++ resolved
@@ -1,9 +1,12 @@
 from __future__ import annotations
 
+import difflib
+import os
 import textwrap
 from dataclasses import dataclass
 from typing import TYPE_CHECKING
 
+from torchgen.aoti.fallback_ops import aten_shimified_ops, inductor_fallback_ops
 from torchgen.api.types import DispatcherSignature
 from torchgen.api.types.signatures import CppSignature, CppSignatureGroup
 from torchgen.context import method_with_native_function
@@ -14,6 +17,7 @@
     BaseType,
     DispatchKey,
     FunctionSchema,
+    is_cuda_dispatch_key,
     ListType,
     NativeFunction,
     NativeFunctionsGroup,
@@ -21,11 +25,12 @@
     OptionalType,
     Type,
 )
-from torchgen.utils import mapMaybe
+from torchgen.utils import FileManager, mapMaybe
 
 
 if TYPE_CHECKING:
     from collections.abc import Sequence
+    from typing import Optional
 
 
 base_type_to_c_type = {
@@ -245,13 +250,19 @@
 
     ret_pointer_can_be_null = False
     unambiguous_name = schema.name.unambiguous_name()
-    for name in [
+    for name in (
+        "_functional_sym_constrain_range",
+        "_scaled_dot_product_cudnn_attention",
+        "_scaled_dot_product_efficient_attention_backward",
+        "_scaled_dot_product_efficient_attention",
         "_scaled_dot_product_flash_attention",
-        "_scaled_dot_product_efficient_attention",
-        "_scaled_dot_product_cudnn_attention",
         "_scaled_dot_product_fused_attention_overrideable",
+        "_thhn_fused_lstm_cell_backward_impl",
         "convolution_backward",
-    ]:
+        "grid_sampler_2d_backward",
+        "grid_sampler_3d_backward",
+        "linear_backward",
+    ):
         if name in unambiguous_name:
             ret_pointer_can_be_null = True
             break
@@ -381,21 +392,28 @@
 
 def gen_static_dispatch_backend_call(
     f: NativeFunction,
-    backend_index: BackendIndex,
+    backend_index: Optional[BackendIndex] = None,
 ) -> str:
     sig = DispatcherSignature.from_schema(f.func)
     cpp_sig = gen_static_dispatch_backend_call_signature(sig, f)
-    return f"at::{backend_index.dispatch_key.lower()}::{cpp_sig.name()}"
+    if backend_index is None:
+        return f"at::{cpp_sig.name()}"
+    else:
+        return f"at::{backend_index.dispatch_key.lower()}::{cpp_sig.name()}"
 
 
 def get_backend_index_for_aoti(
     func: NativeFunction,
     func_group_mapping: dict[OperatorName, NativeFunctionsGroup],
-    dispatch_key: DispatchKey,
+    dispatch_key: Optional[DispatchKey],
     backend_indices: dict[DispatchKey, BackendIndex],
     extend_aoti_c_shim: bool,
 ) -> BackendIndex | None:
     backend_index = None
+
+    if dispatch_key is None:
+        return backend_index
+
     if backend_indices[dispatch_key].has_kernel(func) or (
         func.structured_delegate is not None
         and func.structured_delegate in func_group_mapping
@@ -429,18 +447,19 @@
 def get_header_for_aoti(
     func: NativeFunction,
     func_group_mapping: dict[OperatorName, NativeFunctionsGroup],
-    dispatch_key: DispatchKey,
+    dispatch_key: Optional[DispatchKey],
     backend_indices: dict[DispatchKey, BackendIndex],
     extend_aoti_c_shim: bool,
 ) -> str | None:
     backend_index = get_backend_index_for_aoti(
         func, func_group_mapping, dispatch_key, backend_indices, extend_aoti_c_shim
     )
-    return (
-        None
-        if backend_index is None
-        else f"#include <ATen/ops/{func.root_name}_{backend_index.dispatch_key.lower()}_dispatch.h>"
-    )
+    if backend_index is None:
+        if dispatch_key is None:
+            return f"#include <ATen/ops/{func.root_name}.h>"
+        return None
+
+    return f"#include <ATen/ops/{func.root_name}_{backend_index.dispatch_key.lower()}_dispatch.h>"
 
 
 def get_fallback_op_name(func: NativeFunction) -> str:
@@ -455,7 +474,7 @@
     func: NativeFunction,
     version_info: dict[str, list[str]],
     func_group_mapping: dict[OperatorName, NativeFunctionsGroup],
-    dispatch_key: DispatchKey,
+    dispatch_key: Optional[DispatchKey],
     backend_indices: dict[DispatchKey, BackendIndex],
     header: bool,
     extend_aoti_c_shim: bool,
@@ -463,11 +482,11 @@
     backend_index = get_backend_index_for_aoti(
         func, func_group_mapping, dispatch_key, backend_indices, extend_aoti_c_shim
     )
-    if backend_index is None:
+    if backend_index is None and dispatch_key is not None:
         return None
 
     schema = func.func
-    device = dispatch_key.lower()
+    device = "aten" if dispatch_key is None else dispatch_key.lower()
     backend_call = gen_static_dispatch_backend_call(
         func,
         backend_index,
@@ -493,7 +512,7 @@
 class ShimGenerator:
     inductor_fallback_ops: dict[str, dict[str, list[str]]]
     func_group_mapping: dict[OperatorName, NativeFunctionsGroup]
-    dispatch_key: DispatchKey
+    dispatch_key: Optional[DispatchKey]
     backend_indices: dict[DispatchKey, BackendIndex]
     header: bool  # True to generate .h and False to generate .cpp
     extend_aoti_c_shim: bool
@@ -520,7 +539,7 @@
     native_functions: Sequence[NativeFunction],
     inductor_fallback_ops: dict[str, dict[str, list[str]]],
     func_group_mapping: dict[OperatorName, NativeFunctionsGroup],
-    dispatch_key: DispatchKey,
+    dispatch_key: Optional[DispatchKey],
     backend_indices: dict[DispatchKey, BackendIndex],
     header: bool,
     extend_aoti_c_shim: bool,
@@ -541,7 +560,19 @@
             )
         )
     )
-    device = dispatch_key.lower()
+    device = "aten" if dispatch_key is None else dispatch_key.lower()
+    include_device_functions = (
+        "#include <ATen/Functions.h>"
+        if dispatch_key is None
+        else f"#include <ATen/{str(dispatch_key)}Functions.h>"
+    )
+    aten_warning = (
+        (
+            "\n\n// This file corresponds to the aten_shimified_ops list in torchgen/aoti/fallback_ops.py\n"
+        )
+        if dispatch_key is None
+        else ""
+    )
     warning = """
 
 // WARNING: THIS FILE IS AUTOGENERATED BY torchgen. DO NOT MODIFY BY HAND.
@@ -550,6 +581,7 @@
     if header:
         return (
             warning
+            + aten_warning
             + textwrap.dedent("""
 
             #pragma once
@@ -572,13 +604,14 @@
     else:
         return (
             warning
+            + aten_warning
             + textwrap.dedent(f"""
 
             #include <torch/csrc/inductor/aoti_torch/generated/{"extend/" if extend_aoti_c_shim else ""}c_shim_{device}.h>
             #include <torch/csrc/inductor/aoti_torch/utils.h>
 
             #ifndef AT_PER_OPERATOR_HEADERS
-            #include <ATen/{str(dispatch_key)}Functions.h>
+            {include_device_functions}
             #include <ATen/CompositeExplicitAutogradFunctions.h>
             #include <ATen/CompositeExplicitAutogradNonFunctionalFunctions.h>
             #include <ATen/CompositeImplicitAutogradFunctions.h>
@@ -592,8 +625,6 @@
 
             """)
             + body
-<<<<<<< HEAD
-=======
         )
 
 
@@ -721,5 +752,4 @@
                 extend_aoti_c_shim=extend_aoti_c_shim,
                 includes=headers_for_aoti() + "\n" + extra_headers,
             ),
->>>>>>> eaa5d9d3
         )