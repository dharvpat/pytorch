--- conflicted
+++ resolved
@@ -18,7 +18,6 @@
 import torchgen.api.native as native
 import torchgen.api.structured as structured
 import torchgen.dest as dest
-from torchgen.aoti.fallback_ops import inductor_fallback_ops
 from torchgen.api import cpp
 from torchgen.api.translate import translate
 from torchgen.api.types import (
@@ -37,10 +36,8 @@
     with_native_function_and_indices,
 )
 from torchgen.gen_aoti_c_shim import (
-    gen_aoti_c_shim,
+    gen_aoti_c_shim_files,
     gen_static_dispatch_backend_call_signature,
-    get_fallback_op_name,
-    get_header_for_aoti,
 )
 from torchgen.gen_functionalization_type import (
     gen_functionalization_definition,
@@ -98,6 +95,7 @@
 
 if TYPE_CHECKING:
     from collections.abc import Sequence
+    from typing import Optional
 
 
 T = TypeVar("T")
@@ -509,7 +507,7 @@
 ) -> str:
     """
     For a given `NativeFunction`, find out the corresponding backend and dispatch to it. If more than one
-    backends exsit, fallback to static dispatch by determining dispatch key from inputs.
+    backends exist, fallback to static dispatch by determining dispatch key from inputs.
     Arguments:
         sig: A CppSignature or DispatcherSignature for this native function we want to use.
         f: NativeFunction to generate static dispatch.
@@ -2218,7 +2216,7 @@
     per_operator_headers: bool,
     skip_dispatcher_op_registration: bool,
     update_aoti_c_shim: bool,
-    aoti_backends: set[DispatchKey],
+    aoti_backends: set[Optional[DispatchKey]],
     extend_aoti_c_shim: bool,
 ) -> None:
     extra_cuda_headers = """\
@@ -2395,102 +2393,18 @@
             else:
                 raise AssertionError(f"unrecognized {dispatch_key} for ufunc")
 
-        structured_func_group_dict = {}
-        for func_group in structured_native_functions:
-            for func in func_group.functions():
-                if func.structured_delegate is not None:
-                    structured_func_group_dict[func.structured_delegate] = func_group
-                    break
-
-        if dispatch_key in aoti_backends:
-            fallbacks = {}
-            for func in native_functions:
-                op_name = get_fallback_op_name(func)
-                if op_name in inductor_fallback_ops:
-                    fallbacks[op_name] = func
-            fallback_native_functions = tuple(
-                value for _, value in sorted(fallbacks.items())
-            )
-
-            # header files were checked in for ABI-compatiblilty checking
-            header_file_name = f"c_shim_{dispatch_key.lower()}.h"
-            new_header = gen_aoti_c_shim(
-                fallback_native_functions,
-                inductor_fallback_ops,
-                structured_func_group_dict,
-                dispatch_key,
-                backend_indices,
-                header=True,
-                extend_aoti_c_shim=extend_aoti_c_shim,
-                includes="",
-            )
-            if update_aoti_c_shim:
-                aoti_fm.write(
-                    header_file_name,
-                    lambda: new_header,
-                )
-            else:
-                try:
-                    with open(
-                        os.path.join(aoti_fm.install_dir, header_file_name)
-                    ) as old_file:
-                        old_header = old_file.read()
-                        assert old_header == new_header, """
-
-WARNING: The generated AOTInductor C shim header files have unexpectedly changed. This
-indicates an AOTInductor fallback operator ABI backward compatibility breakage!!!
-Only in a limited number of situations, this is allowed:
-
-1. You added a fallback op to the inductor_fallback_ops list in torchgen/aoti/fallback_ops.py.
-If that's the case, run `python torchgen/gen.py --update-aoti-c-shim` to add a new entry to
-existing C shim header files.
-
-2. You added a new default argument to an existing fallback op. This is clearly a BC breaking
-change in the AOTInductor land. You need to annotate the new default argument in
-torchgen/aoti/fallback_ops.py, and then run `python torchgen/gen.py --update-aoti-c-shim` to
-update the C shim header files by creating different versions of the fallback op. See
-https://github.com/pytorch/pytorch/pull/154848 as an example.
-
-                        """
-                except FileNotFoundError:
-                    print(
-                        f"{os.path.join(aoti_fm.install_dir, header_file_name)} not found"
-                    )
-
-            # cpp files are always generated on-the-fly
-            def headers_for_aoti() -> str:
-                headers = []
-                for func in fallback_native_functions:
-                    header = get_header_for_aoti(
-                        func,
-                        structured_func_group_dict,
-                        dispatch_key,
-                        backend_indices,
-                        extend_aoti_c_shim=extend_aoti_c_shim,
-                    )
-                    if header is not None:
-                        headers.append(header)
-                return "\n".join(sorted(set(headers)))
-
-            extra_headers = (
-                extra_cuda_headers if is_cuda_dispatch_key(dispatch_key) else ""
-            )
-
-            aoti_fm.write(
-                f"c_shim_{dispatch_key.lower()}.cpp",
-                lambda: gen_aoti_c_shim(
-                    fallback_native_functions,
-                    inductor_fallback_ops,
-                    structured_func_group_dict,
-                    dispatch_key,
-                    backend_indices,
-                    header=False,
-                    extend_aoti_c_shim=extend_aoti_c_shim,
-                    includes=headers_for_aoti() + "\n" + extra_headers,
-                ),
-            )
-
         del fm
+
+    gen_aoti_c_shim_files(
+        aoti_fm=aoti_fm,
+        aoti_backends=aoti_backends,
+        native_functions=native_functions,
+        backend_indices=backend_indices,
+        structured_native_functions=structured_native_functions,
+        extra_cuda_headers=extra_cuda_headers,
+        update_aoti_c_shim=update_aoti_c_shim,
+        extend_aoti_c_shim=extend_aoti_c_shim,
+    )
 
     # BackendSelect is generated specially
     def gen_backend_select() -> dict[str, list[str]]:
@@ -2698,7 +2612,7 @@
     #     but they could theoretically be called from user code (I added these kernels for completeness,
     #     since the ops are part of the public API).
     # (2) A derivative formula for every {view}_copy operator
-    #     {view}_copy operators can re-use the same derivative formulas as their {view} op counterparts,
+    #     {view}_copy operators can reuse the same derivative formulas as their {view} op counterparts,
     #     so rather than stamping all of the entries out in derivatives.yaml,
     #     we codegen them in.
     #     This is similar to how autograd codegen doesn't require inplace ops to have a derivatives.yaml entry.
@@ -2911,15 +2825,29 @@
 
     from torchgen.model import dispatch_keys
 
+    # Only a limited set of dispatch keys get CPUFunctions.h headers generated
+    # for them; this is the set
+    functions_keys = {
+        DispatchKey.CPU,
+        DispatchKey.CUDA,
+        DispatchKey.CompositeImplicitAutograd,
+        DispatchKey.CompositeImplicitAutogradNestedTensor,
+        DispatchKey.CompositeExplicitAutograd,
+        DispatchKey.CompositeExplicitAutogradNonFunctional,
+        DispatchKey.Meta,
+        DispatchKey.MTIA,
+    }
+
+    aoti_backends = {
+        DispatchKey.CPU,
+        DispatchKey.CUDA,
+        # None will generate the aten shim based on aten_shimified_ops
+        # which does not bypass the dispatcher
+        None,
+    }
+
     # TODO: stop generating CUDA kernels for non-CUDA builds
     ignore_keys = set()
-<<<<<<< HEAD
-    if not options.mps:
-        ignore_keys.add(DispatchKey.MPS)
-
-        if DispatchKey.MPS in dispatch_keys:
-            del dispatch_keys[dispatch_keys.index(DispatchKey.MPS)]
-=======
 
     MPS_KEYS = {DispatchKey.MPS, DispatchKey.SparseMPS, DispatchKey.SparseCsrMPS}
     if options.mps or options.update_aoti_c_shim:
@@ -2928,9 +2856,11 @@
     else:
         ignore_keys.update(MPS_KEYS)
         dispatch_keys[:] = [k for k in dispatch_keys if k not in MPS_KEYS]
->>>>>>> eaa5d9d3
-
-    if not options.xpu:
+
+    if options.xpu or options.update_aoti_c_shim:
+        functions_keys.add(DispatchKey.XPU)
+        aoti_backends.add(DispatchKey.XPU)
+    else:
         ignore_keys.add(DispatchKey.XPU)
 
         if DispatchKey.XPU in dispatch_keys:
@@ -2941,6 +2871,13 @@
 
         if DispatchKey.MTIA in dispatch_keys:
             del dispatch_keys[dispatch_keys.index(DispatchKey.MTIA)]
+
+    if options.backend_whitelist:
+        dispatch_keys = [
+            k
+            for k in dispatch_keys
+            if is_generic_dispatch_key(k) or str(k) in options.backend_whitelist
+        ]
 
     parsed_yaml = parse_native_yaml(native_yaml_path, tags_yaml_path, ignore_keys)
     valid_tags = _GLOBAL_PARSE_TAGS_YAML_CACHE[tags_yaml_path]
@@ -2990,39 +2927,6 @@
     device_fms = {"cuda": cuda_fm}
     if options.xpu:
         device_fms["xpu"] = make_file_manager(options=options)
-
-    # Only a limited set of dispatch keys get CPUFunctions.h headers generated
-    # for them; this is the set
-    functions_keys = {
-        DispatchKey.CPU,
-        DispatchKey.CUDA,
-        DispatchKey.CompositeImplicitAutograd,
-        DispatchKey.CompositeImplicitAutogradNestedTensor,
-        DispatchKey.CompositeExplicitAutograd,
-        DispatchKey.CompositeExplicitAutogradNonFunctional,
-        DispatchKey.Meta,
-        DispatchKey.MTIA,
-    }
-
-    aoti_backends = {
-        DispatchKey.CPU,
-        DispatchKey.CUDA,
-    }
-
-    if options.mps:
-        functions_keys.add(DispatchKey.MPS)
-        aoti_backends.add(DispatchKey.MPS)
-
-    if options.xpu:
-        functions_keys.add(DispatchKey.XPU)
-        aoti_backends.add(DispatchKey.XPU)
-
-    if options.backend_whitelist:
-        dispatch_keys = [
-            k
-            for k in dispatch_keys
-            if is_generic_dispatch_key(k) or str(k) in options.backend_whitelist
-        ]
 
     static_dispatch_idx: list[BackendIndex] = []
     if options.static_dispatch_backend:
