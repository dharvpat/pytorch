--- conflicted
+++ resolved
@@ -13,11 +13,7 @@
 # Install the latest pytorch master from source.
 # It should supersede the installation from the release binary.
 cd $PYTORCH_HOME
-<<<<<<< HEAD
-python -m pip install -e . -v --no-build-isolation
-=======
 python -m pip install --no-build-isolation -v -e .
->>>>>>> ff0d56d0
 
 # Check the pytorch installation version
 python -c "import torch; print(torch.__version__)"
