# @generated DO NOT EDIT MANUALLY

# Template is at:    .github/templates/linux_binary_build_workflow.yml.j2
# Generation script: .github/scripts/generate_ci_workflows.py
name: linux-aarch64-binary-manywheel


on:
  push:
    # NOTE: Meta Employees can trigger new nightlies using: https://fburl.com/trigger_pytorch_nightly_build
    branches:
      - nightly
    tags:
      # NOTE: Binary build pipelines should only get triggered on release candidate builds
      # Release candidate tags look like: v1.11.0-rc1
      - v[0-9]+.[0-9]+.[0-9]+-rc[0-9]+
      - 'ciflow/binaries/*'
      - 'ciflow/binaries_wheel/*'
  workflow_dispatch:

permissions:
  id-token: write

env:
  # Needed for conda builds
  ALPINE_IMAGE: "arm64v8/alpine"
  AWS_DEFAULT_REGION: us-east-1
  BINARY_ENV_FILE: /tmp/env
  BUILD_ENVIRONMENT: linux-aarch64-binary-manywheel
  GITHUB_TOKEN: ${{ secrets.GITHUB_TOKEN }}
  PR_NUMBER: ${{ github.event.pull_request.number }}
  PYTORCH_FINAL_PACKAGE_DIR: /artifacts
  PYTORCH_ROOT: /pytorch
  SHA1: ${{ github.event.pull_request.head.sha || github.sha }}
  SKIP_ALL_TESTS: 0
concurrency:
  group: linux-aarch64-binary-manywheel-${{ github.event.pull_request.number || github.ref_name }}-${{ github.ref_type == 'branch' && github.sha }}-${{ github.event_name == 'workflow_dispatch' }}
  cancel-in-progress: true

jobs:
  get-label-type:
    if: github.repository_owner == 'pytorch'
    name: get-label-type
    uses: pytorch/pytorch/.github/workflows/_runner-determinator.yml@main
    with:
      triggering_actor: ${{ github.triggering_actor }}
      issue_owner: ${{ github.event.pull_request.user.login || github.event.issue.user.login }}
      curr_branch: ${{ github.head_ref || github.ref_name }}
      curr_ref_type: ${{ github.ref_type }}
  manywheel-py3_10-cpu-aarch64-build:
    if: ${{ github.repository_owner == 'pytorch' }}
    uses: ./.github/workflows/_binary-build-linux.yml
    needs: get-label-type
    with:
      PYTORCH_ROOT: /pytorch
      PACKAGE_TYPE: manywheel
      # TODO: This is a legacy variable that we eventually want to get rid of in
      #       favor of GPU_ARCH_VERSION
      DESIRED_CUDA: cpu
      GPU_ARCH_TYPE: cpu-aarch64
      DOCKER_IMAGE: manylinux2_28_aarch64-builder
      DOCKER_IMAGE_TAG_PREFIX: cpu-aarch64
      DESIRED_PYTHON: "3.10"
      runner_prefix: "${{ needs.get-label-type.outputs.label-type }}"
      runs_on: linux.arm64.m7g.4xlarge.ephemeral
      ALPINE_IMAGE: "arm64v8/alpine"
      build_name: manywheel-py3_10-cpu-aarch64
      build_environment: linux-aarch64-binary-manywheel
    secrets:
      github-token: ${{ secrets.GITHUB_TOKEN }}
  manywheel-py3_10-cpu-aarch64-test:  # Testing
    if: ${{ github.repository_owner == 'pytorch' }}
    needs:
      - manywheel-py3_10-cpu-aarch64-build
      - get-label-type
    uses: ./.github/workflows/_binary-test-linux.yml
    with:
      PYTORCH_ROOT: /pytorch
      PACKAGE_TYPE: manywheel
      # TODO: This is a legacy variable that we eventually want to get rid of in
      #       favor of GPU_ARCH_VERSION
      DESIRED_CUDA: cpu
      GPU_ARCH_TYPE: cpu-aarch64
      DOCKER_IMAGE: manylinux2_28_aarch64-builder
      DOCKER_IMAGE_TAG_PREFIX: cpu-aarch64
      DESIRED_PYTHON: "3.10"
      build_name: manywheel-py3_10-cpu-aarch64
      build_environment: linux-aarch64-binary-manywheel
      runner_prefix: "${{ needs.get-label-type.outputs.label-type }}"
      runs_on: linux.arm64.2xlarge
      ALPINE_IMAGE: "arm64v8/alpine"
    secrets:
      github-token: ${{ secrets.GITHUB_TOKEN }}
  manywheel-py3_10-cpu-aarch64-upload:  # Uploading
    if: ${{ github.repository_owner == 'pytorch' }}
    permissions:
      id-token: write
      contents: read
    needs: manywheel-py3_10-cpu-aarch64-test
    with:
      PYTORCH_ROOT: /pytorch
      PACKAGE_TYPE: manywheel
      # TODO: This is a legacy variable that we eventually want to get rid of in
      #       favor of GPU_ARCH_VERSION
      DESIRED_CUDA: cpu
      GPU_ARCH_TYPE: cpu-aarch64
      DOCKER_IMAGE: manylinux2_28_aarch64-builder
      DOCKER_IMAGE_TAG_PREFIX: cpu-aarch64
      DESIRED_PYTHON: "3.10"
      build_name: manywheel-py3_10-cpu-aarch64
    secrets:
      github-token: ${{ secrets.GITHUB_TOKEN }}
    uses: ./.github/workflows/_binary-upload.yml

<<<<<<< HEAD
  manywheel-py3_10-cuda-aarch64-12_9-build:
    if: ${{ github.repository_owner == 'pytorch' }}
    uses: ./.github/workflows/_binary-build-linux.yml
    needs: get-label-type
    with:
      PYTORCH_ROOT: /pytorch
      PACKAGE_TYPE: manywheel
      # TODO: This is a legacy variable that we eventually want to get rid of in
      #       favor of GPU_ARCH_VERSION
      DESIRED_CUDA: cu129
      GPU_ARCH_VERSION: "12.9-aarch64"
      GPU_ARCH_TYPE: cuda-aarch64
      DOCKER_IMAGE: manylinuxaarch64-builder
      DOCKER_IMAGE_TAG_PREFIX: cuda12.9
      DESIRED_PYTHON: "3.10"
      runner_prefix: "${{ needs.get-label-type.outputs.label-type }}"
      runs_on: linux.arm64.m7g.4xlarge.ephemeral
      ALPINE_IMAGE: "arm64v8/alpine"
      build_name: manywheel-py3_10-cuda-aarch64-12_9
      build_environment: linux-aarch64-binary-manywheel
      PYTORCH_EXTRA_INSTALL_REQUIREMENTS: nvidia-cuda-nvrtc-cu12==12.9.86; platform_system == 'Linux' and platform_machine == 'x86_64' | nvidia-cuda-runtime-cu12==12.9.79; platform_system == 'Linux' and platform_machine == 'x86_64' | nvidia-cuda-cupti-cu12==12.9.79; platform_system == 'Linux' and platform_machine == 'x86_64' | nvidia-cudnn-cu12==9.10.2.21; platform_system == 'Linux' and platform_machine == 'x86_64' | nvidia-cublas-cu12==12.9.1.4; platform_system == 'Linux' and platform_machine == 'x86_64' | nvidia-cufft-cu12==11.4.1.4; platform_system == 'Linux' and platform_machine == 'x86_64' | nvidia-curand-cu12==10.3.10.19; platform_system == 'Linux' and platform_machine == 'x86_64' | nvidia-cusolver-cu12==11.7.5.82; platform_system == 'Linux' and platform_machine == 'x86_64' | nvidia-cusparse-cu12==12.5.10.65; platform_system == 'Linux' and platform_machine == 'x86_64' | nvidia-cusparselt-cu12==0.7.1; platform_system == 'Linux' and platform_machine == 'x86_64' | nvidia-nccl-cu12==2.27.5; platform_system == 'Linux' and platform_machine == 'x86_64' | nvidia-nvshmem-cu12==3.3.24; platform_system == 'Linux' and platform_machine == 'x86_64' | nvidia-nvtx-cu12==12.9.79; platform_system == 'Linux' and platform_machine == 'x86_64' | nvidia-nvjitlink-cu12==12.9.86; platform_system == 'Linux' and platform_machine == 'x86_64' | nvidia-cufile-cu12==1.14.1.1; platform_system == 'Linux' and platform_machine == 'x86_64'
      timeout-minutes: 420
    secrets:
      github-token: ${{ secrets.GITHUB_TOKEN }}
  manywheel-py3_10-cuda-aarch64-12_9-upload:  # Uploading
    if: ${{ github.repository_owner == 'pytorch' }}
    permissions:
      id-token: write
      contents: read
    needs: manywheel-py3_10-cuda-aarch64-12_9-build
    with:
      PYTORCH_ROOT: /pytorch
      PACKAGE_TYPE: manywheel
      # TODO: This is a legacy variable that we eventually want to get rid of in
      #       favor of GPU_ARCH_VERSION
      DESIRED_CUDA: cu129
      GPU_ARCH_VERSION: "12.9-aarch64"
      GPU_ARCH_TYPE: cuda-aarch64
      DOCKER_IMAGE: manylinuxaarch64-builder
      DOCKER_IMAGE_TAG_PREFIX: cuda12.9
      DESIRED_PYTHON: "3.10"
      build_name: manywheel-py3_10-cuda-aarch64-12_9
    secrets:
      github-token: ${{ secrets.GITHUB_TOKEN }}
    uses: ./.github/workflows/_binary-upload.yml

=======
>>>>>>> 296e72e4
  manywheel-py3_10-cuda-aarch64-13_0-build:
    if: ${{ github.repository_owner == 'pytorch' }}
    uses: ./.github/workflows/_binary-build-linux.yml
    needs: get-label-type
    with:
      PYTORCH_ROOT: /pytorch
      PACKAGE_TYPE: manywheel
      # TODO: This is a legacy variable that we eventually want to get rid of in
      #       favor of GPU_ARCH_VERSION
      DESIRED_CUDA: cu130
      GPU_ARCH_VERSION: "13.0-aarch64"
      GPU_ARCH_TYPE: cuda-aarch64
      DOCKER_IMAGE: manylinuxaarch64-builder
      DOCKER_IMAGE_TAG_PREFIX: cuda13.0
      DESIRED_PYTHON: "3.10"
      runner_prefix: "${{ needs.get-label-type.outputs.label-type }}"
      runs_on: linux.arm64.m7g.4xlarge.ephemeral
      ALPINE_IMAGE: "arm64v8/alpine"
      build_name: manywheel-py3_10-cuda-aarch64-13_0
      build_environment: linux-aarch64-binary-manywheel
      PYTORCH_EXTRA_INSTALL_REQUIREMENTS: nvidia-cuda-nvrtc==13.0.48; platform_system == 'Linux' and platform_machine == 'x86_64' | nvidia-cuda-runtime==13.0.48; platform_system == 'Linux' and platform_machine == 'x86_64' | nvidia-cuda-cupti==13.0.48; platform_system == 'Linux' and platform_machine == 'x86_64' | nvidia-cudnn-cu13==9.13.0.50; platform_system == 'Linux' and platform_machine == 'x86_64' | nvidia-cublas==13.0.0.19; platform_system == 'Linux' and platform_machine == 'x86_64' | nvidia-cufft==12.0.0.15; platform_system == 'Linux' and platform_machine == 'x86_64' | nvidia-curand==10.4.0.35; platform_system == 'Linux' and platform_machine == 'x86_64' | nvidia-cusolver==12.0.3.29; platform_system == 'Linux' and platform_machine == 'x86_64' | nvidia-cusparse==12.6.2.49; platform_system == 'Linux' and platform_machine == 'x86_64' | nvidia-cusparselt-cu13==0.8.0; platform_system == 'Linux' and platform_machine == 'x86_64' | nvidia-nccl-cu13==2.27.7; platform_system == 'Linux' and platform_machine == 'x86_64' | nvidia-nvshmem-cu13==3.3.24; platform_system == 'Linux' and platform_machine == 'x86_64' | nvidia-nvtx==13.0.39; platform_system == 'Linux' and platform_machine == 'x86_64' | nvidia-nvjitlink==13.0.39; platform_system == 'Linux' and platform_machine == 'x86_64' | nvidia-cufile==1.15.0.42; platform_system == 'Linux' and platform_machine == 'x86_64'
      timeout-minutes: 420
    secrets:
      github-token: ${{ secrets.GITHUB_TOKEN }}
  manywheel-py3_10-cuda-aarch64-13_0-upload:  # Uploading
    if: ${{ github.repository_owner == 'pytorch' }}
    permissions:
      id-token: write
      contents: read
    needs: manywheel-py3_10-cuda-aarch64-13_0-build
    with:
      PYTORCH_ROOT: /pytorch
      PACKAGE_TYPE: manywheel
      # TODO: This is a legacy variable that we eventually want to get rid of in
      #       favor of GPU_ARCH_VERSION
      DESIRED_CUDA: cu130
      GPU_ARCH_VERSION: "13.0-aarch64"
      GPU_ARCH_TYPE: cuda-aarch64
      DOCKER_IMAGE: manylinuxaarch64-builder
      DOCKER_IMAGE_TAG_PREFIX: cuda13.0
      DESIRED_PYTHON: "3.10"
      build_name: manywheel-py3_10-cuda-aarch64-13_0
    secrets:
      github-token: ${{ secrets.GITHUB_TOKEN }}
    uses: ./.github/workflows/_binary-upload.yml

  manywheel-py3_11-cpu-aarch64-build:
    if: ${{ github.repository_owner == 'pytorch' }}
    uses: ./.github/workflows/_binary-build-linux.yml
    needs: get-label-type
    with:
      PYTORCH_ROOT: /pytorch
      PACKAGE_TYPE: manywheel
      # TODO: This is a legacy variable that we eventually want to get rid of in
      #       favor of GPU_ARCH_VERSION
      DESIRED_CUDA: cpu
      GPU_ARCH_TYPE: cpu-aarch64
      DOCKER_IMAGE: manylinux2_28_aarch64-builder
      DOCKER_IMAGE_TAG_PREFIX: cpu-aarch64
      DESIRED_PYTHON: "3.11"
      runner_prefix: "${{ needs.get-label-type.outputs.label-type }}"
      runs_on: linux.arm64.m7g.4xlarge.ephemeral
      ALPINE_IMAGE: "arm64v8/alpine"
      build_name: manywheel-py3_11-cpu-aarch64
      build_environment: linux-aarch64-binary-manywheel
    secrets:
      github-token: ${{ secrets.GITHUB_TOKEN }}
  manywheel-py3_11-cpu-aarch64-test:  # Testing
    if: ${{ github.repository_owner == 'pytorch' }}
    needs:
      - manywheel-py3_11-cpu-aarch64-build
      - get-label-type
    uses: ./.github/workflows/_binary-test-linux.yml
    with:
      PYTORCH_ROOT: /pytorch
      PACKAGE_TYPE: manywheel
      # TODO: This is a legacy variable that we eventually want to get rid of in
      #       favor of GPU_ARCH_VERSION
      DESIRED_CUDA: cpu
      GPU_ARCH_TYPE: cpu-aarch64
      DOCKER_IMAGE: manylinux2_28_aarch64-builder
      DOCKER_IMAGE_TAG_PREFIX: cpu-aarch64
      DESIRED_PYTHON: "3.11"
      build_name: manywheel-py3_11-cpu-aarch64
      build_environment: linux-aarch64-binary-manywheel
      runner_prefix: "${{ needs.get-label-type.outputs.label-type }}"
      runs_on: linux.arm64.2xlarge
      ALPINE_IMAGE: "arm64v8/alpine"
    secrets:
      github-token: ${{ secrets.GITHUB_TOKEN }}
  manywheel-py3_11-cpu-aarch64-upload:  # Uploading
    if: ${{ github.repository_owner == 'pytorch' }}
    permissions:
      id-token: write
      contents: read
    needs: manywheel-py3_11-cpu-aarch64-test
    with:
      PYTORCH_ROOT: /pytorch
      PACKAGE_TYPE: manywheel
      # TODO: This is a legacy variable that we eventually want to get rid of in
      #       favor of GPU_ARCH_VERSION
      DESIRED_CUDA: cpu
      GPU_ARCH_TYPE: cpu-aarch64
      DOCKER_IMAGE: manylinux2_28_aarch64-builder
      DOCKER_IMAGE_TAG_PREFIX: cpu-aarch64
      DESIRED_PYTHON: "3.11"
      build_name: manywheel-py3_11-cpu-aarch64
    secrets:
      github-token: ${{ secrets.GITHUB_TOKEN }}
    uses: ./.github/workflows/_binary-upload.yml

<<<<<<< HEAD
  manywheel-py3_11-cuda-aarch64-12_9-build:
    if: ${{ github.repository_owner == 'pytorch' }}
    uses: ./.github/workflows/_binary-build-linux.yml
    needs: get-label-type
    with:
      PYTORCH_ROOT: /pytorch
      PACKAGE_TYPE: manywheel
      # TODO: This is a legacy variable that we eventually want to get rid of in
      #       favor of GPU_ARCH_VERSION
      DESIRED_CUDA: cu129
      GPU_ARCH_VERSION: "12.9-aarch64"
      GPU_ARCH_TYPE: cuda-aarch64
      DOCKER_IMAGE: manylinuxaarch64-builder
      DOCKER_IMAGE_TAG_PREFIX: cuda12.9
      DESIRED_PYTHON: "3.11"
      runner_prefix: "${{ needs.get-label-type.outputs.label-type }}"
      runs_on: linux.arm64.m7g.4xlarge.ephemeral
      ALPINE_IMAGE: "arm64v8/alpine"
      build_name: manywheel-py3_11-cuda-aarch64-12_9
      build_environment: linux-aarch64-binary-manywheel
      PYTORCH_EXTRA_INSTALL_REQUIREMENTS: nvidia-cuda-nvrtc-cu12==12.9.86; platform_system == 'Linux' and platform_machine == 'x86_64' | nvidia-cuda-runtime-cu12==12.9.79; platform_system == 'Linux' and platform_machine == 'x86_64' | nvidia-cuda-cupti-cu12==12.9.79; platform_system == 'Linux' and platform_machine == 'x86_64' | nvidia-cudnn-cu12==9.10.2.21; platform_system == 'Linux' and platform_machine == 'x86_64' | nvidia-cublas-cu12==12.9.1.4; platform_system == 'Linux' and platform_machine == 'x86_64' | nvidia-cufft-cu12==11.4.1.4; platform_system == 'Linux' and platform_machine == 'x86_64' | nvidia-curand-cu12==10.3.10.19; platform_system == 'Linux' and platform_machine == 'x86_64' | nvidia-cusolver-cu12==11.7.5.82; platform_system == 'Linux' and platform_machine == 'x86_64' | nvidia-cusparse-cu12==12.5.10.65; platform_system == 'Linux' and platform_machine == 'x86_64' | nvidia-cusparselt-cu12==0.7.1; platform_system == 'Linux' and platform_machine == 'x86_64' | nvidia-nccl-cu12==2.27.5; platform_system == 'Linux' and platform_machine == 'x86_64' | nvidia-nvshmem-cu12==3.3.24; platform_system == 'Linux' and platform_machine == 'x86_64' | nvidia-nvtx-cu12==12.9.79; platform_system == 'Linux' and platform_machine == 'x86_64' | nvidia-nvjitlink-cu12==12.9.86; platform_system == 'Linux' and platform_machine == 'x86_64' | nvidia-cufile-cu12==1.14.1.1; platform_system == 'Linux' and platform_machine == 'x86_64'
      timeout-minutes: 420
    secrets:
      github-token: ${{ secrets.GITHUB_TOKEN }}
  manywheel-py3_11-cuda-aarch64-12_9-upload:  # Uploading
    if: ${{ github.repository_owner == 'pytorch' }}
    permissions:
      id-token: write
      contents: read
    needs: manywheel-py3_11-cuda-aarch64-12_9-build
    with:
      PYTORCH_ROOT: /pytorch
      PACKAGE_TYPE: manywheel
      # TODO: This is a legacy variable that we eventually want to get rid of in
      #       favor of GPU_ARCH_VERSION
      DESIRED_CUDA: cu129
      GPU_ARCH_VERSION: "12.9-aarch64"
      GPU_ARCH_TYPE: cuda-aarch64
      DOCKER_IMAGE: manylinuxaarch64-builder
      DOCKER_IMAGE_TAG_PREFIX: cuda12.9
      DESIRED_PYTHON: "3.11"
      build_name: manywheel-py3_11-cuda-aarch64-12_9
    secrets:
      github-token: ${{ secrets.GITHUB_TOKEN }}
    uses: ./.github/workflows/_binary-upload.yml

=======
>>>>>>> 296e72e4
  manywheel-py3_11-cuda-aarch64-13_0-build:
    if: ${{ github.repository_owner == 'pytorch' }}
    uses: ./.github/workflows/_binary-build-linux.yml
    needs: get-label-type
    with:
      PYTORCH_ROOT: /pytorch
      PACKAGE_TYPE: manywheel
      # TODO: This is a legacy variable that we eventually want to get rid of in
      #       favor of GPU_ARCH_VERSION
      DESIRED_CUDA: cu130
      GPU_ARCH_VERSION: "13.0-aarch64"
      GPU_ARCH_TYPE: cuda-aarch64
      DOCKER_IMAGE: manylinuxaarch64-builder
      DOCKER_IMAGE_TAG_PREFIX: cuda13.0
      DESIRED_PYTHON: "3.11"
      runner_prefix: "${{ needs.get-label-type.outputs.label-type }}"
      runs_on: linux.arm64.m7g.4xlarge.ephemeral
      ALPINE_IMAGE: "arm64v8/alpine"
      build_name: manywheel-py3_11-cuda-aarch64-13_0
      build_environment: linux-aarch64-binary-manywheel
      PYTORCH_EXTRA_INSTALL_REQUIREMENTS: nvidia-cuda-nvrtc==13.0.48; platform_system == 'Linux' and platform_machine == 'x86_64' | nvidia-cuda-runtime==13.0.48; platform_system == 'Linux' and platform_machine == 'x86_64' | nvidia-cuda-cupti==13.0.48; platform_system == 'Linux' and platform_machine == 'x86_64' | nvidia-cudnn-cu13==9.13.0.50; platform_system == 'Linux' and platform_machine == 'x86_64' | nvidia-cublas==13.0.0.19; platform_system == 'Linux' and platform_machine == 'x86_64' | nvidia-cufft==12.0.0.15; platform_system == 'Linux' and platform_machine == 'x86_64' | nvidia-curand==10.4.0.35; platform_system == 'Linux' and platform_machine == 'x86_64' | nvidia-cusolver==12.0.3.29; platform_system == 'Linux' and platform_machine == 'x86_64' | nvidia-cusparse==12.6.2.49; platform_system == 'Linux' and platform_machine == 'x86_64' | nvidia-cusparselt-cu13==0.8.0; platform_system == 'Linux' and platform_machine == 'x86_64' | nvidia-nccl-cu13==2.27.7; platform_system == 'Linux' and platform_machine == 'x86_64' | nvidia-nvshmem-cu13==3.3.24; platform_system == 'Linux' and platform_machine == 'x86_64' | nvidia-nvtx==13.0.39; platform_system == 'Linux' and platform_machine == 'x86_64' | nvidia-nvjitlink==13.0.39; platform_system == 'Linux' and platform_machine == 'x86_64' | nvidia-cufile==1.15.0.42; platform_system == 'Linux' and platform_machine == 'x86_64'
      timeout-minutes: 420
    secrets:
      github-token: ${{ secrets.GITHUB_TOKEN }}
  manywheel-py3_11-cuda-aarch64-13_0-upload:  # Uploading
    if: ${{ github.repository_owner == 'pytorch' }}
    permissions:
      id-token: write
      contents: read
    needs: manywheel-py3_11-cuda-aarch64-13_0-build
    with:
      PYTORCH_ROOT: /pytorch
      PACKAGE_TYPE: manywheel
      # TODO: This is a legacy variable that we eventually want to get rid of in
      #       favor of GPU_ARCH_VERSION
      DESIRED_CUDA: cu130
      GPU_ARCH_VERSION: "13.0-aarch64"
      GPU_ARCH_TYPE: cuda-aarch64
      DOCKER_IMAGE: manylinuxaarch64-builder
      DOCKER_IMAGE_TAG_PREFIX: cuda13.0
      DESIRED_PYTHON: "3.11"
      build_name: manywheel-py3_11-cuda-aarch64-13_0
    secrets:
      github-token: ${{ secrets.GITHUB_TOKEN }}
    uses: ./.github/workflows/_binary-upload.yml

  manywheel-py3_12-cpu-aarch64-build:
    if: ${{ github.repository_owner == 'pytorch' }}
    uses: ./.github/workflows/_binary-build-linux.yml
    needs: get-label-type
    with:
      PYTORCH_ROOT: /pytorch
      PACKAGE_TYPE: manywheel
      # TODO: This is a legacy variable that we eventually want to get rid of in
      #       favor of GPU_ARCH_VERSION
      DESIRED_CUDA: cpu
      GPU_ARCH_TYPE: cpu-aarch64
      DOCKER_IMAGE: manylinux2_28_aarch64-builder
      DOCKER_IMAGE_TAG_PREFIX: cpu-aarch64
      DESIRED_PYTHON: "3.12"
      runner_prefix: "${{ needs.get-label-type.outputs.label-type }}"
      runs_on: linux.arm64.m7g.4xlarge.ephemeral
      ALPINE_IMAGE: "arm64v8/alpine"
      build_name: manywheel-py3_12-cpu-aarch64
      build_environment: linux-aarch64-binary-manywheel
    secrets:
      github-token: ${{ secrets.GITHUB_TOKEN }}
  manywheel-py3_12-cpu-aarch64-test:  # Testing
    if: ${{ github.repository_owner == 'pytorch' }}
    needs:
      - manywheel-py3_12-cpu-aarch64-build
      - get-label-type
    uses: ./.github/workflows/_binary-test-linux.yml
    with:
      PYTORCH_ROOT: /pytorch
      PACKAGE_TYPE: manywheel
      # TODO: This is a legacy variable that we eventually want to get rid of in
      #       favor of GPU_ARCH_VERSION
      DESIRED_CUDA: cpu
      GPU_ARCH_TYPE: cpu-aarch64
      DOCKER_IMAGE: manylinux2_28_aarch64-builder
      DOCKER_IMAGE_TAG_PREFIX: cpu-aarch64
      DESIRED_PYTHON: "3.12"
      build_name: manywheel-py3_12-cpu-aarch64
      build_environment: linux-aarch64-binary-manywheel
      runner_prefix: "${{ needs.get-label-type.outputs.label-type }}"
      runs_on: linux.arm64.2xlarge
      ALPINE_IMAGE: "arm64v8/alpine"
    secrets:
      github-token: ${{ secrets.GITHUB_TOKEN }}
  manywheel-py3_12-cpu-aarch64-upload:  # Uploading
    if: ${{ github.repository_owner == 'pytorch' }}
    permissions:
      id-token: write
      contents: read
    needs: manywheel-py3_12-cpu-aarch64-test
    with:
      PYTORCH_ROOT: /pytorch
      PACKAGE_TYPE: manywheel
      # TODO: This is a legacy variable that we eventually want to get rid of in
      #       favor of GPU_ARCH_VERSION
      DESIRED_CUDA: cpu
      GPU_ARCH_TYPE: cpu-aarch64
      DOCKER_IMAGE: manylinux2_28_aarch64-builder
      DOCKER_IMAGE_TAG_PREFIX: cpu-aarch64
      DESIRED_PYTHON: "3.12"
      build_name: manywheel-py3_12-cpu-aarch64
    secrets:
      github-token: ${{ secrets.GITHUB_TOKEN }}
    uses: ./.github/workflows/_binary-upload.yml

<<<<<<< HEAD
  manywheel-py3_12-cuda-aarch64-12_9-build:
    if: ${{ github.repository_owner == 'pytorch' }}
    uses: ./.github/workflows/_binary-build-linux.yml
    needs: get-label-type
    with:
      PYTORCH_ROOT: /pytorch
      PACKAGE_TYPE: manywheel
      # TODO: This is a legacy variable that we eventually want to get rid of in
      #       favor of GPU_ARCH_VERSION
      DESIRED_CUDA: cu129
      GPU_ARCH_VERSION: "12.9-aarch64"
      GPU_ARCH_TYPE: cuda-aarch64
      DOCKER_IMAGE: manylinuxaarch64-builder
      DOCKER_IMAGE_TAG_PREFIX: cuda12.9
      DESIRED_PYTHON: "3.12"
      runner_prefix: "${{ needs.get-label-type.outputs.label-type }}"
      runs_on: linux.arm64.m7g.4xlarge.ephemeral
      ALPINE_IMAGE: "arm64v8/alpine"
      build_name: manywheel-py3_12-cuda-aarch64-12_9
      build_environment: linux-aarch64-binary-manywheel
      PYTORCH_EXTRA_INSTALL_REQUIREMENTS: nvidia-cuda-nvrtc-cu12==12.9.86; platform_system == 'Linux' and platform_machine == 'x86_64' | nvidia-cuda-runtime-cu12==12.9.79; platform_system == 'Linux' and platform_machine == 'x86_64' | nvidia-cuda-cupti-cu12==12.9.79; platform_system == 'Linux' and platform_machine == 'x86_64' | nvidia-cudnn-cu12==9.10.2.21; platform_system == 'Linux' and platform_machine == 'x86_64' | nvidia-cublas-cu12==12.9.1.4; platform_system == 'Linux' and platform_machine == 'x86_64' | nvidia-cufft-cu12==11.4.1.4; platform_system == 'Linux' and platform_machine == 'x86_64' | nvidia-curand-cu12==10.3.10.19; platform_system == 'Linux' and platform_machine == 'x86_64' | nvidia-cusolver-cu12==11.7.5.82; platform_system == 'Linux' and platform_machine == 'x86_64' | nvidia-cusparse-cu12==12.5.10.65; platform_system == 'Linux' and platform_machine == 'x86_64' | nvidia-cusparselt-cu12==0.7.1; platform_system == 'Linux' and platform_machine == 'x86_64' | nvidia-nccl-cu12==2.27.5; platform_system == 'Linux' and platform_machine == 'x86_64' | nvidia-nvshmem-cu12==3.3.24; platform_system == 'Linux' and platform_machine == 'x86_64' | nvidia-nvtx-cu12==12.9.79; platform_system == 'Linux' and platform_machine == 'x86_64' | nvidia-nvjitlink-cu12==12.9.86; platform_system == 'Linux' and platform_machine == 'x86_64' | nvidia-cufile-cu12==1.14.1.1; platform_system == 'Linux' and platform_machine == 'x86_64'
      timeout-minutes: 420
    secrets:
      github-token: ${{ secrets.GITHUB_TOKEN }}
  manywheel-py3_12-cuda-aarch64-12_9-upload:  # Uploading
    if: ${{ github.repository_owner == 'pytorch' }}
    permissions:
      id-token: write
      contents: read
    needs: manywheel-py3_12-cuda-aarch64-12_9-build
    with:
      PYTORCH_ROOT: /pytorch
      PACKAGE_TYPE: manywheel
      # TODO: This is a legacy variable that we eventually want to get rid of in
      #       favor of GPU_ARCH_VERSION
      DESIRED_CUDA: cu129
      GPU_ARCH_VERSION: "12.9-aarch64"
      GPU_ARCH_TYPE: cuda-aarch64
      DOCKER_IMAGE: manylinuxaarch64-builder
      DOCKER_IMAGE_TAG_PREFIX: cuda12.9
      DESIRED_PYTHON: "3.12"
      build_name: manywheel-py3_12-cuda-aarch64-12_9
    secrets:
      github-token: ${{ secrets.GITHUB_TOKEN }}
    uses: ./.github/workflows/_binary-upload.yml

=======
>>>>>>> 296e72e4
  manywheel-py3_12-cuda-aarch64-13_0-build:
    if: ${{ github.repository_owner == 'pytorch' }}
    uses: ./.github/workflows/_binary-build-linux.yml
    needs: get-label-type
    with:
      PYTORCH_ROOT: /pytorch
      PACKAGE_TYPE: manywheel
      # TODO: This is a legacy variable that we eventually want to get rid of in
      #       favor of GPU_ARCH_VERSION
      DESIRED_CUDA: cu130
      GPU_ARCH_VERSION: "13.0-aarch64"
      GPU_ARCH_TYPE: cuda-aarch64
      DOCKER_IMAGE: manylinuxaarch64-builder
      DOCKER_IMAGE_TAG_PREFIX: cuda13.0
      DESIRED_PYTHON: "3.12"
      runner_prefix: "${{ needs.get-label-type.outputs.label-type }}"
      runs_on: linux.arm64.m7g.4xlarge.ephemeral
      ALPINE_IMAGE: "arm64v8/alpine"
      build_name: manywheel-py3_12-cuda-aarch64-13_0
      build_environment: linux-aarch64-binary-manywheel
      PYTORCH_EXTRA_INSTALL_REQUIREMENTS: nvidia-cuda-nvrtc==13.0.48; platform_system == 'Linux' and platform_machine == 'x86_64' | nvidia-cuda-runtime==13.0.48; platform_system == 'Linux' and platform_machine == 'x86_64' | nvidia-cuda-cupti==13.0.48; platform_system == 'Linux' and platform_machine == 'x86_64' | nvidia-cudnn-cu13==9.13.0.50; platform_system == 'Linux' and platform_machine == 'x86_64' | nvidia-cublas==13.0.0.19; platform_system == 'Linux' and platform_machine == 'x86_64' | nvidia-cufft==12.0.0.15; platform_system == 'Linux' and platform_machine == 'x86_64' | nvidia-curand==10.4.0.35; platform_system == 'Linux' and platform_machine == 'x86_64' | nvidia-cusolver==12.0.3.29; platform_system == 'Linux' and platform_machine == 'x86_64' | nvidia-cusparse==12.6.2.49; platform_system == 'Linux' and platform_machine == 'x86_64' | nvidia-cusparselt-cu13==0.8.0; platform_system == 'Linux' and platform_machine == 'x86_64' | nvidia-nccl-cu13==2.27.7; platform_system == 'Linux' and platform_machine == 'x86_64' | nvidia-nvshmem-cu13==3.3.24; platform_system == 'Linux' and platform_machine == 'x86_64' | nvidia-nvtx==13.0.39; platform_system == 'Linux' and platform_machine == 'x86_64' | nvidia-nvjitlink==13.0.39; platform_system == 'Linux' and platform_machine == 'x86_64' | nvidia-cufile==1.15.0.42; platform_system == 'Linux' and platform_machine == 'x86_64'
      timeout-minutes: 420
    secrets:
      github-token: ${{ secrets.GITHUB_TOKEN }}
  manywheel-py3_12-cuda-aarch64-13_0-upload:  # Uploading
    if: ${{ github.repository_owner == 'pytorch' }}
    permissions:
      id-token: write
      contents: read
    needs: manywheel-py3_12-cuda-aarch64-13_0-build
    with:
      PYTORCH_ROOT: /pytorch
      PACKAGE_TYPE: manywheel
      # TODO: This is a legacy variable that we eventually want to get rid of in
      #       favor of GPU_ARCH_VERSION
      DESIRED_CUDA: cu130
      GPU_ARCH_VERSION: "13.0-aarch64"
      GPU_ARCH_TYPE: cuda-aarch64
      DOCKER_IMAGE: manylinuxaarch64-builder
      DOCKER_IMAGE_TAG_PREFIX: cuda13.0
      DESIRED_PYTHON: "3.12"
      build_name: manywheel-py3_12-cuda-aarch64-13_0
    secrets:
      github-token: ${{ secrets.GITHUB_TOKEN }}
    uses: ./.github/workflows/_binary-upload.yml

  manywheel-py3_13-cpu-aarch64-build:
    if: ${{ github.repository_owner == 'pytorch' }}
    uses: ./.github/workflows/_binary-build-linux.yml
    needs: get-label-type
    with:
      PYTORCH_ROOT: /pytorch
      PACKAGE_TYPE: manywheel
      # TODO: This is a legacy variable that we eventually want to get rid of in
      #       favor of GPU_ARCH_VERSION
      DESIRED_CUDA: cpu
      GPU_ARCH_TYPE: cpu-aarch64
      DOCKER_IMAGE: manylinux2_28_aarch64-builder
      DOCKER_IMAGE_TAG_PREFIX: cpu-aarch64
      DESIRED_PYTHON: "3.13"
      runner_prefix: "${{ needs.get-label-type.outputs.label-type }}"
      runs_on: linux.arm64.m7g.4xlarge.ephemeral
      ALPINE_IMAGE: "arm64v8/alpine"
      build_name: manywheel-py3_13-cpu-aarch64
      build_environment: linux-aarch64-binary-manywheel
    secrets:
      github-token: ${{ secrets.GITHUB_TOKEN }}
  manywheel-py3_13-cpu-aarch64-test:  # Testing
    if: ${{ github.repository_owner == 'pytorch' }}
    needs:
      - manywheel-py3_13-cpu-aarch64-build
      - get-label-type
    uses: ./.github/workflows/_binary-test-linux.yml
    with:
      PYTORCH_ROOT: /pytorch
      PACKAGE_TYPE: manywheel
      # TODO: This is a legacy variable that we eventually want to get rid of in
      #       favor of GPU_ARCH_VERSION
      DESIRED_CUDA: cpu
      GPU_ARCH_TYPE: cpu-aarch64
      DOCKER_IMAGE: manylinux2_28_aarch64-builder
      DOCKER_IMAGE_TAG_PREFIX: cpu-aarch64
      DESIRED_PYTHON: "3.13"
      build_name: manywheel-py3_13-cpu-aarch64
      build_environment: linux-aarch64-binary-manywheel
      runner_prefix: "${{ needs.get-label-type.outputs.label-type }}"
      runs_on: linux.arm64.2xlarge
      ALPINE_IMAGE: "arm64v8/alpine"
    secrets:
      github-token: ${{ secrets.GITHUB_TOKEN }}
  manywheel-py3_13-cpu-aarch64-upload:  # Uploading
    if: ${{ github.repository_owner == 'pytorch' }}
    permissions:
      id-token: write
      contents: read
    needs: manywheel-py3_13-cpu-aarch64-test
    with:
      PYTORCH_ROOT: /pytorch
      PACKAGE_TYPE: manywheel
      # TODO: This is a legacy variable that we eventually want to get rid of in
      #       favor of GPU_ARCH_VERSION
      DESIRED_CUDA: cpu
      GPU_ARCH_TYPE: cpu-aarch64
      DOCKER_IMAGE: manylinux2_28_aarch64-builder
      DOCKER_IMAGE_TAG_PREFIX: cpu-aarch64
      DESIRED_PYTHON: "3.13"
      build_name: manywheel-py3_13-cpu-aarch64
    secrets:
      github-token: ${{ secrets.GITHUB_TOKEN }}
    uses: ./.github/workflows/_binary-upload.yml

<<<<<<< HEAD
  manywheel-py3_13-cuda-aarch64-12_9-build:
    if: ${{ github.repository_owner == 'pytorch' }}
    uses: ./.github/workflows/_binary-build-linux.yml
    needs: get-label-type
    with:
      PYTORCH_ROOT: /pytorch
      PACKAGE_TYPE: manywheel
      # TODO: This is a legacy variable that we eventually want to get rid of in
      #       favor of GPU_ARCH_VERSION
      DESIRED_CUDA: cu129
      GPU_ARCH_VERSION: "12.9-aarch64"
      GPU_ARCH_TYPE: cuda-aarch64
      DOCKER_IMAGE: manylinuxaarch64-builder
      DOCKER_IMAGE_TAG_PREFIX: cuda12.9
      DESIRED_PYTHON: "3.13"
      runner_prefix: "${{ needs.get-label-type.outputs.label-type }}"
      runs_on: linux.arm64.m7g.4xlarge.ephemeral
      ALPINE_IMAGE: "arm64v8/alpine"
      build_name: manywheel-py3_13-cuda-aarch64-12_9
      build_environment: linux-aarch64-binary-manywheel
      PYTORCH_EXTRA_INSTALL_REQUIREMENTS: nvidia-cuda-nvrtc-cu12==12.9.86; platform_system == 'Linux' and platform_machine == 'x86_64' | nvidia-cuda-runtime-cu12==12.9.79; platform_system == 'Linux' and platform_machine == 'x86_64' | nvidia-cuda-cupti-cu12==12.9.79; platform_system == 'Linux' and platform_machine == 'x86_64' | nvidia-cudnn-cu12==9.10.2.21; platform_system == 'Linux' and platform_machine == 'x86_64' | nvidia-cublas-cu12==12.9.1.4; platform_system == 'Linux' and platform_machine == 'x86_64' | nvidia-cufft-cu12==11.4.1.4; platform_system == 'Linux' and platform_machine == 'x86_64' | nvidia-curand-cu12==10.3.10.19; platform_system == 'Linux' and platform_machine == 'x86_64' | nvidia-cusolver-cu12==11.7.5.82; platform_system == 'Linux' and platform_machine == 'x86_64' | nvidia-cusparse-cu12==12.5.10.65; platform_system == 'Linux' and platform_machine == 'x86_64' | nvidia-cusparselt-cu12==0.7.1; platform_system == 'Linux' and platform_machine == 'x86_64' | nvidia-nccl-cu12==2.27.5; platform_system == 'Linux' and platform_machine == 'x86_64' | nvidia-nvshmem-cu12==3.3.24; platform_system == 'Linux' and platform_machine == 'x86_64' | nvidia-nvtx-cu12==12.9.79; platform_system == 'Linux' and platform_machine == 'x86_64' | nvidia-nvjitlink-cu12==12.9.86; platform_system == 'Linux' and platform_machine == 'x86_64' | nvidia-cufile-cu12==1.14.1.1; platform_system == 'Linux' and platform_machine == 'x86_64'
      timeout-minutes: 420
    secrets:
      github-token: ${{ secrets.GITHUB_TOKEN }}
  manywheel-py3_13-cuda-aarch64-12_9-upload:  # Uploading
    if: ${{ github.repository_owner == 'pytorch' }}
    permissions:
      id-token: write
      contents: read
    needs: manywheel-py3_13-cuda-aarch64-12_9-build
    with:
      PYTORCH_ROOT: /pytorch
      PACKAGE_TYPE: manywheel
      # TODO: This is a legacy variable that we eventually want to get rid of in
      #       favor of GPU_ARCH_VERSION
      DESIRED_CUDA: cu129
      GPU_ARCH_VERSION: "12.9-aarch64"
      GPU_ARCH_TYPE: cuda-aarch64
      DOCKER_IMAGE: manylinuxaarch64-builder
      DOCKER_IMAGE_TAG_PREFIX: cuda12.9
      DESIRED_PYTHON: "3.13"
      build_name: manywheel-py3_13-cuda-aarch64-12_9
    secrets:
      github-token: ${{ secrets.GITHUB_TOKEN }}
    uses: ./.github/workflows/_binary-upload.yml

=======
>>>>>>> 296e72e4
  manywheel-py3_13-cuda-aarch64-13_0-build:
    if: ${{ github.repository_owner == 'pytorch' }}
    uses: ./.github/workflows/_binary-build-linux.yml
    needs: get-label-type
    with:
      PYTORCH_ROOT: /pytorch
      PACKAGE_TYPE: manywheel
      # TODO: This is a legacy variable that we eventually want to get rid of in
      #       favor of GPU_ARCH_VERSION
      DESIRED_CUDA: cu130
      GPU_ARCH_VERSION: "13.0-aarch64"
      GPU_ARCH_TYPE: cuda-aarch64
      DOCKER_IMAGE: manylinuxaarch64-builder
      DOCKER_IMAGE_TAG_PREFIX: cuda13.0
      DESIRED_PYTHON: "3.13"
      runner_prefix: "${{ needs.get-label-type.outputs.label-type }}"
      runs_on: linux.arm64.m7g.4xlarge.ephemeral
      ALPINE_IMAGE: "arm64v8/alpine"
      build_name: manywheel-py3_13-cuda-aarch64-13_0
      build_environment: linux-aarch64-binary-manywheel
      PYTORCH_EXTRA_INSTALL_REQUIREMENTS: nvidia-cuda-nvrtc==13.0.48; platform_system == 'Linux' and platform_machine == 'x86_64' | nvidia-cuda-runtime==13.0.48; platform_system == 'Linux' and platform_machine == 'x86_64' | nvidia-cuda-cupti==13.0.48; platform_system == 'Linux' and platform_machine == 'x86_64' | nvidia-cudnn-cu13==9.13.0.50; platform_system == 'Linux' and platform_machine == 'x86_64' | nvidia-cublas==13.0.0.19; platform_system == 'Linux' and platform_machine == 'x86_64' | nvidia-cufft==12.0.0.15; platform_system == 'Linux' and platform_machine == 'x86_64' | nvidia-curand==10.4.0.35; platform_system == 'Linux' and platform_machine == 'x86_64' | nvidia-cusolver==12.0.3.29; platform_system == 'Linux' and platform_machine == 'x86_64' | nvidia-cusparse==12.6.2.49; platform_system == 'Linux' and platform_machine == 'x86_64' | nvidia-cusparselt-cu13==0.8.0; platform_system == 'Linux' and platform_machine == 'x86_64' | nvidia-nccl-cu13==2.27.7; platform_system == 'Linux' and platform_machine == 'x86_64' | nvidia-nvshmem-cu13==3.3.24; platform_system == 'Linux' and platform_machine == 'x86_64' | nvidia-nvtx==13.0.39; platform_system == 'Linux' and platform_machine == 'x86_64' | nvidia-nvjitlink==13.0.39; platform_system == 'Linux' and platform_machine == 'x86_64' | nvidia-cufile==1.15.0.42; platform_system == 'Linux' and platform_machine == 'x86_64'
      timeout-minutes: 420
    secrets:
      github-token: ${{ secrets.GITHUB_TOKEN }}
  manywheel-py3_13-cuda-aarch64-13_0-upload:  # Uploading
    if: ${{ github.repository_owner == 'pytorch' }}
    permissions:
      id-token: write
      contents: read
    needs: manywheel-py3_13-cuda-aarch64-13_0-build
    with:
      PYTORCH_ROOT: /pytorch
      PACKAGE_TYPE: manywheel
      # TODO: This is a legacy variable that we eventually want to get rid of in
      #       favor of GPU_ARCH_VERSION
      DESIRED_CUDA: cu130
      GPU_ARCH_VERSION: "13.0-aarch64"
      GPU_ARCH_TYPE: cuda-aarch64
      DOCKER_IMAGE: manylinuxaarch64-builder
      DOCKER_IMAGE_TAG_PREFIX: cuda13.0
      DESIRED_PYTHON: "3.13"
      build_name: manywheel-py3_13-cuda-aarch64-13_0
    secrets:
      github-token: ${{ secrets.GITHUB_TOKEN }}
    uses: ./.github/workflows/_binary-upload.yml

  manywheel-py3_13t-cpu-aarch64-build:
    if: ${{ github.repository_owner == 'pytorch' }}
    uses: ./.github/workflows/_binary-build-linux.yml
    needs: get-label-type
    with:
      PYTORCH_ROOT: /pytorch
      PACKAGE_TYPE: manywheel
      # TODO: This is a legacy variable that we eventually want to get rid of in
      #       favor of GPU_ARCH_VERSION
      DESIRED_CUDA: cpu
      GPU_ARCH_TYPE: cpu-aarch64
      DOCKER_IMAGE: manylinux2_28_aarch64-builder
      DOCKER_IMAGE_TAG_PREFIX: cpu-aarch64
      DESIRED_PYTHON: "3.13t"
      runner_prefix: "${{ needs.get-label-type.outputs.label-type }}"
      runs_on: linux.arm64.m7g.4xlarge.ephemeral
      ALPINE_IMAGE: "arm64v8/alpine"
      build_name: manywheel-py3_13t-cpu-aarch64
      build_environment: linux-aarch64-binary-manywheel
    secrets:
      github-token: ${{ secrets.GITHUB_TOKEN }}
  manywheel-py3_13t-cpu-aarch64-test:  # Testing
    if: ${{ github.repository_owner == 'pytorch' }}
    needs:
      - manywheel-py3_13t-cpu-aarch64-build
      - get-label-type
    uses: ./.github/workflows/_binary-test-linux.yml
    with:
      PYTORCH_ROOT: /pytorch
      PACKAGE_TYPE: manywheel
      # TODO: This is a legacy variable that we eventually want to get rid of in
      #       favor of GPU_ARCH_VERSION
      DESIRED_CUDA: cpu
      GPU_ARCH_TYPE: cpu-aarch64
      DOCKER_IMAGE: manylinux2_28_aarch64-builder
      DOCKER_IMAGE_TAG_PREFIX: cpu-aarch64
      DESIRED_PYTHON: "3.13t"
      build_name: manywheel-py3_13t-cpu-aarch64
      build_environment: linux-aarch64-binary-manywheel
      runner_prefix: "${{ needs.get-label-type.outputs.label-type }}"
      runs_on: linux.arm64.2xlarge
      ALPINE_IMAGE: "arm64v8/alpine"
    secrets:
      github-token: ${{ secrets.GITHUB_TOKEN }}
  manywheel-py3_13t-cpu-aarch64-upload:  # Uploading
    if: ${{ github.repository_owner == 'pytorch' }}
    permissions:
      id-token: write
      contents: read
    needs: manywheel-py3_13t-cpu-aarch64-test
    with:
      PYTORCH_ROOT: /pytorch
      PACKAGE_TYPE: manywheel
      # TODO: This is a legacy variable that we eventually want to get rid of in
      #       favor of GPU_ARCH_VERSION
      DESIRED_CUDA: cpu
      GPU_ARCH_TYPE: cpu-aarch64
      DOCKER_IMAGE: manylinux2_28_aarch64-builder
      DOCKER_IMAGE_TAG_PREFIX: cpu-aarch64
      DESIRED_PYTHON: "3.13t"
      build_name: manywheel-py3_13t-cpu-aarch64
    secrets:
      github-token: ${{ secrets.GITHUB_TOKEN }}
    uses: ./.github/workflows/_binary-upload.yml

<<<<<<< HEAD
  manywheel-py3_13t-cuda-aarch64-12_9-build:
    if: ${{ github.repository_owner == 'pytorch' }}
    uses: ./.github/workflows/_binary-build-linux.yml
    needs: get-label-type
    with:
      PYTORCH_ROOT: /pytorch
      PACKAGE_TYPE: manywheel
      # TODO: This is a legacy variable that we eventually want to get rid of in
      #       favor of GPU_ARCH_VERSION
      DESIRED_CUDA: cu129
      GPU_ARCH_VERSION: "12.9-aarch64"
      GPU_ARCH_TYPE: cuda-aarch64
      DOCKER_IMAGE: manylinuxaarch64-builder
      DOCKER_IMAGE_TAG_PREFIX: cuda12.9
      DESIRED_PYTHON: "3.13t"
      runner_prefix: "${{ needs.get-label-type.outputs.label-type }}"
      runs_on: linux.arm64.m7g.4xlarge.ephemeral
      ALPINE_IMAGE: "arm64v8/alpine"
      build_name: manywheel-py3_13t-cuda-aarch64-12_9
      build_environment: linux-aarch64-binary-manywheel
      PYTORCH_EXTRA_INSTALL_REQUIREMENTS: nvidia-cuda-nvrtc-cu12==12.9.86; platform_system == 'Linux' and platform_machine == 'x86_64' | nvidia-cuda-runtime-cu12==12.9.79; platform_system == 'Linux' and platform_machine == 'x86_64' | nvidia-cuda-cupti-cu12==12.9.79; platform_system == 'Linux' and platform_machine == 'x86_64' | nvidia-cudnn-cu12==9.10.2.21; platform_system == 'Linux' and platform_machine == 'x86_64' | nvidia-cublas-cu12==12.9.1.4; platform_system == 'Linux' and platform_machine == 'x86_64' | nvidia-cufft-cu12==11.4.1.4; platform_system == 'Linux' and platform_machine == 'x86_64' | nvidia-curand-cu12==10.3.10.19; platform_system == 'Linux' and platform_machine == 'x86_64' | nvidia-cusolver-cu12==11.7.5.82; platform_system == 'Linux' and platform_machine == 'x86_64' | nvidia-cusparse-cu12==12.5.10.65; platform_system == 'Linux' and platform_machine == 'x86_64' | nvidia-cusparselt-cu12==0.7.1; platform_system == 'Linux' and platform_machine == 'x86_64' | nvidia-nccl-cu12==2.27.5; platform_system == 'Linux' and platform_machine == 'x86_64' | nvidia-nvshmem-cu12==3.3.24; platform_system == 'Linux' and platform_machine == 'x86_64' | nvidia-nvtx-cu12==12.9.79; platform_system == 'Linux' and platform_machine == 'x86_64' | nvidia-nvjitlink-cu12==12.9.86; platform_system == 'Linux' and platform_machine == 'x86_64' | nvidia-cufile-cu12==1.14.1.1; platform_system == 'Linux' and platform_machine == 'x86_64'
      timeout-minutes: 420
    secrets:
      github-token: ${{ secrets.GITHUB_TOKEN }}
  manywheel-py3_13t-cuda-aarch64-12_9-upload:  # Uploading
    if: ${{ github.repository_owner == 'pytorch' }}
    permissions:
      id-token: write
      contents: read
    needs: manywheel-py3_13t-cuda-aarch64-12_9-build
    with:
      PYTORCH_ROOT: /pytorch
      PACKAGE_TYPE: manywheel
      # TODO: This is a legacy variable that we eventually want to get rid of in
      #       favor of GPU_ARCH_VERSION
      DESIRED_CUDA: cu129
      GPU_ARCH_VERSION: "12.9-aarch64"
      GPU_ARCH_TYPE: cuda-aarch64
      DOCKER_IMAGE: manylinuxaarch64-builder
      DOCKER_IMAGE_TAG_PREFIX: cuda12.9
      DESIRED_PYTHON: "3.13t"
      build_name: manywheel-py3_13t-cuda-aarch64-12_9
    secrets:
      github-token: ${{ secrets.GITHUB_TOKEN }}
    uses: ./.github/workflows/_binary-upload.yml

=======
>>>>>>> 296e72e4
  manywheel-py3_13t-cuda-aarch64-13_0-build:
    if: ${{ github.repository_owner == 'pytorch' }}
    uses: ./.github/workflows/_binary-build-linux.yml
    needs: get-label-type
    with:
      PYTORCH_ROOT: /pytorch
      PACKAGE_TYPE: manywheel
      # TODO: This is a legacy variable that we eventually want to get rid of in
      #       favor of GPU_ARCH_VERSION
      DESIRED_CUDA: cu130
      GPU_ARCH_VERSION: "13.0-aarch64"
      GPU_ARCH_TYPE: cuda-aarch64
      DOCKER_IMAGE: manylinuxaarch64-builder
      DOCKER_IMAGE_TAG_PREFIX: cuda13.0
      DESIRED_PYTHON: "3.13t"
      runner_prefix: "${{ needs.get-label-type.outputs.label-type }}"
      runs_on: linux.arm64.m7g.4xlarge.ephemeral
      ALPINE_IMAGE: "arm64v8/alpine"
      build_name: manywheel-py3_13t-cuda-aarch64-13_0
      build_environment: linux-aarch64-binary-manywheel
      PYTORCH_EXTRA_INSTALL_REQUIREMENTS: nvidia-cuda-nvrtc==13.0.48; platform_system == 'Linux' and platform_machine == 'x86_64' | nvidia-cuda-runtime==13.0.48; platform_system == 'Linux' and platform_machine == 'x86_64' | nvidia-cuda-cupti==13.0.48; platform_system == 'Linux' and platform_machine == 'x86_64' | nvidia-cudnn-cu13==9.13.0.50; platform_system == 'Linux' and platform_machine == 'x86_64' | nvidia-cublas==13.0.0.19; platform_system == 'Linux' and platform_machine == 'x86_64' | nvidia-cufft==12.0.0.15; platform_system == 'Linux' and platform_machine == 'x86_64' | nvidia-curand==10.4.0.35; platform_system == 'Linux' and platform_machine == 'x86_64' | nvidia-cusolver==12.0.3.29; platform_system == 'Linux' and platform_machine == 'x86_64' | nvidia-cusparse==12.6.2.49; platform_system == 'Linux' and platform_machine == 'x86_64' | nvidia-cusparselt-cu13==0.8.0; platform_system == 'Linux' and platform_machine == 'x86_64' | nvidia-nccl-cu13==2.27.7; platform_system == 'Linux' and platform_machine == 'x86_64' | nvidia-nvshmem-cu13==3.3.24; platform_system == 'Linux' and platform_machine == 'x86_64' | nvidia-nvtx==13.0.39; platform_system == 'Linux' and platform_machine == 'x86_64' | nvidia-nvjitlink==13.0.39; platform_system == 'Linux' and platform_machine == 'x86_64' | nvidia-cufile==1.15.0.42; platform_system == 'Linux' and platform_machine == 'x86_64'
      timeout-minutes: 420
    secrets:
      github-token: ${{ secrets.GITHUB_TOKEN }}
  manywheel-py3_13t-cuda-aarch64-13_0-upload:  # Uploading
    if: ${{ github.repository_owner == 'pytorch' }}
    permissions:
      id-token: write
      contents: read
    needs: manywheel-py3_13t-cuda-aarch64-13_0-build
    with:
      PYTORCH_ROOT: /pytorch
      PACKAGE_TYPE: manywheel
      # TODO: This is a legacy variable that we eventually want to get rid of in
      #       favor of GPU_ARCH_VERSION
      DESIRED_CUDA: cu130
      GPU_ARCH_VERSION: "13.0-aarch64"
      GPU_ARCH_TYPE: cuda-aarch64
      DOCKER_IMAGE: manylinuxaarch64-builder
      DOCKER_IMAGE_TAG_PREFIX: cuda13.0
      DESIRED_PYTHON: "3.13t"
      build_name: manywheel-py3_13t-cuda-aarch64-13_0
    secrets:
      github-token: ${{ secrets.GITHUB_TOKEN }}
    uses: ./.github/workflows/_binary-upload.yml

  manywheel-py3_14-cpu-aarch64-build:
    if: ${{ github.repository_owner == 'pytorch' }}
    uses: ./.github/workflows/_binary-build-linux.yml
    needs: get-label-type
    with:
      PYTORCH_ROOT: /pytorch
      PACKAGE_TYPE: manywheel
      # TODO: This is a legacy variable that we eventually want to get rid of in
      #       favor of GPU_ARCH_VERSION
      DESIRED_CUDA: cpu
      GPU_ARCH_TYPE: cpu-aarch64
      DOCKER_IMAGE: manylinux2_28_aarch64-builder
      DOCKER_IMAGE_TAG_PREFIX: cpu-aarch64
      DESIRED_PYTHON: "3.14"
      runner_prefix: "${{ needs.get-label-type.outputs.label-type }}"
      runs_on: linux.arm64.m7g.4xlarge.ephemeral
      ALPINE_IMAGE: "arm64v8/alpine"
      build_name: manywheel-py3_14-cpu-aarch64
      build_environment: linux-aarch64-binary-manywheel
    secrets:
      github-token: ${{ secrets.GITHUB_TOKEN }}
  manywheel-py3_14-cpu-aarch64-test:  # Testing
    if: ${{ github.repository_owner == 'pytorch' }}
    needs:
      - manywheel-py3_14-cpu-aarch64-build
      - get-label-type
    uses: ./.github/workflows/_binary-test-linux.yml
    with:
      PYTORCH_ROOT: /pytorch
      PACKAGE_TYPE: manywheel
      # TODO: This is a legacy variable that we eventually want to get rid of in
      #       favor of GPU_ARCH_VERSION
      DESIRED_CUDA: cpu
      GPU_ARCH_TYPE: cpu-aarch64
      DOCKER_IMAGE: manylinux2_28_aarch64-builder
      DOCKER_IMAGE_TAG_PREFIX: cpu-aarch64
      DESIRED_PYTHON: "3.14"
      build_name: manywheel-py3_14-cpu-aarch64
      build_environment: linux-aarch64-binary-manywheel
      runner_prefix: "${{ needs.get-label-type.outputs.label-type }}"
      runs_on: linux.arm64.2xlarge
      ALPINE_IMAGE: "arm64v8/alpine"
    secrets:
      github-token: ${{ secrets.GITHUB_TOKEN }}
  manywheel-py3_14-cpu-aarch64-upload:  # Uploading
    if: ${{ github.repository_owner == 'pytorch' }}
    permissions:
      id-token: write
      contents: read
    needs: manywheel-py3_14-cpu-aarch64-test
    with:
      PYTORCH_ROOT: /pytorch
      PACKAGE_TYPE: manywheel
      # TODO: This is a legacy variable that we eventually want to get rid of in
      #       favor of GPU_ARCH_VERSION
      DESIRED_CUDA: cpu
      GPU_ARCH_TYPE: cpu-aarch64
      DOCKER_IMAGE: manylinux2_28_aarch64-builder
      DOCKER_IMAGE_TAG_PREFIX: cpu-aarch64
      DESIRED_PYTHON: "3.14"
      build_name: manywheel-py3_14-cpu-aarch64
    secrets:
      github-token: ${{ secrets.GITHUB_TOKEN }}
    uses: ./.github/workflows/_binary-upload.yml

<<<<<<< HEAD
  manywheel-py3_14-cuda-aarch64-12_9-build:
    if: ${{ github.repository_owner == 'pytorch' }}
    uses: ./.github/workflows/_binary-build-linux.yml
    needs: get-label-type
    with:
      PYTORCH_ROOT: /pytorch
      PACKAGE_TYPE: manywheel
      # TODO: This is a legacy variable that we eventually want to get rid of in
      #       favor of GPU_ARCH_VERSION
      DESIRED_CUDA: cu129
      GPU_ARCH_VERSION: "12.9-aarch64"
      GPU_ARCH_TYPE: cuda-aarch64
      DOCKER_IMAGE: manylinuxaarch64-builder
      DOCKER_IMAGE_TAG_PREFIX: cuda12.9
      DESIRED_PYTHON: "3.14"
      runner_prefix: "${{ needs.get-label-type.outputs.label-type }}"
      runs_on: linux.arm64.m7g.4xlarge.ephemeral
      ALPINE_IMAGE: "arm64v8/alpine"
      build_name: manywheel-py3_14-cuda-aarch64-12_9
      build_environment: linux-aarch64-binary-manywheel
      PYTORCH_EXTRA_INSTALL_REQUIREMENTS: nvidia-cuda-nvrtc-cu12==12.9.86; platform_system == 'Linux' and platform_machine == 'x86_64' | nvidia-cuda-runtime-cu12==12.9.79; platform_system == 'Linux' and platform_machine == 'x86_64' | nvidia-cuda-cupti-cu12==12.9.79; platform_system == 'Linux' and platform_machine == 'x86_64' | nvidia-cudnn-cu12==9.10.2.21; platform_system == 'Linux' and platform_machine == 'x86_64' | nvidia-cublas-cu12==12.9.1.4; platform_system == 'Linux' and platform_machine == 'x86_64' | nvidia-cufft-cu12==11.4.1.4; platform_system == 'Linux' and platform_machine == 'x86_64' | nvidia-curand-cu12==10.3.10.19; platform_system == 'Linux' and platform_machine == 'x86_64' | nvidia-cusolver-cu12==11.7.5.82; platform_system == 'Linux' and platform_machine == 'x86_64' | nvidia-cusparse-cu12==12.5.10.65; platform_system == 'Linux' and platform_machine == 'x86_64' | nvidia-cusparselt-cu12==0.7.1; platform_system == 'Linux' and platform_machine == 'x86_64' | nvidia-nccl-cu12==2.27.5; platform_system == 'Linux' and platform_machine == 'x86_64' | nvidia-nvshmem-cu12==3.3.24; platform_system == 'Linux' and platform_machine == 'x86_64' | nvidia-nvtx-cu12==12.9.79; platform_system == 'Linux' and platform_machine == 'x86_64' | nvidia-nvjitlink-cu12==12.9.86; platform_system == 'Linux' and platform_machine == 'x86_64' | nvidia-cufile-cu12==1.14.1.1; platform_system == 'Linux' and platform_machine == 'x86_64'
      timeout-minutes: 420
    secrets:
      github-token: ${{ secrets.GITHUB_TOKEN }}
  manywheel-py3_14-cuda-aarch64-12_9-upload:  # Uploading
    if: ${{ github.repository_owner == 'pytorch' }}
    permissions:
      id-token: write
      contents: read
    needs: manywheel-py3_14-cuda-aarch64-12_9-build
    with:
      PYTORCH_ROOT: /pytorch
      PACKAGE_TYPE: manywheel
      # TODO: This is a legacy variable that we eventually want to get rid of in
      #       favor of GPU_ARCH_VERSION
      DESIRED_CUDA: cu129
      GPU_ARCH_VERSION: "12.9-aarch64"
      GPU_ARCH_TYPE: cuda-aarch64
      DOCKER_IMAGE: manylinuxaarch64-builder
      DOCKER_IMAGE_TAG_PREFIX: cuda12.9
      DESIRED_PYTHON: "3.14"
      build_name: manywheel-py3_14-cuda-aarch64-12_9
    secrets:
      github-token: ${{ secrets.GITHUB_TOKEN }}
    uses: ./.github/workflows/_binary-upload.yml

=======
>>>>>>> 296e72e4
  manywheel-py3_14-cuda-aarch64-13_0-build:
    if: ${{ github.repository_owner == 'pytorch' }}
    uses: ./.github/workflows/_binary-build-linux.yml
    needs: get-label-type
    with:
      PYTORCH_ROOT: /pytorch
      PACKAGE_TYPE: manywheel
      # TODO: This is a legacy variable that we eventually want to get rid of in
      #       favor of GPU_ARCH_VERSION
      DESIRED_CUDA: cu130
      GPU_ARCH_VERSION: "13.0-aarch64"
      GPU_ARCH_TYPE: cuda-aarch64
      DOCKER_IMAGE: manylinuxaarch64-builder
      DOCKER_IMAGE_TAG_PREFIX: cuda13.0
      DESIRED_PYTHON: "3.14"
      runner_prefix: "${{ needs.get-label-type.outputs.label-type }}"
      runs_on: linux.arm64.m7g.4xlarge.ephemeral
      ALPINE_IMAGE: "arm64v8/alpine"
      build_name: manywheel-py3_14-cuda-aarch64-13_0
      build_environment: linux-aarch64-binary-manywheel
      PYTORCH_EXTRA_INSTALL_REQUIREMENTS: nvidia-cuda-nvrtc==13.0.48; platform_system == 'Linux' and platform_machine == 'x86_64' | nvidia-cuda-runtime==13.0.48; platform_system == 'Linux' and platform_machine == 'x86_64' | nvidia-cuda-cupti==13.0.48; platform_system == 'Linux' and platform_machine == 'x86_64' | nvidia-cudnn-cu13==9.13.0.50; platform_system == 'Linux' and platform_machine == 'x86_64' | nvidia-cublas==13.0.0.19; platform_system == 'Linux' and platform_machine == 'x86_64' | nvidia-cufft==12.0.0.15; platform_system == 'Linux' and platform_machine == 'x86_64' | nvidia-curand==10.4.0.35; platform_system == 'Linux' and platform_machine == 'x86_64' | nvidia-cusolver==12.0.3.29; platform_system == 'Linux' and platform_machine == 'x86_64' | nvidia-cusparse==12.6.2.49; platform_system == 'Linux' and platform_machine == 'x86_64' | nvidia-cusparselt-cu13==0.8.0; platform_system == 'Linux' and platform_machine == 'x86_64' | nvidia-nccl-cu13==2.27.7; platform_system == 'Linux' and platform_machine == 'x86_64' | nvidia-nvshmem-cu13==3.3.24; platform_system == 'Linux' and platform_machine == 'x86_64' | nvidia-nvtx==13.0.39; platform_system == 'Linux' and platform_machine == 'x86_64' | nvidia-nvjitlink==13.0.39; platform_system == 'Linux' and platform_machine == 'x86_64' | nvidia-cufile==1.15.0.42; platform_system == 'Linux' and platform_machine == 'x86_64'
      timeout-minutes: 420
    secrets:
      github-token: ${{ secrets.GITHUB_TOKEN }}
  manywheel-py3_14-cuda-aarch64-13_0-upload:  # Uploading
    if: ${{ github.repository_owner == 'pytorch' }}
    permissions:
      id-token: write
      contents: read
    needs: manywheel-py3_14-cuda-aarch64-13_0-build
    with:
      PYTORCH_ROOT: /pytorch
      PACKAGE_TYPE: manywheel
      # TODO: This is a legacy variable that we eventually want to get rid of in
      #       favor of GPU_ARCH_VERSION
      DESIRED_CUDA: cu130
      GPU_ARCH_VERSION: "13.0-aarch64"
      GPU_ARCH_TYPE: cuda-aarch64
      DOCKER_IMAGE: manylinuxaarch64-builder
      DOCKER_IMAGE_TAG_PREFIX: cuda13.0
      DESIRED_PYTHON: "3.14"
      build_name: manywheel-py3_14-cuda-aarch64-13_0
    secrets:
      github-token: ${{ secrets.GITHUB_TOKEN }}
    uses: ./.github/workflows/_binary-upload.yml

  manywheel-py3_14t-cpu-aarch64-build:
    if: ${{ github.repository_owner == 'pytorch' }}
    uses: ./.github/workflows/_binary-build-linux.yml
    needs: get-label-type
    with:
      PYTORCH_ROOT: /pytorch
      PACKAGE_TYPE: manywheel
      # TODO: This is a legacy variable that we eventually want to get rid of in
      #       favor of GPU_ARCH_VERSION
      DESIRED_CUDA: cpu
      GPU_ARCH_TYPE: cpu-aarch64
      DOCKER_IMAGE: manylinux2_28_aarch64-builder
      DOCKER_IMAGE_TAG_PREFIX: cpu-aarch64
      DESIRED_PYTHON: "3.14t"
      runner_prefix: "${{ needs.get-label-type.outputs.label-type }}"
      runs_on: linux.arm64.m7g.4xlarge.ephemeral
      ALPINE_IMAGE: "arm64v8/alpine"
      build_name: manywheel-py3_14t-cpu-aarch64
      build_environment: linux-aarch64-binary-manywheel
    secrets:
      github-token: ${{ secrets.GITHUB_TOKEN }}
  manywheel-py3_14t-cpu-aarch64-test:  # Testing
    if: ${{ github.repository_owner == 'pytorch' }}
    needs:
      - manywheel-py3_14t-cpu-aarch64-build
      - get-label-type
    uses: ./.github/workflows/_binary-test-linux.yml
    with:
      PYTORCH_ROOT: /pytorch
      PACKAGE_TYPE: manywheel
      # TODO: This is a legacy variable that we eventually want to get rid of in
      #       favor of GPU_ARCH_VERSION
      DESIRED_CUDA: cpu
      GPU_ARCH_TYPE: cpu-aarch64
      DOCKER_IMAGE: manylinux2_28_aarch64-builder
      DOCKER_IMAGE_TAG_PREFIX: cpu-aarch64
      DESIRED_PYTHON: "3.14t"
      build_name: manywheel-py3_14t-cpu-aarch64
      build_environment: linux-aarch64-binary-manywheel
      runner_prefix: "${{ needs.get-label-type.outputs.label-type }}"
      runs_on: linux.arm64.2xlarge
      ALPINE_IMAGE: "arm64v8/alpine"
    secrets:
      github-token: ${{ secrets.GITHUB_TOKEN }}
  manywheel-py3_14t-cpu-aarch64-upload:  # Uploading
    if: ${{ github.repository_owner == 'pytorch' }}
    permissions:
      id-token: write
      contents: read
    needs: manywheel-py3_14t-cpu-aarch64-test
    with:
      PYTORCH_ROOT: /pytorch
      PACKAGE_TYPE: manywheel
      # TODO: This is a legacy variable that we eventually want to get rid of in
      #       favor of GPU_ARCH_VERSION
      DESIRED_CUDA: cpu
      GPU_ARCH_TYPE: cpu-aarch64
      DOCKER_IMAGE: manylinux2_28_aarch64-builder
      DOCKER_IMAGE_TAG_PREFIX: cpu-aarch64
      DESIRED_PYTHON: "3.14t"
      build_name: manywheel-py3_14t-cpu-aarch64
    secrets:
      github-token: ${{ secrets.GITHUB_TOKEN }}
    uses: ./.github/workflows/_binary-upload.yml

<<<<<<< HEAD
  manywheel-py3_14t-cuda-aarch64-12_9-build:
    if: ${{ github.repository_owner == 'pytorch' }}
    uses: ./.github/workflows/_binary-build-linux.yml
    needs: get-label-type
    with:
      PYTORCH_ROOT: /pytorch
      PACKAGE_TYPE: manywheel
      # TODO: This is a legacy variable that we eventually want to get rid of in
      #       favor of GPU_ARCH_VERSION
      DESIRED_CUDA: cu129
      GPU_ARCH_VERSION: "12.9-aarch64"
      GPU_ARCH_TYPE: cuda-aarch64
      DOCKER_IMAGE: manylinuxaarch64-builder
      DOCKER_IMAGE_TAG_PREFIX: cuda12.9
      DESIRED_PYTHON: "3.14t"
      runner_prefix: "${{ needs.get-label-type.outputs.label-type }}"
      runs_on: linux.arm64.m7g.4xlarge.ephemeral
      ALPINE_IMAGE: "arm64v8/alpine"
      build_name: manywheel-py3_14t-cuda-aarch64-12_9
      build_environment: linux-aarch64-binary-manywheel
      PYTORCH_EXTRA_INSTALL_REQUIREMENTS: nvidia-cuda-nvrtc-cu12==12.9.86; platform_system == 'Linux' and platform_machine == 'x86_64' | nvidia-cuda-runtime-cu12==12.9.79; platform_system == 'Linux' and platform_machine == 'x86_64' | nvidia-cuda-cupti-cu12==12.9.79; platform_system == 'Linux' and platform_machine == 'x86_64' | nvidia-cudnn-cu12==9.10.2.21; platform_system == 'Linux' and platform_machine == 'x86_64' | nvidia-cublas-cu12==12.9.1.4; platform_system == 'Linux' and platform_machine == 'x86_64' | nvidia-cufft-cu12==11.4.1.4; platform_system == 'Linux' and platform_machine == 'x86_64' | nvidia-curand-cu12==10.3.10.19; platform_system == 'Linux' and platform_machine == 'x86_64' | nvidia-cusolver-cu12==11.7.5.82; platform_system == 'Linux' and platform_machine == 'x86_64' | nvidia-cusparse-cu12==12.5.10.65; platform_system == 'Linux' and platform_machine == 'x86_64' | nvidia-cusparselt-cu12==0.7.1; platform_system == 'Linux' and platform_machine == 'x86_64' | nvidia-nccl-cu12==2.27.5; platform_system == 'Linux' and platform_machine == 'x86_64' | nvidia-nvshmem-cu12==3.3.24; platform_system == 'Linux' and platform_machine == 'x86_64' | nvidia-nvtx-cu12==12.9.79; platform_system == 'Linux' and platform_machine == 'x86_64' | nvidia-nvjitlink-cu12==12.9.86; platform_system == 'Linux' and platform_machine == 'x86_64' | nvidia-cufile-cu12==1.14.1.1; platform_system == 'Linux' and platform_machine == 'x86_64'
      timeout-minutes: 420
    secrets:
      github-token: ${{ secrets.GITHUB_TOKEN }}
  manywheel-py3_14t-cuda-aarch64-12_9-upload:  # Uploading
    if: ${{ github.repository_owner == 'pytorch' }}
    permissions:
      id-token: write
      contents: read
    needs: manywheel-py3_14t-cuda-aarch64-12_9-build
    with:
      PYTORCH_ROOT: /pytorch
      PACKAGE_TYPE: manywheel
      # TODO: This is a legacy variable that we eventually want to get rid of in
      #       favor of GPU_ARCH_VERSION
      DESIRED_CUDA: cu129
      GPU_ARCH_VERSION: "12.9-aarch64"
      GPU_ARCH_TYPE: cuda-aarch64
      DOCKER_IMAGE: manylinuxaarch64-builder
      DOCKER_IMAGE_TAG_PREFIX: cuda12.9
      DESIRED_PYTHON: "3.14t"
      build_name: manywheel-py3_14t-cuda-aarch64-12_9
    secrets:
      github-token: ${{ secrets.GITHUB_TOKEN }}
    uses: ./.github/workflows/_binary-upload.yml

=======
>>>>>>> 296e72e4
  manywheel-py3_14t-cuda-aarch64-13_0-build:
    if: ${{ github.repository_owner == 'pytorch' }}
    uses: ./.github/workflows/_binary-build-linux.yml
    needs: get-label-type
    with:
      PYTORCH_ROOT: /pytorch
      PACKAGE_TYPE: manywheel
      # TODO: This is a legacy variable that we eventually want to get rid of in
      #       favor of GPU_ARCH_VERSION
      DESIRED_CUDA: cu130
      GPU_ARCH_VERSION: "13.0-aarch64"
      GPU_ARCH_TYPE: cuda-aarch64
      DOCKER_IMAGE: manylinuxaarch64-builder
      DOCKER_IMAGE_TAG_PREFIX: cuda13.0
      DESIRED_PYTHON: "3.14t"
      runner_prefix: "${{ needs.get-label-type.outputs.label-type }}"
      runs_on: linux.arm64.m7g.4xlarge.ephemeral
      ALPINE_IMAGE: "arm64v8/alpine"
      build_name: manywheel-py3_14t-cuda-aarch64-13_0
      build_environment: linux-aarch64-binary-manywheel
      PYTORCH_EXTRA_INSTALL_REQUIREMENTS: nvidia-cuda-nvrtc==13.0.48; platform_system == 'Linux' and platform_machine == 'x86_64' | nvidia-cuda-runtime==13.0.48; platform_system == 'Linux' and platform_machine == 'x86_64' | nvidia-cuda-cupti==13.0.48; platform_system == 'Linux' and platform_machine == 'x86_64' | nvidia-cudnn-cu13==9.13.0.50; platform_system == 'Linux' and platform_machine == 'x86_64' | nvidia-cublas==13.0.0.19; platform_system == 'Linux' and platform_machine == 'x86_64' | nvidia-cufft==12.0.0.15; platform_system == 'Linux' and platform_machine == 'x86_64' | nvidia-curand==10.4.0.35; platform_system == 'Linux' and platform_machine == 'x86_64' | nvidia-cusolver==12.0.3.29; platform_system == 'Linux' and platform_machine == 'x86_64' | nvidia-cusparse==12.6.2.49; platform_system == 'Linux' and platform_machine == 'x86_64' | nvidia-cusparselt-cu13==0.8.0; platform_system == 'Linux' and platform_machine == 'x86_64' | nvidia-nccl-cu13==2.27.7; platform_system == 'Linux' and platform_machine == 'x86_64' | nvidia-nvshmem-cu13==3.3.24; platform_system == 'Linux' and platform_machine == 'x86_64' | nvidia-nvtx==13.0.39; platform_system == 'Linux' and platform_machine == 'x86_64' | nvidia-nvjitlink==13.0.39; platform_system == 'Linux' and platform_machine == 'x86_64' | nvidia-cufile==1.15.0.42; platform_system == 'Linux' and platform_machine == 'x86_64'
      timeout-minutes: 420
    secrets:
      github-token: ${{ secrets.GITHUB_TOKEN }}
  manywheel-py3_14t-cuda-aarch64-13_0-upload:  # Uploading
    if: ${{ github.repository_owner == 'pytorch' }}
    permissions:
      id-token: write
      contents: read
    needs: manywheel-py3_14t-cuda-aarch64-13_0-build
    with:
      PYTORCH_ROOT: /pytorch
      PACKAGE_TYPE: manywheel
      # TODO: This is a legacy variable that we eventually want to get rid of in
      #       favor of GPU_ARCH_VERSION
      DESIRED_CUDA: cu130
      GPU_ARCH_VERSION: "13.0-aarch64"
      GPU_ARCH_TYPE: cuda-aarch64
      DOCKER_IMAGE: manylinuxaarch64-builder
      DOCKER_IMAGE_TAG_PREFIX: cuda13.0
      DESIRED_PYTHON: "3.14t"
      build_name: manywheel-py3_14t-cuda-aarch64-13_0
    secrets:
      github-token: ${{ secrets.GITHUB_TOKEN }}
    uses: ./.github/workflows/_binary-upload.yml<|MERGE_RESOLUTION|>--- conflicted
+++ resolved
@@ -112,55 +112,6 @@
       github-token: ${{ secrets.GITHUB_TOKEN }}
     uses: ./.github/workflows/_binary-upload.yml
 
-<<<<<<< HEAD
-  manywheel-py3_10-cuda-aarch64-12_9-build:
-    if: ${{ github.repository_owner == 'pytorch' }}
-    uses: ./.github/workflows/_binary-build-linux.yml
-    needs: get-label-type
-    with:
-      PYTORCH_ROOT: /pytorch
-      PACKAGE_TYPE: manywheel
-      # TODO: This is a legacy variable that we eventually want to get rid of in
-      #       favor of GPU_ARCH_VERSION
-      DESIRED_CUDA: cu129
-      GPU_ARCH_VERSION: "12.9-aarch64"
-      GPU_ARCH_TYPE: cuda-aarch64
-      DOCKER_IMAGE: manylinuxaarch64-builder
-      DOCKER_IMAGE_TAG_PREFIX: cuda12.9
-      DESIRED_PYTHON: "3.10"
-      runner_prefix: "${{ needs.get-label-type.outputs.label-type }}"
-      runs_on: linux.arm64.m7g.4xlarge.ephemeral
-      ALPINE_IMAGE: "arm64v8/alpine"
-      build_name: manywheel-py3_10-cuda-aarch64-12_9
-      build_environment: linux-aarch64-binary-manywheel
-      PYTORCH_EXTRA_INSTALL_REQUIREMENTS: nvidia-cuda-nvrtc-cu12==12.9.86; platform_system == 'Linux' and platform_machine == 'x86_64' | nvidia-cuda-runtime-cu12==12.9.79; platform_system == 'Linux' and platform_machine == 'x86_64' | nvidia-cuda-cupti-cu12==12.9.79; platform_system == 'Linux' and platform_machine == 'x86_64' | nvidia-cudnn-cu12==9.10.2.21; platform_system == 'Linux' and platform_machine == 'x86_64' | nvidia-cublas-cu12==12.9.1.4; platform_system == 'Linux' and platform_machine == 'x86_64' | nvidia-cufft-cu12==11.4.1.4; platform_system == 'Linux' and platform_machine == 'x86_64' | nvidia-curand-cu12==10.3.10.19; platform_system == 'Linux' and platform_machine == 'x86_64' | nvidia-cusolver-cu12==11.7.5.82; platform_system == 'Linux' and platform_machine == 'x86_64' | nvidia-cusparse-cu12==12.5.10.65; platform_system == 'Linux' and platform_machine == 'x86_64' | nvidia-cusparselt-cu12==0.7.1; platform_system == 'Linux' and platform_machine == 'x86_64' | nvidia-nccl-cu12==2.27.5; platform_system == 'Linux' and platform_machine == 'x86_64' | nvidia-nvshmem-cu12==3.3.24; platform_system == 'Linux' and platform_machine == 'x86_64' | nvidia-nvtx-cu12==12.9.79; platform_system == 'Linux' and platform_machine == 'x86_64' | nvidia-nvjitlink-cu12==12.9.86; platform_system == 'Linux' and platform_machine == 'x86_64' | nvidia-cufile-cu12==1.14.1.1; platform_system == 'Linux' and platform_machine == 'x86_64'
-      timeout-minutes: 420
-    secrets:
-      github-token: ${{ secrets.GITHUB_TOKEN }}
-  manywheel-py3_10-cuda-aarch64-12_9-upload:  # Uploading
-    if: ${{ github.repository_owner == 'pytorch' }}
-    permissions:
-      id-token: write
-      contents: read
-    needs: manywheel-py3_10-cuda-aarch64-12_9-build
-    with:
-      PYTORCH_ROOT: /pytorch
-      PACKAGE_TYPE: manywheel
-      # TODO: This is a legacy variable that we eventually want to get rid of in
-      #       favor of GPU_ARCH_VERSION
-      DESIRED_CUDA: cu129
-      GPU_ARCH_VERSION: "12.9-aarch64"
-      GPU_ARCH_TYPE: cuda-aarch64
-      DOCKER_IMAGE: manylinuxaarch64-builder
-      DOCKER_IMAGE_TAG_PREFIX: cuda12.9
-      DESIRED_PYTHON: "3.10"
-      build_name: manywheel-py3_10-cuda-aarch64-12_9
-    secrets:
-      github-token: ${{ secrets.GITHUB_TOKEN }}
-    uses: ./.github/workflows/_binary-upload.yml
-
-=======
->>>>>>> 296e72e4
   manywheel-py3_10-cuda-aarch64-13_0-build:
     if: ${{ github.repository_owner == 'pytorch' }}
     uses: ./.github/workflows/_binary-build-linux.yml
@@ -272,55 +223,6 @@
       github-token: ${{ secrets.GITHUB_TOKEN }}
     uses: ./.github/workflows/_binary-upload.yml
 
-<<<<<<< HEAD
-  manywheel-py3_11-cuda-aarch64-12_9-build:
-    if: ${{ github.repository_owner == 'pytorch' }}
-    uses: ./.github/workflows/_binary-build-linux.yml
-    needs: get-label-type
-    with:
-      PYTORCH_ROOT: /pytorch
-      PACKAGE_TYPE: manywheel
-      # TODO: This is a legacy variable that we eventually want to get rid of in
-      #       favor of GPU_ARCH_VERSION
-      DESIRED_CUDA: cu129
-      GPU_ARCH_VERSION: "12.9-aarch64"
-      GPU_ARCH_TYPE: cuda-aarch64
-      DOCKER_IMAGE: manylinuxaarch64-builder
-      DOCKER_IMAGE_TAG_PREFIX: cuda12.9
-      DESIRED_PYTHON: "3.11"
-      runner_prefix: "${{ needs.get-label-type.outputs.label-type }}"
-      runs_on: linux.arm64.m7g.4xlarge.ephemeral
-      ALPINE_IMAGE: "arm64v8/alpine"
-      build_name: manywheel-py3_11-cuda-aarch64-12_9
-      build_environment: linux-aarch64-binary-manywheel
-      PYTORCH_EXTRA_INSTALL_REQUIREMENTS: nvidia-cuda-nvrtc-cu12==12.9.86; platform_system == 'Linux' and platform_machine == 'x86_64' | nvidia-cuda-runtime-cu12==12.9.79; platform_system == 'Linux' and platform_machine == 'x86_64' | nvidia-cuda-cupti-cu12==12.9.79; platform_system == 'Linux' and platform_machine == 'x86_64' | nvidia-cudnn-cu12==9.10.2.21; platform_system == 'Linux' and platform_machine == 'x86_64' | nvidia-cublas-cu12==12.9.1.4; platform_system == 'Linux' and platform_machine == 'x86_64' | nvidia-cufft-cu12==11.4.1.4; platform_system == 'Linux' and platform_machine == 'x86_64' | nvidia-curand-cu12==10.3.10.19; platform_system == 'Linux' and platform_machine == 'x86_64' | nvidia-cusolver-cu12==11.7.5.82; platform_system == 'Linux' and platform_machine == 'x86_64' | nvidia-cusparse-cu12==12.5.10.65; platform_system == 'Linux' and platform_machine == 'x86_64' | nvidia-cusparselt-cu12==0.7.1; platform_system == 'Linux' and platform_machine == 'x86_64' | nvidia-nccl-cu12==2.27.5; platform_system == 'Linux' and platform_machine == 'x86_64' | nvidia-nvshmem-cu12==3.3.24; platform_system == 'Linux' and platform_machine == 'x86_64' | nvidia-nvtx-cu12==12.9.79; platform_system == 'Linux' and platform_machine == 'x86_64' | nvidia-nvjitlink-cu12==12.9.86; platform_system == 'Linux' and platform_machine == 'x86_64' | nvidia-cufile-cu12==1.14.1.1; platform_system == 'Linux' and platform_machine == 'x86_64'
-      timeout-minutes: 420
-    secrets:
-      github-token: ${{ secrets.GITHUB_TOKEN }}
-  manywheel-py3_11-cuda-aarch64-12_9-upload:  # Uploading
-    if: ${{ github.repository_owner == 'pytorch' }}
-    permissions:
-      id-token: write
-      contents: read
-    needs: manywheel-py3_11-cuda-aarch64-12_9-build
-    with:
-      PYTORCH_ROOT: /pytorch
-      PACKAGE_TYPE: manywheel
-      # TODO: This is a legacy variable that we eventually want to get rid of in
-      #       favor of GPU_ARCH_VERSION
-      DESIRED_CUDA: cu129
-      GPU_ARCH_VERSION: "12.9-aarch64"
-      GPU_ARCH_TYPE: cuda-aarch64
-      DOCKER_IMAGE: manylinuxaarch64-builder
-      DOCKER_IMAGE_TAG_PREFIX: cuda12.9
-      DESIRED_PYTHON: "3.11"
-      build_name: manywheel-py3_11-cuda-aarch64-12_9
-    secrets:
-      github-token: ${{ secrets.GITHUB_TOKEN }}
-    uses: ./.github/workflows/_binary-upload.yml
-
-=======
->>>>>>> 296e72e4
   manywheel-py3_11-cuda-aarch64-13_0-build:
     if: ${{ github.repository_owner == 'pytorch' }}
     uses: ./.github/workflows/_binary-build-linux.yml
@@ -432,55 +334,6 @@
       github-token: ${{ secrets.GITHUB_TOKEN }}
     uses: ./.github/workflows/_binary-upload.yml
 
-<<<<<<< HEAD
-  manywheel-py3_12-cuda-aarch64-12_9-build:
-    if: ${{ github.repository_owner == 'pytorch' }}
-    uses: ./.github/workflows/_binary-build-linux.yml
-    needs: get-label-type
-    with:
-      PYTORCH_ROOT: /pytorch
-      PACKAGE_TYPE: manywheel
-      # TODO: This is a legacy variable that we eventually want to get rid of in
-      #       favor of GPU_ARCH_VERSION
-      DESIRED_CUDA: cu129
-      GPU_ARCH_VERSION: "12.9-aarch64"
-      GPU_ARCH_TYPE: cuda-aarch64
-      DOCKER_IMAGE: manylinuxaarch64-builder
-      DOCKER_IMAGE_TAG_PREFIX: cuda12.9
-      DESIRED_PYTHON: "3.12"
-      runner_prefix: "${{ needs.get-label-type.outputs.label-type }}"
-      runs_on: linux.arm64.m7g.4xlarge.ephemeral
-      ALPINE_IMAGE: "arm64v8/alpine"
-      build_name: manywheel-py3_12-cuda-aarch64-12_9
-      build_environment: linux-aarch64-binary-manywheel
-      PYTORCH_EXTRA_INSTALL_REQUIREMENTS: nvidia-cuda-nvrtc-cu12==12.9.86; platform_system == 'Linux' and platform_machine == 'x86_64' | nvidia-cuda-runtime-cu12==12.9.79; platform_system == 'Linux' and platform_machine == 'x86_64' | nvidia-cuda-cupti-cu12==12.9.79; platform_system == 'Linux' and platform_machine == 'x86_64' | nvidia-cudnn-cu12==9.10.2.21; platform_system == 'Linux' and platform_machine == 'x86_64' | nvidia-cublas-cu12==12.9.1.4; platform_system == 'Linux' and platform_machine == 'x86_64' | nvidia-cufft-cu12==11.4.1.4; platform_system == 'Linux' and platform_machine == 'x86_64' | nvidia-curand-cu12==10.3.10.19; platform_system == 'Linux' and platform_machine == 'x86_64' | nvidia-cusolver-cu12==11.7.5.82; platform_system == 'Linux' and platform_machine == 'x86_64' | nvidia-cusparse-cu12==12.5.10.65; platform_system == 'Linux' and platform_machine == 'x86_64' | nvidia-cusparselt-cu12==0.7.1; platform_system == 'Linux' and platform_machine == 'x86_64' | nvidia-nccl-cu12==2.27.5; platform_system == 'Linux' and platform_machine == 'x86_64' | nvidia-nvshmem-cu12==3.3.24; platform_system == 'Linux' and platform_machine == 'x86_64' | nvidia-nvtx-cu12==12.9.79; platform_system == 'Linux' and platform_machine == 'x86_64' | nvidia-nvjitlink-cu12==12.9.86; platform_system == 'Linux' and platform_machine == 'x86_64' | nvidia-cufile-cu12==1.14.1.1; platform_system == 'Linux' and platform_machine == 'x86_64'
-      timeout-minutes: 420
-    secrets:
-      github-token: ${{ secrets.GITHUB_TOKEN }}
-  manywheel-py3_12-cuda-aarch64-12_9-upload:  # Uploading
-    if: ${{ github.repository_owner == 'pytorch' }}
-    permissions:
-      id-token: write
-      contents: read
-    needs: manywheel-py3_12-cuda-aarch64-12_9-build
-    with:
-      PYTORCH_ROOT: /pytorch
-      PACKAGE_TYPE: manywheel
-      # TODO: This is a legacy variable that we eventually want to get rid of in
-      #       favor of GPU_ARCH_VERSION
-      DESIRED_CUDA: cu129
-      GPU_ARCH_VERSION: "12.9-aarch64"
-      GPU_ARCH_TYPE: cuda-aarch64
-      DOCKER_IMAGE: manylinuxaarch64-builder
-      DOCKER_IMAGE_TAG_PREFIX: cuda12.9
-      DESIRED_PYTHON: "3.12"
-      build_name: manywheel-py3_12-cuda-aarch64-12_9
-    secrets:
-      github-token: ${{ secrets.GITHUB_TOKEN }}
-    uses: ./.github/workflows/_binary-upload.yml
-
-=======
->>>>>>> 296e72e4
   manywheel-py3_12-cuda-aarch64-13_0-build:
     if: ${{ github.repository_owner == 'pytorch' }}
     uses: ./.github/workflows/_binary-build-linux.yml
@@ -592,55 +445,6 @@
       github-token: ${{ secrets.GITHUB_TOKEN }}
     uses: ./.github/workflows/_binary-upload.yml
 
-<<<<<<< HEAD
-  manywheel-py3_13-cuda-aarch64-12_9-build:
-    if: ${{ github.repository_owner == 'pytorch' }}
-    uses: ./.github/workflows/_binary-build-linux.yml
-    needs: get-label-type
-    with:
-      PYTORCH_ROOT: /pytorch
-      PACKAGE_TYPE: manywheel
-      # TODO: This is a legacy variable that we eventually want to get rid of in
-      #       favor of GPU_ARCH_VERSION
-      DESIRED_CUDA: cu129
-      GPU_ARCH_VERSION: "12.9-aarch64"
-      GPU_ARCH_TYPE: cuda-aarch64
-      DOCKER_IMAGE: manylinuxaarch64-builder
-      DOCKER_IMAGE_TAG_PREFIX: cuda12.9
-      DESIRED_PYTHON: "3.13"
-      runner_prefix: "${{ needs.get-label-type.outputs.label-type }}"
-      runs_on: linux.arm64.m7g.4xlarge.ephemeral
-      ALPINE_IMAGE: "arm64v8/alpine"
-      build_name: manywheel-py3_13-cuda-aarch64-12_9
-      build_environment: linux-aarch64-binary-manywheel
-      PYTORCH_EXTRA_INSTALL_REQUIREMENTS: nvidia-cuda-nvrtc-cu12==12.9.86; platform_system == 'Linux' and platform_machine == 'x86_64' | nvidia-cuda-runtime-cu12==12.9.79; platform_system == 'Linux' and platform_machine == 'x86_64' | nvidia-cuda-cupti-cu12==12.9.79; platform_system == 'Linux' and platform_machine == 'x86_64' | nvidia-cudnn-cu12==9.10.2.21; platform_system == 'Linux' and platform_machine == 'x86_64' | nvidia-cublas-cu12==12.9.1.4; platform_system == 'Linux' and platform_machine == 'x86_64' | nvidia-cufft-cu12==11.4.1.4; platform_system == 'Linux' and platform_machine == 'x86_64' | nvidia-curand-cu12==10.3.10.19; platform_system == 'Linux' and platform_machine == 'x86_64' | nvidia-cusolver-cu12==11.7.5.82; platform_system == 'Linux' and platform_machine == 'x86_64' | nvidia-cusparse-cu12==12.5.10.65; platform_system == 'Linux' and platform_machine == 'x86_64' | nvidia-cusparselt-cu12==0.7.1; platform_system == 'Linux' and platform_machine == 'x86_64' | nvidia-nccl-cu12==2.27.5; platform_system == 'Linux' and platform_machine == 'x86_64' | nvidia-nvshmem-cu12==3.3.24; platform_system == 'Linux' and platform_machine == 'x86_64' | nvidia-nvtx-cu12==12.9.79; platform_system == 'Linux' and platform_machine == 'x86_64' | nvidia-nvjitlink-cu12==12.9.86; platform_system == 'Linux' and platform_machine == 'x86_64' | nvidia-cufile-cu12==1.14.1.1; platform_system == 'Linux' and platform_machine == 'x86_64'
-      timeout-minutes: 420
-    secrets:
-      github-token: ${{ secrets.GITHUB_TOKEN }}
-  manywheel-py3_13-cuda-aarch64-12_9-upload:  # Uploading
-    if: ${{ github.repository_owner == 'pytorch' }}
-    permissions:
-      id-token: write
-      contents: read
-    needs: manywheel-py3_13-cuda-aarch64-12_9-build
-    with:
-      PYTORCH_ROOT: /pytorch
-      PACKAGE_TYPE: manywheel
-      # TODO: This is a legacy variable that we eventually want to get rid of in
-      #       favor of GPU_ARCH_VERSION
-      DESIRED_CUDA: cu129
-      GPU_ARCH_VERSION: "12.9-aarch64"
-      GPU_ARCH_TYPE: cuda-aarch64
-      DOCKER_IMAGE: manylinuxaarch64-builder
-      DOCKER_IMAGE_TAG_PREFIX: cuda12.9
-      DESIRED_PYTHON: "3.13"
-      build_name: manywheel-py3_13-cuda-aarch64-12_9
-    secrets:
-      github-token: ${{ secrets.GITHUB_TOKEN }}
-    uses: ./.github/workflows/_binary-upload.yml
-
-=======
->>>>>>> 296e72e4
   manywheel-py3_13-cuda-aarch64-13_0-build:
     if: ${{ github.repository_owner == 'pytorch' }}
     uses: ./.github/workflows/_binary-build-linux.yml
@@ -752,55 +556,6 @@
       github-token: ${{ secrets.GITHUB_TOKEN }}
     uses: ./.github/workflows/_binary-upload.yml
 
-<<<<<<< HEAD
-  manywheel-py3_13t-cuda-aarch64-12_9-build:
-    if: ${{ github.repository_owner == 'pytorch' }}
-    uses: ./.github/workflows/_binary-build-linux.yml
-    needs: get-label-type
-    with:
-      PYTORCH_ROOT: /pytorch
-      PACKAGE_TYPE: manywheel
-      # TODO: This is a legacy variable that we eventually want to get rid of in
-      #       favor of GPU_ARCH_VERSION
-      DESIRED_CUDA: cu129
-      GPU_ARCH_VERSION: "12.9-aarch64"
-      GPU_ARCH_TYPE: cuda-aarch64
-      DOCKER_IMAGE: manylinuxaarch64-builder
-      DOCKER_IMAGE_TAG_PREFIX: cuda12.9
-      DESIRED_PYTHON: "3.13t"
-      runner_prefix: "${{ needs.get-label-type.outputs.label-type }}"
-      runs_on: linux.arm64.m7g.4xlarge.ephemeral
-      ALPINE_IMAGE: "arm64v8/alpine"
-      build_name: manywheel-py3_13t-cuda-aarch64-12_9
-      build_environment: linux-aarch64-binary-manywheel
-      PYTORCH_EXTRA_INSTALL_REQUIREMENTS: nvidia-cuda-nvrtc-cu12==12.9.86; platform_system == 'Linux' and platform_machine == 'x86_64' | nvidia-cuda-runtime-cu12==12.9.79; platform_system == 'Linux' and platform_machine == 'x86_64' | nvidia-cuda-cupti-cu12==12.9.79; platform_system == 'Linux' and platform_machine == 'x86_64' | nvidia-cudnn-cu12==9.10.2.21; platform_system == 'Linux' and platform_machine == 'x86_64' | nvidia-cublas-cu12==12.9.1.4; platform_system == 'Linux' and platform_machine == 'x86_64' | nvidia-cufft-cu12==11.4.1.4; platform_system == 'Linux' and platform_machine == 'x86_64' | nvidia-curand-cu12==10.3.10.19; platform_system == 'Linux' and platform_machine == 'x86_64' | nvidia-cusolver-cu12==11.7.5.82; platform_system == 'Linux' and platform_machine == 'x86_64' | nvidia-cusparse-cu12==12.5.10.65; platform_system == 'Linux' and platform_machine == 'x86_64' | nvidia-cusparselt-cu12==0.7.1; platform_system == 'Linux' and platform_machine == 'x86_64' | nvidia-nccl-cu12==2.27.5; platform_system == 'Linux' and platform_machine == 'x86_64' | nvidia-nvshmem-cu12==3.3.24; platform_system == 'Linux' and platform_machine == 'x86_64' | nvidia-nvtx-cu12==12.9.79; platform_system == 'Linux' and platform_machine == 'x86_64' | nvidia-nvjitlink-cu12==12.9.86; platform_system == 'Linux' and platform_machine == 'x86_64' | nvidia-cufile-cu12==1.14.1.1; platform_system == 'Linux' and platform_machine == 'x86_64'
-      timeout-minutes: 420
-    secrets:
-      github-token: ${{ secrets.GITHUB_TOKEN }}
-  manywheel-py3_13t-cuda-aarch64-12_9-upload:  # Uploading
-    if: ${{ github.repository_owner == 'pytorch' }}
-    permissions:
-      id-token: write
-      contents: read
-    needs: manywheel-py3_13t-cuda-aarch64-12_9-build
-    with:
-      PYTORCH_ROOT: /pytorch
-      PACKAGE_TYPE: manywheel
-      # TODO: This is a legacy variable that we eventually want to get rid of in
-      #       favor of GPU_ARCH_VERSION
-      DESIRED_CUDA: cu129
-      GPU_ARCH_VERSION: "12.9-aarch64"
-      GPU_ARCH_TYPE: cuda-aarch64
-      DOCKER_IMAGE: manylinuxaarch64-builder
-      DOCKER_IMAGE_TAG_PREFIX: cuda12.9
-      DESIRED_PYTHON: "3.13t"
-      build_name: manywheel-py3_13t-cuda-aarch64-12_9
-    secrets:
-      github-token: ${{ secrets.GITHUB_TOKEN }}
-    uses: ./.github/workflows/_binary-upload.yml
-
-=======
->>>>>>> 296e72e4
   manywheel-py3_13t-cuda-aarch64-13_0-build:
     if: ${{ github.repository_owner == 'pytorch' }}
     uses: ./.github/workflows/_binary-build-linux.yml
@@ -912,55 +667,6 @@
       github-token: ${{ secrets.GITHUB_TOKEN }}
     uses: ./.github/workflows/_binary-upload.yml
 
-<<<<<<< HEAD
-  manywheel-py3_14-cuda-aarch64-12_9-build:
-    if: ${{ github.repository_owner == 'pytorch' }}
-    uses: ./.github/workflows/_binary-build-linux.yml
-    needs: get-label-type
-    with:
-      PYTORCH_ROOT: /pytorch
-      PACKAGE_TYPE: manywheel
-      # TODO: This is a legacy variable that we eventually want to get rid of in
-      #       favor of GPU_ARCH_VERSION
-      DESIRED_CUDA: cu129
-      GPU_ARCH_VERSION: "12.9-aarch64"
-      GPU_ARCH_TYPE: cuda-aarch64
-      DOCKER_IMAGE: manylinuxaarch64-builder
-      DOCKER_IMAGE_TAG_PREFIX: cuda12.9
-      DESIRED_PYTHON: "3.14"
-      runner_prefix: "${{ needs.get-label-type.outputs.label-type }}"
-      runs_on: linux.arm64.m7g.4xlarge.ephemeral
-      ALPINE_IMAGE: "arm64v8/alpine"
-      build_name: manywheel-py3_14-cuda-aarch64-12_9
-      build_environment: linux-aarch64-binary-manywheel
-      PYTORCH_EXTRA_INSTALL_REQUIREMENTS: nvidia-cuda-nvrtc-cu12==12.9.86; platform_system == 'Linux' and platform_machine == 'x86_64' | nvidia-cuda-runtime-cu12==12.9.79; platform_system == 'Linux' and platform_machine == 'x86_64' | nvidia-cuda-cupti-cu12==12.9.79; platform_system == 'Linux' and platform_machine == 'x86_64' | nvidia-cudnn-cu12==9.10.2.21; platform_system == 'Linux' and platform_machine == 'x86_64' | nvidia-cublas-cu12==12.9.1.4; platform_system == 'Linux' and platform_machine == 'x86_64' | nvidia-cufft-cu12==11.4.1.4; platform_system == 'Linux' and platform_machine == 'x86_64' | nvidia-curand-cu12==10.3.10.19; platform_system == 'Linux' and platform_machine == 'x86_64' | nvidia-cusolver-cu12==11.7.5.82; platform_system == 'Linux' and platform_machine == 'x86_64' | nvidia-cusparse-cu12==12.5.10.65; platform_system == 'Linux' and platform_machine == 'x86_64' | nvidia-cusparselt-cu12==0.7.1; platform_system == 'Linux' and platform_machine == 'x86_64' | nvidia-nccl-cu12==2.27.5; platform_system == 'Linux' and platform_machine == 'x86_64' | nvidia-nvshmem-cu12==3.3.24; platform_system == 'Linux' and platform_machine == 'x86_64' | nvidia-nvtx-cu12==12.9.79; platform_system == 'Linux' and platform_machine == 'x86_64' | nvidia-nvjitlink-cu12==12.9.86; platform_system == 'Linux' and platform_machine == 'x86_64' | nvidia-cufile-cu12==1.14.1.1; platform_system == 'Linux' and platform_machine == 'x86_64'
-      timeout-minutes: 420
-    secrets:
-      github-token: ${{ secrets.GITHUB_TOKEN }}
-  manywheel-py3_14-cuda-aarch64-12_9-upload:  # Uploading
-    if: ${{ github.repository_owner == 'pytorch' }}
-    permissions:
-      id-token: write
-      contents: read
-    needs: manywheel-py3_14-cuda-aarch64-12_9-build
-    with:
-      PYTORCH_ROOT: /pytorch
-      PACKAGE_TYPE: manywheel
-      # TODO: This is a legacy variable that we eventually want to get rid of in
-      #       favor of GPU_ARCH_VERSION
-      DESIRED_CUDA: cu129
-      GPU_ARCH_VERSION: "12.9-aarch64"
-      GPU_ARCH_TYPE: cuda-aarch64
-      DOCKER_IMAGE: manylinuxaarch64-builder
-      DOCKER_IMAGE_TAG_PREFIX: cuda12.9
-      DESIRED_PYTHON: "3.14"
-      build_name: manywheel-py3_14-cuda-aarch64-12_9
-    secrets:
-      github-token: ${{ secrets.GITHUB_TOKEN }}
-    uses: ./.github/workflows/_binary-upload.yml
-
-=======
->>>>>>> 296e72e4
   manywheel-py3_14-cuda-aarch64-13_0-build:
     if: ${{ github.repository_owner == 'pytorch' }}
     uses: ./.github/workflows/_binary-build-linux.yml
@@ -1072,55 +778,6 @@
       github-token: ${{ secrets.GITHUB_TOKEN }}
     uses: ./.github/workflows/_binary-upload.yml
 
-<<<<<<< HEAD
-  manywheel-py3_14t-cuda-aarch64-12_9-build:
-    if: ${{ github.repository_owner == 'pytorch' }}
-    uses: ./.github/workflows/_binary-build-linux.yml
-    needs: get-label-type
-    with:
-      PYTORCH_ROOT: /pytorch
-      PACKAGE_TYPE: manywheel
-      # TODO: This is a legacy variable that we eventually want to get rid of in
-      #       favor of GPU_ARCH_VERSION
-      DESIRED_CUDA: cu129
-      GPU_ARCH_VERSION: "12.9-aarch64"
-      GPU_ARCH_TYPE: cuda-aarch64
-      DOCKER_IMAGE: manylinuxaarch64-builder
-      DOCKER_IMAGE_TAG_PREFIX: cuda12.9
-      DESIRED_PYTHON: "3.14t"
-      runner_prefix: "${{ needs.get-label-type.outputs.label-type }}"
-      runs_on: linux.arm64.m7g.4xlarge.ephemeral
-      ALPINE_IMAGE: "arm64v8/alpine"
-      build_name: manywheel-py3_14t-cuda-aarch64-12_9
-      build_environment: linux-aarch64-binary-manywheel
-      PYTORCH_EXTRA_INSTALL_REQUIREMENTS: nvidia-cuda-nvrtc-cu12==12.9.86; platform_system == 'Linux' and platform_machine == 'x86_64' | nvidia-cuda-runtime-cu12==12.9.79; platform_system == 'Linux' and platform_machine == 'x86_64' | nvidia-cuda-cupti-cu12==12.9.79; platform_system == 'Linux' and platform_machine == 'x86_64' | nvidia-cudnn-cu12==9.10.2.21; platform_system == 'Linux' and platform_machine == 'x86_64' | nvidia-cublas-cu12==12.9.1.4; platform_system == 'Linux' and platform_machine == 'x86_64' | nvidia-cufft-cu12==11.4.1.4; platform_system == 'Linux' and platform_machine == 'x86_64' | nvidia-curand-cu12==10.3.10.19; platform_system == 'Linux' and platform_machine == 'x86_64' | nvidia-cusolver-cu12==11.7.5.82; platform_system == 'Linux' and platform_machine == 'x86_64' | nvidia-cusparse-cu12==12.5.10.65; platform_system == 'Linux' and platform_machine == 'x86_64' | nvidia-cusparselt-cu12==0.7.1; platform_system == 'Linux' and platform_machine == 'x86_64' | nvidia-nccl-cu12==2.27.5; platform_system == 'Linux' and platform_machine == 'x86_64' | nvidia-nvshmem-cu12==3.3.24; platform_system == 'Linux' and platform_machine == 'x86_64' | nvidia-nvtx-cu12==12.9.79; platform_system == 'Linux' and platform_machine == 'x86_64' | nvidia-nvjitlink-cu12==12.9.86; platform_system == 'Linux' and platform_machine == 'x86_64' | nvidia-cufile-cu12==1.14.1.1; platform_system == 'Linux' and platform_machine == 'x86_64'
-      timeout-minutes: 420
-    secrets:
-      github-token: ${{ secrets.GITHUB_TOKEN }}
-  manywheel-py3_14t-cuda-aarch64-12_9-upload:  # Uploading
-    if: ${{ github.repository_owner == 'pytorch' }}
-    permissions:
-      id-token: write
-      contents: read
-    needs: manywheel-py3_14t-cuda-aarch64-12_9-build
-    with:
-      PYTORCH_ROOT: /pytorch
-      PACKAGE_TYPE: manywheel
-      # TODO: This is a legacy variable that we eventually want to get rid of in
-      #       favor of GPU_ARCH_VERSION
-      DESIRED_CUDA: cu129
-      GPU_ARCH_VERSION: "12.9-aarch64"
-      GPU_ARCH_TYPE: cuda-aarch64
-      DOCKER_IMAGE: manylinuxaarch64-builder
-      DOCKER_IMAGE_TAG_PREFIX: cuda12.9
-      DESIRED_PYTHON: "3.14t"
-      build_name: manywheel-py3_14t-cuda-aarch64-12_9
-    secrets:
-      github-token: ${{ secrets.GITHUB_TOKEN }}
-    uses: ./.github/workflows/_binary-upload.yml
-
-=======
->>>>>>> 296e72e4
   manywheel-py3_14t-cuda-aarch64-13_0-build:
     if: ${{ github.repository_owner == 'pytorch' }}
     uses: ./.github/workflows/_binary-build-linux.yml
