--- conflicted
+++ resolved
@@ -19,7 +19,9 @@
   group: ${{ github.workflow }}-${{ github.event.pull_request.number || github.sha }}-${{ github.event_name == 'workflow_dispatch' }}-${{ github.event_name == 'schedule' }}
   cancel-in-progress: true
 
-permissions: read-all
+permissions:
+  id-token: write
+  contents: read
 
 jobs:
   llm-td:
@@ -120,14 +122,14 @@
         ]}
     secrets: inherit
 
-  linux-jammy-py3_10-clang15-asan-build:
-    name: linux-jammy-py3.10-clang15-asan
-    uses: ./.github/workflows/_linux-build.yml
-    needs: get-label-type
-    with:
-      runner_prefix: "${{ needs.get-label-type.outputs.label-type }}"
-      build-environment: linux-jammy-py3.10-clang15-asan
-      docker-image-name: ci-image:pytorch-linux-jammy-py3-clang15-asan
+  linux-jammy-py3_10-clang18-asan-build:
+    name: linux-jammy-py3.10-clang18-asan
+    uses: ./.github/workflows/_linux-build.yml
+    needs: get-label-type
+    with:
+      runner_prefix: "${{ needs.get-label-type.outputs.label-type }}"
+      build-environment: linux-jammy-py3.10-clang18-asan
+      docker-image-name: ci-image:pytorch-linux-jammy-py3-clang18-asan
       test-matrix: |
         { include: [
           { config: "default", shard: 1, num_shards: 6, runner: "${{ needs.get-label-type.outputs.label-type }}linux.4xlarge" },
@@ -138,20 +140,19 @@
           { config: "default", shard: 6, num_shards: 6, runner: "${{ needs.get-label-type.outputs.label-type }}linux.4xlarge" },
         ]}
       sync-tag: asan-build
-      allow-reuse-old-whl: true
-    secrets: inherit
-
-
-  linux-jammy-py3_10-clang15-asan-test:
-    name: linux-jammy-py3.10-clang15-asan
+    secrets: inherit
+
+
+  linux-jammy-py3_10-clang18-asan-test:
+    name: linux-jammy-py3.10-clang18-asan
     uses: ./.github/workflows/_linux-test.yml
     needs:
-      - linux-jammy-py3_10-clang15-asan-build
+      - linux-jammy-py3_10-clang18-asan-build
       - target-determination
     with:
-      build-environment: linux-jammy-py3.10-clang15-asan
-      docker-image: ${{ needs.linux-jammy-py3_10-clang15-asan-build.outputs.docker-image }}
-      test-matrix: ${{ needs.linux-jammy-py3_10-clang15-asan-build.outputs.test-matrix }}
+      build-environment: linux-jammy-py3.10-clang18-asan
+      docker-image: ${{ needs.linux-jammy-py3_10-clang18-asan-build.outputs.docker-image }}
+      test-matrix: ${{ needs.linux-jammy-py3_10-clang18-asan-build.outputs.test-matrix }}
       sync-tag: asan-test
     secrets: inherit
 
@@ -202,8 +203,8 @@
           { config: "dynamo_wrapped", shard: 1, num_shards: 3, runner: "${{ needs.get-label-type.outputs.label-type }}linux.2xlarge" },
           { config: "dynamo_wrapped", shard: 2, num_shards: 3, runner: "${{ needs.get-label-type.outputs.label-type }}linux.2xlarge" },
           { config: "dynamo_wrapped", shard: 3, num_shards: 3, runner: "${{ needs.get-label-type.outputs.label-type }}linux.2xlarge" },
-        ]}
-      allow-reuse-old-whl: true
+          { config: "einops", shard: 1, num_shards: 1, runner: "${{ needs.get-label-type.outputs.label-type }}linux.2xlarge" }
+        ]}
     secrets: inherit
 
   linux-jammy-py3_9-clang12-test:
@@ -238,8 +239,8 @@
           { config: "dynamo_wrapped", shard: 1, num_shards: 3, runner: "${{ needs.get-label-type.outputs.label-type }}linux.2xlarge" },
           { config: "dynamo_wrapped", shard: 2, num_shards: 3, runner: "${{ needs.get-label-type.outputs.label-type }}linux.2xlarge" },
           { config: "dynamo_wrapped", shard: 3, num_shards: 3, runner: "${{ needs.get-label-type.outputs.label-type }}linux.2xlarge" },
-        ]}
-      allow-reuse-old-whl: true
+          { config: "einops", shard: 1, num_shards: 1, runner: "${{ needs.get-label-type.outputs.label-type }}linux.2xlarge" }
+        ]}
     secrets: inherit
 
   linux-jammy-py3_13-clang12-test:
@@ -250,87 +251,6 @@
       build-environment: linux-jammy-py3.13-clang12
       docker-image: ${{ needs.linux-jammy-py3_13-clang12-build.outputs.docker-image }}
       test-matrix: ${{ needs.linux-jammy-py3_13-clang12-build.outputs.test-matrix }}
-<<<<<<< HEAD
-      timeout-minutes: 600
-    secrets: inherit
-
-  linux-jammy-cuda12_6-py3_10-gcc11-build-distributed:
-    name: linux-jammy-cuda12.6-py3.10-gcc11-build-distributed
-    uses: ./.github/workflows/_linux-build.yml
-    needs: get-label-type
-    with:
-      runner_prefix: "${{ needs.get-label-type.outputs.label-type }}"
-      build-environment: linux-jammy-cuda12.6-py3.10-gcc11-distributed
-      docker-image-name: ci-image:pytorch-linux-jammy-cuda12.6-cudnn9-py3-gcc11
-      cuda-arch-list: '7.5'
-      test-matrix: |
-        { include: [
-          { config: "distributed", shard: 1, num_shards: 3, runner: "${{ needs.get-label-type.outputs.label-type }}linux.g4dn.12xlarge.nvidia.gpu" },
-          { config: "distributed", shard: 2, num_shards: 3, runner: "${{ needs.get-label-type.outputs.label-type }}linux.g4dn.12xlarge.nvidia.gpu" },
-          { config: "distributed", shard: 3, num_shards: 3, runner: "${{ needs.get-label-type.outputs.label-type }}linux.g4dn.12xlarge.nvidia.gpu" },
-        ]}
-    secrets: inherit
-
-  linux-jammy-cuda12_6-py3_10-gcc11-test-distributed:
-    name: linux-jammy-cuda12.6-py3.10-gcc11-test
-    uses: ./.github/workflows/_linux-test.yml
-    needs:
-      - linux-jammy-cuda12_6-py3_10-gcc11-build-distributed
-      - target-determination
-    with:
-      timeout-minutes: 360
-      build-environment: linux-jammy-cuda12.6-py3.10-gcc11-distributed
-      docker-image: ${{ needs.linux-jammy-cuda12_6-py3_10-gcc11-build-distributed.outputs.docker-image }}
-      test-matrix: ${{ needs.linux-jammy-cuda12_6-py3_10-gcc11-build-distributed.outputs.test-matrix }}
-    secrets: inherit
-
-  linux-jammy-cuda12_6-py3_10-gcc11-build:
-    name: linux-jammy-cuda12.6-py3.10-gcc11
-    uses: ./.github/workflows/_linux-build.yml
-    needs: get-label-type
-    with:
-      runner_prefix: "${{ needs.get-label-type.outputs.label-type }}"
-      build-environment: linux-jammy-cuda12.6-py3.10-gcc11
-      docker-image-name: ci-image:pytorch-linux-jammy-cuda12.6-cudnn9-py3-gcc11
-      test-matrix: |
-        { include: [
-          { config: "default", shard: 1, num_shards: 5, runner: "${{ needs.get-label-type.outputs.label-type }}linux.4xlarge.nvidia.gpu" },
-          { config: "default", shard: 2, num_shards: 5, runner: "${{ needs.get-label-type.outputs.label-type }}linux.4xlarge.nvidia.gpu" },
-          { config: "default", shard: 3, num_shards: 5, runner: "${{ needs.get-label-type.outputs.label-type }}linux.4xlarge.nvidia.gpu" },
-          { config: "default", shard: 4, num_shards: 5, runner: "${{ needs.get-label-type.outputs.label-type }}linux.4xlarge.nvidia.gpu" },
-          { config: "default", shard: 5, num_shards: 5, runner: "${{ needs.get-label-type.outputs.label-type }}linux.4xlarge.nvidia.gpu" },
-        ]}
-      allow-reuse-old-whl: true
-    secrets: inherit
-
-  linux-jammy-cuda12_6-py3_10-gcc11-test:
-    name: linux-jammy-cuda12.6-py3.10-gcc11
-    uses: ./.github/workflows/_linux-test.yml
-    needs:
-      - linux-jammy-cuda12_6-py3_10-gcc11-build
-      - target-determination
-    with:
-      timeout-minutes: 360
-      build-environment: linux-jammy-cuda12.6-py3.10-gcc11
-      docker-image: ${{ needs.linux-jammy-cuda12_6-py3_10-gcc11-build.outputs.docker-image }}
-      test-matrix: ${{ needs.linux-jammy-cuda12_6-py3_10-gcc11-build.outputs.test-matrix }}
-    secrets: inherit
-
-  linux-jammy-py3-clang12-mobile-build:
-    name: linux-jammy-py3-clang12-mobile-build
-    uses: ./.github/workflows/_linux-build.yml
-    needs: get-label-type
-    with:
-      runner_prefix: "${{ needs.get-label-type.outputs.label-type }}"
-      build-environment: linux-jammy-py3-clang12-mobile-build
-      docker-image-name: ci-image:pytorch-linux-jammy-py3-clang15-asan
-      build-generates-artifacts: false
-      test-matrix: |
-        { include: [
-          { config: "default", shard: 1, num_shards: 1 },
-        ]}
-=======
->>>>>>> eaa5d9d3
     secrets: inherit
 
   linux-jammy-cuda12_8-cudnn9-py3_9-clang12-build:
@@ -353,8 +273,8 @@
     needs: get-label-type
     with:
       runner: "${{ needs.get-label-type.outputs.label-type }}linux.large"
-      build-environment: linux-jammy-cuda12.6-py3.10-gcc11-bazel-test
-      docker-image-name: ci-image:pytorch-linux-jammy-cuda12.6-cudnn9-py3-gcc11
+      build-environment: linux-jammy-cuda12.8-py3.10-gcc11-bazel-test
+      docker-image-name: ci-image:pytorch-linux-jammy-cuda12.8-cudnn9-py3-gcc11
       cuda-version: cpu
       test-matrix: |
         { include: [
@@ -396,42 +316,8 @@
         ]}
     secrets: inherit
 
-<<<<<<< HEAD
-  linux-jammy-cuda12_6-py3_10-gcc11-sm89-build:
-    name: linux-jammy-cuda12.6-py3.10-gcc11-sm89
-    uses: ./.github/workflows/_linux-build.yml
-    needs: get-label-type
-    with:
-      runner_prefix: "${{ needs.get-label-type.outputs.label-type }}"
-      build-environment: linux-jammy-cuda12.6-py3.10-gcc11-sm89
-      docker-image-name: ci-image:pytorch-linux-jammy-cuda12.6-cudnn9-py3-gcc11
-      cuda-arch-list: 8.9
-      test-matrix: |
-        { include: [
-          { config: "default", shard: 1, num_shards: 5, runner: "${{ needs.get-label-type.outputs.label-type }}linux.g6.4xlarge.experimental.nvidia.gpu" },
-          { config: "default", shard: 2, num_shards: 5, runner: "${{ needs.get-label-type.outputs.label-type }}linux.g6.4xlarge.experimental.nvidia.gpu" },
-          { config: "default", shard: 3, num_shards: 5, runner: "${{ needs.get-label-type.outputs.label-type }}linux.g6.4xlarge.experimental.nvidia.gpu" },
-          { config: "default", shard: 4, num_shards: 5, runner: "${{ needs.get-label-type.outputs.label-type }}linux.g6.4xlarge.experimental.nvidia.gpu" },
-          { config: "default", shard: 5, num_shards: 5, runner: "${{ needs.get-label-type.outputs.label-type }}linux.g6.4xlarge.experimental.nvidia.gpu" },
-        ]}
-      allow-reuse-old-whl: true
-    secrets: inherit
-
-  linux-jammy-cuda12_6-py3_10-gcc11-sm89-test:
-    name: linux-jammy-cuda12.6-py3.10-gcc11-sm89
-    uses: ./.github/workflows/_linux-test.yml
-    needs:
-      - linux-jammy-cuda12_6-py3_10-gcc11-sm89-build
-      - target-determination
-    with:
-      build-environment: linux-jammy-cuda12.6-py3.10-gcc11-sm89
-      docker-image: ${{ needs.linux-jammy-cuda12_6-py3_10-gcc11-sm89-build.outputs.docker-image }}
-      test-matrix: ${{ needs.linux-jammy-cuda12_6-py3_10-gcc11-sm89-build.outputs.test-matrix }}
-    secrets: inherit
-
-=======
->>>>>>> eaa5d9d3
   linux-jammy-py3-clang12-executorch-build:
+    if: false  # Docker build needs pin update
     name: linux-jammy-py3-clang12-executorch
     uses: ./.github/workflows/_linux-build.yml
     needs: get-label-type
@@ -449,41 +335,13 @@
     name: linux-jammy-py3-clang12-executorch
     uses: ./.github/workflows/_linux-test.yml
     needs: linux-jammy-py3-clang12-executorch-build
+    if: false # Has been broken for a while
     with:
       build-environment: linux-jammy-py3-clang12-executorch
       docker-image: ${{ needs.linux-jammy-py3-clang12-executorch-build.outputs.docker-image }}
       test-matrix: ${{ needs.linux-jammy-py3-clang12-executorch-build.outputs.test-matrix }}
     secrets: inherit
 
-<<<<<<< HEAD
-  linux-jammy-cuda12_8-py3_10-gcc9-inductor-build:
-    name: cuda12.8-py3.10-gcc9-sm75
-    uses: ./.github/workflows/_linux-build.yml
-    needs: get-label-type
-    with:
-      runner_prefix: "${{ needs.get-label-type.outputs.label-type }}"
-      build-environment: linux-jammy-cuda12.8-py3.10-gcc9-sm75
-      docker-image-name: ci-image:pytorch-linux-jammy-cuda12.8-cudnn9-py3-gcc9-inductor-benchmarks
-      cuda-arch-list: '7.5'
-      test-matrix: |
-        { include: [
-          { config: "pr_time_benchmarks", shard: 1, num_shards: 1, runner: "linux.g4dn.metal.nvidia.gpu" },
-        ]}
-      allow-reuse-old-whl: true
-    secrets: inherit
-
-  linux-jammy-cuda12_8-py3_10-gcc9-inductor-test:
-    name: cuda12.8-py3.10-gcc9-sm75
-    uses: ./.github/workflows/_linux-test.yml
-    needs: linux-jammy-cuda12_8-py3_10-gcc9-inductor-build
-    with:
-      build-environment: linux-jammy-cuda12.8-py3.10-gcc9-sm75
-      docker-image: ${{ needs.linux-jammy-cuda12_8-py3_10-gcc9-inductor-build.outputs.docker-image }}
-      test-matrix: ${{ needs.linux-jammy-cuda12_8-py3_10-gcc9-inductor-build.outputs.test-matrix }}
-    secrets: inherit
-
-=======
->>>>>>> eaa5d9d3
   linux-jammy-xpu-2025_1-py3_9-build:
     name: linux-jammy-xpu-2025.1-py3.9
     uses: ./.github/workflows/_linux-build.yml
