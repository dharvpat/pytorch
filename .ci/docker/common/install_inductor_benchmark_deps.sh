#!/bin/bash

set -ex

source "$(dirname "${BASH_SOURCE[0]}")/common_utils.sh"

function install_huggingface() {
  local version
  commit=$(get_pinned_commit huggingface)
  pip_install "git+https://github.com/huggingface/transformers@${commit}"
}

function install_timm() {
  local commit
  commit=$(get_pinned_commit timm)

  pip_install "git+https://github.com/huggingface/pytorch-image-models@${commit}"
<<<<<<< HEAD
  # Clean up
  conda_run pip uninstall -y torch torchvision triton
=======
}

function install_torchbench() {
  local commit
  commit=$(get_pinned_commit torchbench)
  git clone https://github.com/pytorch/benchmark torchbench
  pushd torchbench
  git checkout "$commit"

  python install.py --continue_on_fail

  # soxr comes from https://github.com/huggingface/transformers/pull/39429
  pip install transformers==4.54.0 soxr==0.5.0

  echo "Print all dependencies after TorchBench is installed"
  python -mpip freeze
  popd

  chown -R jenkins torchbench
  chown -R jenkins /opt/conda
>>>>>>> 9a06e6d0
}

# Pango is needed for weasyprint which is needed for doctr
conda_install pango
install_huggingface
install_timm<|MERGE_RESOLUTION|>--- conflicted
+++ resolved
@@ -15,10 +15,6 @@
   commit=$(get_pinned_commit timm)
 
   pip_install "git+https://github.com/huggingface/pytorch-image-models@${commit}"
-<<<<<<< HEAD
-  # Clean up
-  conda_run pip uninstall -y torch torchvision triton
-=======
 }
 
 function install_torchbench() {
@@ -39,10 +35,17 @@
 
   chown -R jenkins torchbench
   chown -R jenkins /opt/conda
->>>>>>> 9a06e6d0
 }
 
 # Pango is needed for weasyprint which is needed for doctr
 conda_install pango
+
+# Stable packages are ok here, just to satisfy TorchBench check
+pip_install torch torchvision torchaudio --index-url https://download.pytorch.org/whl/cu128
+
+install_torchbench
 install_huggingface
-install_timm+install_timm
+
+# Clean up
+conda_run pip uninstall -y torch torchvision torchaudio triton torchao