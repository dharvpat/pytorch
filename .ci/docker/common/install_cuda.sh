#!/bin/bash

set -ex

arch_path=''
targetarch=${TARGETARCH:-$(uname -m)}
if [ ${targetarch} = 'amd64' ] || [ "${targetarch}" = 'x86_64' ]; then
  arch_path='x86_64'
else
  arch_path='sbsa'
fi

NVSHMEM_VERSION=3.3.9

function install_cuda {
  version=$1
  runfile=$2
  major_minor=${version%.*}
  rm -rf /usr/local/cuda-${major_minor} /usr/local/cuda
  if [[ ${arch_path} == 'sbsa' ]]; then
    runfile="${runfile}_sbsa"
  fi
  runfile="${runfile}.run"
  wget -q https://developer.download.nvidia.com/compute/cuda/${version}/local_installers/${runfile} -O ${runfile}
  chmod +x ${runfile}
  ./${runfile} --toolkit --silent
  rm -f ${runfile}
  rm -f /usr/local/cuda && ln -s /usr/local/cuda-${major_minor} /usr/local/cuda
}

function install_cudnn {
  cuda_major_version=$1
  cudnn_version=$2
  mkdir tmp_cudnn && cd tmp_cudnn
  # cuDNN license: https://developer.nvidia.com/cudnn/license_agreement
  filepath="cudnn-linux-${arch_path}-${cudnn_version}_cuda${cuda_major_version}-archive"
  wget -q https://developer.download.nvidia.com/compute/cudnn/redist/cudnn/linux-${arch_path}/${filepath}.tar.xz
  tar xf ${filepath}.tar.xz
  cp -a ${filepath}/include/* /usr/local/cuda/include/
  cp -a ${filepath}/lib/* /usr/local/cuda/lib64/
  cd ..
  rm -rf tmp_cudnn
}

function install_nvshmem {
  cuda_major_version=$1 # e.g. "12"
  nvshmem_version=$2    # e.g. "3.3.9"

  case "${arch_path}" in
    sbsa)
      dl_arch="aarch64"
      ;;
    x86_64)
      dl_arch="x64"
      ;;
    *)
      dl_arch="${arch}"
      ;;
  esac

  tmpdir="tmp_nvshmem"
  mkdir -p "${tmpdir}" && cd "${tmpdir}"

  # nvSHMEM license: https://docs.nvidia.com/nvshmem/api/sla.html
  filename="libnvshmem_cuda${cuda_major_version}-linux-${arch_path}-${nvshmem_version}"
  url="https://developer.download.nvidia.com/compute/redist/nvshmem/${nvshmem_version}/builds/cuda${cuda_major_version}/txz/agnostic/${dl_arch}/${filename}.tar.gz"

  # download, unpack, install
  wget -q "${url}"
  tar xf "${filename}.tar.gz"
<<<<<<< HEAD
  cp -a "libnvshmem/include/"* /usr/local/include/
  cp -a "libnvshmem/lib/"* /usr/local/lib/
=======
  cp -a "libnvshmem/include/"* /usr/local/cuda/include/
  cp -a "libnvshmem/lib/"*     /usr/local/cuda/lib64/
>>>>>>> a459d338

  # cleanup
  cd ..
  rm -rf "${tmpdir}"

  echo "nvSHMEM ${nvshmem_version} for CUDA ${cuda_major_version} (${arch_path}) installed."
}

function install_124 {
  CUDNN_VERSION=9.1.0.70
  echo "Installing CUDA 12.4.1 and cuDNN ${CUDNN_VERSION} and NCCL and cuSparseLt-0.6.2"
  install_cuda 12.4.1 cuda_12.4.1_550.54.15_linux

  install_cudnn 12 $CUDNN_VERSION

  CUDA_VERSION=12.4 bash install_nccl.sh

  CUDA_VERSION=12.4 bash install_cusparselt.sh

  ldconfig
}

function install_126 {
  CUDNN_VERSION=9.10.2.21
  echo "Installing CUDA 12.6.3 and cuDNN ${CUDNN_VERSION} and NVSHMEM and NCCL and cuSparseLt-0.7.1"
  install_cuda 12.6.3 cuda_12.6.3_560.35.05_linux

  install_cudnn 12 $CUDNN_VERSION

  install_nvshmem 12 $NVSHMEM_VERSION

  CUDA_VERSION=12.6 bash install_nccl.sh

  CUDA_VERSION=12.6 bash install_cusparselt.sh

  ldconfig
}

function install_129 {
  CUDNN_VERSION=9.10.2.21
  echo "Installing CUDA 12.9.1 and cuDNN ${CUDNN_VERSION} and NVSHMEM and NCCL and cuSparseLt-0.7.1"
  # install CUDA 12.9.1 in the same container
  install_cuda 12.9.1 cuda_12.9.1_575.57.08_linux

  # cuDNN license: https://developer.nvidia.com/cudnn/license_agreement
  install_cudnn 12 $CUDNN_VERSION

  install_nvshmem 12 $NVSHMEM_VERSION

  CUDA_VERSION=12.9 bash install_nccl.sh

  CUDA_VERSION=12.9 bash install_cusparselt.sh

  ldconfig
}

function prune_124 {
  echo "Pruning CUDA 12.4"
  #####################################################################################
  # CUDA 12.4 prune static libs
  #####################################################################################
  export NVPRUNE="/usr/local/cuda-12.4/bin/nvprune"
  export CUDA_LIB_DIR="/usr/local/cuda-12.4/lib64"

  export GENCODE="-gencode arch=compute_50,code=sm_50 -gencode arch=compute_60,code=sm_60 -gencode arch=compute_70,code=sm_70 -gencode arch=compute_75,code=sm_75 -gencode arch=compute_80,code=sm_80 -gencode arch=compute_86,code=sm_86 -gencode arch=compute_90,code=sm_90"
  export GENCODE_CUDNN="-gencode arch=compute_50,code=sm_50 -gencode arch=compute_60,code=sm_60 -gencode arch=compute_61,code=sm_61 -gencode arch=compute_70,code=sm_70 -gencode arch=compute_75,code=sm_75 -gencode arch=compute_80,code=sm_80 -gencode arch=compute_86,code=sm_86 -gencode arch=compute_90,code=sm_90"

  if [[ -n "$OVERRIDE_GENCODE" ]]; then
    export GENCODE=$OVERRIDE_GENCODE
  fi
  if [[ -n "$OVERRIDE_GENCODE_CUDNN" ]]; then
    export GENCODE_CUDNN=$OVERRIDE_GENCODE_CUDNN
  fi

  # all CUDA libs except CuDNN and CuBLAS
  ls $CUDA_LIB_DIR/ | grep "\.a" | grep -v "culibos" | grep -v "cudart" | grep -v "cudnn" | grep -v "cublas" | grep -v "metis" |
    xargs -I {} bash -c \
      "echo {} && $NVPRUNE $GENCODE $CUDA_LIB_DIR/{} -o $CUDA_LIB_DIR/{}"

  # prune CuDNN and CuBLAS
  $NVPRUNE $GENCODE_CUDNN $CUDA_LIB_DIR/libcublas_static.a -o $CUDA_LIB_DIR/libcublas_static.a
  $NVPRUNE $GENCODE_CUDNN $CUDA_LIB_DIR/libcublasLt_static.a -o $CUDA_LIB_DIR/libcublasLt_static.a

  #####################################################################################
  # CUDA 12.4 prune visual tools
  #####################################################################################
  export CUDA_BASE="/usr/local/cuda-12.4/"
  rm -rf $CUDA_BASE/libnvvp $CUDA_BASE/nsightee_plugins $CUDA_BASE/nsight-compute-2024.1.0 $CUDA_BASE/nsight-systems-2023.4.4/
}

function prune_126 {
  echo "Pruning CUDA 12.6"
  #####################################################################################
  # CUDA 12.6 prune static libs
  #####################################################################################
  export NVPRUNE="/usr/local/cuda-12.6/bin/nvprune"
  export CUDA_LIB_DIR="/usr/local/cuda-12.6/lib64"

  export GENCODE="-gencode arch=compute_50,code=sm_50 -gencode arch=compute_60,code=sm_60 -gencode arch=compute_70,code=sm_70 -gencode arch=compute_75,code=sm_75 -gencode arch=compute_80,code=sm_80 -gencode arch=compute_86,code=sm_86 -gencode arch=compute_90,code=sm_90"
  export GENCODE_CUDNN="-gencode arch=compute_50,code=sm_50 -gencode arch=compute_60,code=sm_60 -gencode arch=compute_61,code=sm_61 -gencode arch=compute_70,code=sm_70 -gencode arch=compute_75,code=sm_75 -gencode arch=compute_80,code=sm_80 -gencode arch=compute_86,code=sm_86 -gencode arch=compute_90,code=sm_90"

  if [[ -n "$OVERRIDE_GENCODE" ]]; then
    export GENCODE=$OVERRIDE_GENCODE
  fi
  if [[ -n "$OVERRIDE_GENCODE_CUDNN" ]]; then
    export GENCODE_CUDNN=$OVERRIDE_GENCODE_CUDNN
  fi

  # all CUDA libs except CuDNN and CuBLAS
  ls $CUDA_LIB_DIR/ | grep "\.a" | grep -v "culibos" | grep -v "cudart" | grep -v "cudnn" | grep -v "cublas" | grep -v "metis" |
    xargs -I {} bash -c \
      "echo {} && $NVPRUNE $GENCODE $CUDA_LIB_DIR/{} -o $CUDA_LIB_DIR/{}"

  # prune CuDNN and CuBLAS
  $NVPRUNE $GENCODE_CUDNN $CUDA_LIB_DIR/libcublas_static.a -o $CUDA_LIB_DIR/libcublas_static.a
  $NVPRUNE $GENCODE_CUDNN $CUDA_LIB_DIR/libcublasLt_static.a -o $CUDA_LIB_DIR/libcublasLt_static.a

  #####################################################################################
  # CUDA 12.6 prune visual tools
  #####################################################################################
  export CUDA_BASE="/usr/local/cuda-12.6/"
  rm -rf $CUDA_BASE/libnvvp $CUDA_BASE/nsightee_plugins $CUDA_BASE/nsight-compute-2024.3.2 $CUDA_BASE/nsight-systems-2024.5.1/
}

function install_128 {
  CUDNN_VERSION=9.8.0.87
  echo "Installing CUDA 12.8.1 and cuDNN ${CUDNN_VERSION} and NVSHMEM and NCCL and cuSparseLt-0.7.1"
  # install CUDA 12.8.1 in the same container
  install_cuda 12.8.1 cuda_12.8.1_570.124.06_linux

  # cuDNN license: https://developer.nvidia.com/cudnn/license_agreement
  install_cudnn 12 $CUDNN_VERSION

  install_nvshmem 12 $NVSHMEM_VERSION

  CUDA_VERSION=12.8 bash install_nccl.sh

  CUDA_VERSION=12.8 bash install_cusparselt.sh

  ldconfig
}

# idiomatic parameter and option handling in sh
while test $# -gt 0; do
  case "$1" in
    12.4)
      install_124
      prune_124
      ;;
    12.6 | 12.6.*)
      install_126
      prune_126
      ;;
    12.8 | 12.8.*)
      install_128
      ;;
    12.9 | 12.9.*)
      install_129
      ;;
    *)
      echo "bad argument $1"
      exit 1
      ;;
  esac
  shift
done<|MERGE_RESOLUTION|>--- conflicted
+++ resolved
@@ -68,13 +68,8 @@
   # download, unpack, install
   wget -q "${url}"
   tar xf "${filename}.tar.gz"
-<<<<<<< HEAD
-  cp -a "libnvshmem/include/"* /usr/local/include/
-  cp -a "libnvshmem/lib/"* /usr/local/lib/
-=======
   cp -a "libnvshmem/include/"* /usr/local/cuda/include/
-  cp -a "libnvshmem/lib/"*     /usr/local/cuda/lib64/
->>>>>>> a459d338
+  cp -a "libnvshmem/lib/"* /usr/local/cuda/lib64/
 
   # cleanup
   cd ..
