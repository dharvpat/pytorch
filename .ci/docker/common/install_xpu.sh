#!/bin/bash
set -xe
# Script used in CI and CD pipeline

# Intel® software for general purpose GPU capabilities.
# Refer to https://www.intel.com/content/www/us/en/developer/articles/tool/pytorch-prerequisites-for-intel-gpus.html

# Users should update to the latest version as it becomes available

function install_ubuntu() {
<<<<<<< HEAD
  . /etc/os-release
  if [[ ! " jammy " =~ " ${VERSION_CODENAME} " ]]; then
    echo "Ubuntu version ${VERSION_CODENAME} not supported"
    exit
  fi

  apt-get update -y
  apt-get install -y gpg-agent wget
  # To add the online network package repository for the GPU Driver
  wget -qO - https://repositories.intel.com/gpu/intel-graphics.key |
    gpg --yes --dearmor --output /usr/share/keyrings/intel-graphics.gpg
  echo "deb [arch=amd64 signed-by=/usr/share/keyrings/intel-graphics.gpg] \
        https://repositories.intel.com/gpu/ubuntu ${VERSION_CODENAME}${XPU_DRIVER_VERSION} unified" |
    tee /etc/apt/sources.list.d/intel-gpu-${VERSION_CODENAME}.list
  # To add the online network network package repository for the Intel Support Packages
  wget -O- https://apt.repos.intel.com/intel-gpg-keys/GPG-PUB-KEY-INTEL-SW-PRODUCTS.PUB |
    gpg --dearmor >/usr/share/keyrings/oneapi-archive-keyring.gpg.gpg
  echo "deb [signed-by=/usr/share/keyrings/oneapi-archive-keyring.gpg.gpg] \
        https://apt.repos.intel.com/oneapi all main" |
    tee /etc/apt/sources.list.d/oneAPI.list

  # Update the packages list and repository index
  apt-get update

  # The xpu-smi packages
  apt-get install -y flex bison xpu-smi
  # Compute and Media Runtimes
  apt-get install -y \
    intel-opencl-icd intel-level-zero-gpu level-zero \
    intel-media-va-driver-non-free libmfx1 libmfxgen1 libvpl2 \
    libegl-mesa0 libegl1-mesa libegl1-mesa-dev libgbm1 libgl1-mesa-dev libgl1-mesa-dri \
    libglapi-mesa libgles2-mesa-dev libglx-mesa0 libigdgmm12 libxatracker2 mesa-va-drivers \
    mesa-vdpau-drivers mesa-vulkan-drivers va-driver-all vainfo hwinfo clinfo
  if [[ "${XPU_DRIVER_TYPE,,}" == "rolling" ]]; then
    apt-get install -y intel-ocloc
  fi
  # Development Packages
  apt-get install -y libigc-dev intel-igc-cm libigdfcl-dev libigfxcmrt-dev level-zero-dev
  # Install Intel Support Packages
  apt-get install -y ${XPU_PACKAGES}

  # Cleanup
  apt-get autoclean && apt-get clean
  rm -rf /var/lib/apt/lists/* /tmp/* /var/tmp/*
=======
    . /etc/os-release
    if [[ ! " jammy " =~ " ${VERSION_CODENAME} " ]]; then
        echo "Ubuntu version ${VERSION_CODENAME} not supported"
        exit
    fi

    apt-get update -y
    apt-get install -y gpg-agent wget
    # To add the online network package repository for the GPU Driver
    wget -qO - https://repositories.intel.com/gpu/intel-graphics.key \
        | gpg --yes --dearmor --output /usr/share/keyrings/intel-graphics.gpg
    echo "deb [arch=amd64 signed-by=/usr/share/keyrings/intel-graphics.gpg] \
        https://repositories.intel.com/gpu/ubuntu ${VERSION_CODENAME}${XPU_DRIVER_VERSION} unified" \
        | tee /etc/apt/sources.list.d/intel-gpu-${VERSION_CODENAME}.list
    # To add the online network network package repository for the Intel Support Packages
    wget -O- https://apt.repos.intel.com/intel-gpg-keys/GPG-PUB-KEY-INTEL-SW-PRODUCTS.PUB \
        | gpg --dearmor > /usr/share/keyrings/oneapi-archive-keyring.gpg.gpg
    echo "deb [signed-by=/usr/share/keyrings/oneapi-archive-keyring.gpg.gpg] \
        https://apt.repos.intel.com/oneapi all main" \
        | tee /etc/apt/sources.list.d/oneAPI.list

    # Update the packages list and repository index
    apt-get update

    # The xpu-smi packages
    apt-get install -y flex bison xpu-smi

    if [[ "${XPU_DRIVER_TYPE,,}" == "lts" ]]; then
        # Compute and Media Runtimes
        apt-get install -y \
            intel-opencl-icd intel-level-zero-gpu level-zero \
            intel-media-va-driver-non-free libmfx1 libmfxgen1 libvpl2 \
            libegl-mesa0 libegl1-mesa libegl1-mesa-dev libgbm1 libgl1-mesa-dev libgl1-mesa-dri \
            libglapi-mesa libgles2-mesa-dev libglx-mesa0 libigdgmm12 libxatracker2 mesa-va-drivers \
            mesa-vdpau-drivers mesa-vulkan-drivers va-driver-all vainfo hwinfo clinfo
        # Development Packages
        apt-get install -y libigc-dev intel-igc-cm libigdfcl-dev libigfxcmrt-dev level-zero-dev
    else # rolling driver
        apt-get install -y \
            intel-opencl-icd libze-intel-gpu1 libze1 \
            intel-media-va-driver-non-free libmfx-gen1 libvpl2 \
            libegl-mesa0 libegl1-mesa libegl1-mesa-dev libgbm1 libgl1-mesa-dev libgl1-mesa-dri \
            libglapi-mesa libglx-mesa0 libigdgmm12 libxatracker2 mesa-va-drivers \
            mesa-vdpau-drivers mesa-vulkan-drivers va-driver-all vainfo hwinfo clinfo intel-ocloc
        apt-get install -y libigc-dev intel-igc-cm libigdfcl-dev libigfxcmrt-dev libze-dev
    fi

    # Install Intel Support Packages
    apt-get install -y ${XPU_PACKAGES}

    # Cleanup
    apt-get autoclean && apt-get clean
    rm -rf /var/lib/apt/lists/* /tmp/* /var/tmp/*
>>>>>>> a459d338
}

function install_rhel() {
  . /etc/os-release

  if [[ ! " 8.8 8.10 9.0 9.2 9.3 " =~ " ${VERSION_ID} " ]]; then
    echo "RHEL version ${VERSION_ID} not supported"
    exit
  fi

  dnf install -y 'dnf-command(config-manager)'
  # To add the online network package repository for the GPU Driver
  dnf config-manager --add-repo \
    https://repositories.intel.com/gpu/rhel/${VERSION_ID}${XPU_DRIVER_VERSION}/unified/intel-gpu-${VERSION_ID}.repo
  # To add the online network network package repository for the Intel Support Packages
  tee >/etc/yum.repos.d/oneAPI.repo <<EOF
[oneAPI]
name=Intel for Pytorch GPU dev repository
baseurl=https://yum.repos.intel.com/oneapi
enabled=1
gpgcheck=1
repo_gpgcheck=1
gpgkey=https://yum.repos.intel.com/intel-gpg-keys/GPG-PUB-KEY-INTEL-SW-PRODUCTS.PUB
EOF

  # Install Intel Support Packages
  yum install -y ${XPU_PACKAGES}
  # The xpu-smi packages
  dnf install -y xpu-smi
  # Compute and Media Runtimes
  dnf install --skip-broken -y \
    intel-opencl intel-media intel-mediasdk libmfxgen1 libvpl2 level-zero intel-level-zero-gpu mesa-dri-drivers mesa-vulkan-drivers \
    mesa-vdpau-drivers libdrm mesa-libEGL mesa-libgbm mesa-libGL \
    mesa-libxatracker libvpl-tools intel-metrics-discovery \
    intel-metrics-library intel-igc-core intel-igc-cm \
    libva libva-utils intel-gmmlib libmetee intel-gsc intel-ocloc
  # Development packages
  dnf install -y --refresh \
    intel-igc-opencl-devel level-zero-devel intel-gsc-devel libmetee-devel \
    level-zero-devel

  # Cleanup
  dnf clean all
  rm -rf /var/cache/yum
  rm -rf /var/lib/yum/yumdb
  rm -rf /var/lib/yum/history
}

function install_sles() {
  . /etc/os-release
  VERSION_SP=${VERSION_ID//./sp}
  if [[ ! " 15sp4 15sp5 " =~ " ${VERSION_SP} " ]]; then
    echo "SLES version ${VERSION_ID} not supported"
    exit
  fi

  # To add the online network package repository for the GPU Driver
  zypper addrepo -f -r \
    https://repositories.intel.com/gpu/sles/${VERSION_SP}${XPU_DRIVER_VERSION}/unified/intel-gpu-${VERSION_SP}.repo
  rpm --import https://repositories.intel.com/gpu/intel-graphics.key
  # To add the online network network package repository for the Intel Support Packages
  zypper addrepo https://yum.repos.intel.com/oneapi oneAPI
  rpm --import https://yum.repos.intel.com/intel-gpg-keys/GPG-PUB-KEY-INTEL-SW-PRODUCTS.PUB

  # The xpu-smi packages
  zypper install -y lsb-release flex bison xpu-smi
  # Compute and Media Runtimes
  zypper install -y intel-level-zero-gpu level-zero intel-gsc intel-opencl intel-ocloc \
    intel-media-driver libigfxcmrt7 libvpl2 libvpl-tools libmfxgen1 libmfx1
  # Development packages
  zypper install -y libigdfcl-devel intel-igc-cm libigfxcmrt-devel level-zero-devel

  # Install Intel Support Packages
  zypper install -y ${XPU_PACKAGES}

}

<<<<<<< HEAD
# Default use GPU driver LTS releases
XPU_DRIVER_VERSION="/lts/2350"
if [[ "${XPU_DRIVER_TYPE,,}" == "rolling" ]]; then
  # Use GPU driver rolling releases
  XPU_DRIVER_VERSION=""
=======
# Default use GPU driver rolling releases
XPU_DRIVER_VERSION=""
if [[ "${XPU_DRIVER_TYPE,,}" == "lts" ]]; then
    # Use GPU driver LTS releases
    XPU_DRIVER_VERSION="/lts/2350"
>>>>>>> a459d338
fi

# Default use Intel® oneAPI Deep Learning Essentials 2025.0
if [[ "$XPU_VERSION" == "2025.1" ]]; then
  XPU_PACKAGES="intel-deep-learning-essentials-2025.1"
else
  XPU_PACKAGES="intel-deep-learning-essentials-2025.0"
fi

# The installation depends on the base OS
ID=$(grep -oP '(?<=^ID=).+' /etc/os-release | tr -d '"')
case "$ID" in
  ubuntu)
    install_ubuntu
    ;;
  rhel | almalinux)
    install_rhel
    ;;
  sles)
    install_sles
    ;;
  *)
    echo "Unable to determine OS..."
    exit 1
    ;;
esac<|MERGE_RESOLUTION|>--- conflicted
+++ resolved
@@ -8,7 +8,6 @@
 # Users should update to the latest version as it becomes available
 
 function install_ubuntu() {
-<<<<<<< HEAD
   . /etc/os-release
   if [[ ! " jammy " =~ " ${VERSION_CODENAME} " ]]; then
     echo "Ubuntu version ${VERSION_CODENAME} not supported"
@@ -35,79 +34,33 @@
 
   # The xpu-smi packages
   apt-get install -y flex bison xpu-smi
-  # Compute and Media Runtimes
-  apt-get install -y \
-    intel-opencl-icd intel-level-zero-gpu level-zero \
-    intel-media-va-driver-non-free libmfx1 libmfxgen1 libvpl2 \
-    libegl-mesa0 libegl1-mesa libegl1-mesa-dev libgbm1 libgl1-mesa-dev libgl1-mesa-dri \
-    libglapi-mesa libgles2-mesa-dev libglx-mesa0 libigdgmm12 libxatracker2 mesa-va-drivers \
-    mesa-vdpau-drivers mesa-vulkan-drivers va-driver-all vainfo hwinfo clinfo
-  if [[ "${XPU_DRIVER_TYPE,,}" == "rolling" ]]; then
-    apt-get install -y intel-ocloc
+
+  if [[ "${XPU_DRIVER_TYPE,,}" == "lts" ]]; then
+    # Compute and Media Runtimes
+    apt-get install -y \
+      intel-opencl-icd intel-level-zero-gpu level-zero \
+      intel-media-va-driver-non-free libmfx1 libmfxgen1 libvpl2 \
+      libegl-mesa0 libegl1-mesa libegl1-mesa-dev libgbm1 libgl1-mesa-dev libgl1-mesa-dri \
+      libglapi-mesa libgles2-mesa-dev libglx-mesa0 libigdgmm12 libxatracker2 mesa-va-drivers \
+      mesa-vdpau-drivers mesa-vulkan-drivers va-driver-all vainfo hwinfo clinfo
+    # Development Packages
+    apt-get install -y libigc-dev intel-igc-cm libigdfcl-dev libigfxcmrt-dev level-zero-dev
+  else # rolling driver
+    apt-get install -y \
+      intel-opencl-icd libze-intel-gpu1 libze1 \
+      intel-media-va-driver-non-free libmfx-gen1 libvpl2 \
+      libegl-mesa0 libegl1-mesa libegl1-mesa-dev libgbm1 libgl1-mesa-dev libgl1-mesa-dri \
+      libglapi-mesa libglx-mesa0 libigdgmm12 libxatracker2 mesa-va-drivers \
+      mesa-vdpau-drivers mesa-vulkan-drivers va-driver-all vainfo hwinfo clinfo intel-ocloc
+    apt-get install -y libigc-dev intel-igc-cm libigdfcl-dev libigfxcmrt-dev libze-dev
   fi
-  # Development Packages
-  apt-get install -y libigc-dev intel-igc-cm libigdfcl-dev libigfxcmrt-dev level-zero-dev
+
   # Install Intel Support Packages
   apt-get install -y ${XPU_PACKAGES}
 
   # Cleanup
   apt-get autoclean && apt-get clean
   rm -rf /var/lib/apt/lists/* /tmp/* /var/tmp/*
-=======
-    . /etc/os-release
-    if [[ ! " jammy " =~ " ${VERSION_CODENAME} " ]]; then
-        echo "Ubuntu version ${VERSION_CODENAME} not supported"
-        exit
-    fi
-
-    apt-get update -y
-    apt-get install -y gpg-agent wget
-    # To add the online network package repository for the GPU Driver
-    wget -qO - https://repositories.intel.com/gpu/intel-graphics.key \
-        | gpg --yes --dearmor --output /usr/share/keyrings/intel-graphics.gpg
-    echo "deb [arch=amd64 signed-by=/usr/share/keyrings/intel-graphics.gpg] \
-        https://repositories.intel.com/gpu/ubuntu ${VERSION_CODENAME}${XPU_DRIVER_VERSION} unified" \
-        | tee /etc/apt/sources.list.d/intel-gpu-${VERSION_CODENAME}.list
-    # To add the online network network package repository for the Intel Support Packages
-    wget -O- https://apt.repos.intel.com/intel-gpg-keys/GPG-PUB-KEY-INTEL-SW-PRODUCTS.PUB \
-        | gpg --dearmor > /usr/share/keyrings/oneapi-archive-keyring.gpg.gpg
-    echo "deb [signed-by=/usr/share/keyrings/oneapi-archive-keyring.gpg.gpg] \
-        https://apt.repos.intel.com/oneapi all main" \
-        | tee /etc/apt/sources.list.d/oneAPI.list
-
-    # Update the packages list and repository index
-    apt-get update
-
-    # The xpu-smi packages
-    apt-get install -y flex bison xpu-smi
-
-    if [[ "${XPU_DRIVER_TYPE,,}" == "lts" ]]; then
-        # Compute and Media Runtimes
-        apt-get install -y \
-            intel-opencl-icd intel-level-zero-gpu level-zero \
-            intel-media-va-driver-non-free libmfx1 libmfxgen1 libvpl2 \
-            libegl-mesa0 libegl1-mesa libegl1-mesa-dev libgbm1 libgl1-mesa-dev libgl1-mesa-dri \
-            libglapi-mesa libgles2-mesa-dev libglx-mesa0 libigdgmm12 libxatracker2 mesa-va-drivers \
-            mesa-vdpau-drivers mesa-vulkan-drivers va-driver-all vainfo hwinfo clinfo
-        # Development Packages
-        apt-get install -y libigc-dev intel-igc-cm libigdfcl-dev libigfxcmrt-dev level-zero-dev
-    else # rolling driver
-        apt-get install -y \
-            intel-opencl-icd libze-intel-gpu1 libze1 \
-            intel-media-va-driver-non-free libmfx-gen1 libvpl2 \
-            libegl-mesa0 libegl1-mesa libegl1-mesa-dev libgbm1 libgl1-mesa-dev libgl1-mesa-dri \
-            libglapi-mesa libglx-mesa0 libigdgmm12 libxatracker2 mesa-va-drivers \
-            mesa-vdpau-drivers mesa-vulkan-drivers va-driver-all vainfo hwinfo clinfo intel-ocloc
-        apt-get install -y libigc-dev intel-igc-cm libigdfcl-dev libigfxcmrt-dev libze-dev
-    fi
-
-    # Install Intel Support Packages
-    apt-get install -y ${XPU_PACKAGES}
-
-    # Cleanup
-    apt-get autoclean && apt-get clean
-    rm -rf /var/lib/apt/lists/* /tmp/* /var/tmp/*
->>>>>>> a459d338
 }
 
 function install_rhel() {
@@ -185,19 +138,11 @@
 
 }
 
-<<<<<<< HEAD
-# Default use GPU driver LTS releases
-XPU_DRIVER_VERSION="/lts/2350"
-if [[ "${XPU_DRIVER_TYPE,,}" == "rolling" ]]; then
-  # Use GPU driver rolling releases
-  XPU_DRIVER_VERSION=""
-=======
 # Default use GPU driver rolling releases
 XPU_DRIVER_VERSION=""
 if [[ "${XPU_DRIVER_TYPE,,}" == "lts" ]]; then
-    # Use GPU driver LTS releases
-    XPU_DRIVER_VERSION="/lts/2350"
->>>>>>> a459d338
+  # Use GPU driver LTS releases
+  XPU_DRIVER_VERSION="/lts/2350"
 fi
 
 # Default use Intel® oneAPI Deep Learning Essentials 2025.0
