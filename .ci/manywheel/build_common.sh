--- conflicted
+++ resolved
@@ -31,7 +31,6 @@
     # Comment out nvidia repositories to prevent them from getting apt-get updated, see https://github.com/pytorch/pytorch/issues/74968
     # shellcheck disable=SC2046
     sed -i 's/.*nvidia.*/# &/' $(find /etc/apt/ -type f -name "*.list")
-
     retry apt-get update
     retry apt-get -y install zip openssl
 else
@@ -98,6 +97,7 @@
     exit 1
 fi
 pushd "$PYTORCH_ROOT"
+retry pip install -qUr requirements-build.txt
 python setup.py clean
 retry pip install -qr requirements.txt
 case ${DESIRED_PYTHON} in
@@ -143,24 +143,6 @@
     BUILD_LIBTORCH_CPU_WITH_DEBUG=$BUILD_DEBUG_INFO \
     USE_NCCL=${USE_NCCL} USE_RCCL=${USE_RCCL} USE_KINETO=${USE_KINETO} \
     python setup.py bdist_wheel -d /tmp/$WHEELHOUSE_DIR
-<<<<<<< HEAD
-    echo "Finished setup.py bdist_wheel for split build (BUILD_LIBTORCH_WHL)"
-    echo "Calling setup.py bdist_wheel for split build (BUILD_PYTHON_ONLY)"
-    time EXTRA_CAFFE2_CMAKE_FLAGS=${EXTRA_CAFFE2_CMAKE_FLAGS[@]} \
-    BUILD_LIBTORCH_WHL=0 BUILD_PYTHON_ONLY=1 \
-    BUILD_LIBTORCH_CPU_WITH_DEBUG=$BUILD_DEBUG_INFO \
-    USE_NCCL=${USE_NCCL} USE_RCCL=${USE_RCCL} USE_KINETO=${USE_KINETO} \
-    python setup.py bdist_wheel -d /tmp/$WHEELHOUSE_DIR --cmake
-    echo "Finished setup.py bdist_wheel for split build (BUILD_PYTHON_ONLY)"
-else
-    time CMAKE_ARGS=${CMAKE_ARGS[@]} \
-        EXTRA_CAFFE2_CMAKE_FLAGS=${EXTRA_CAFFE2_CMAKE_FLAGS[@]} \
-        BUILD_LIBTORCH_CPU_WITH_DEBUG=$BUILD_DEBUG_INFO \
-        USE_NCCL=${USE_NCCL} USE_RCCL=${USE_RCCL} USE_KINETO=${USE_KINETO} \
-        python setup.py bdist_wheel -d /tmp/$WHEELHOUSE_DIR
-fi
-=======
->>>>>>> eaa5d9d3
 echo "Finished setup.py bdist at $(date)"
 
 # Build libtorch packages
