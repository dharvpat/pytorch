--- conflicted
+++ resolved
@@ -200,11 +200,7 @@
 pushd "$pytorch_rootdir"
 echo "Calling -m build --wheel --no-isolation at $(date)"
 
-<<<<<<< HEAD
-python -m build --wheel --no-isolation --outdir "$whl_tmp_dir"
-=======
-python setup.py bdist_wheel -d "$whl_tmp_dir" --plat-name ${mac_version}
->>>>>>> 9237139b
+python -m build --wheel --no-isolation --outdir "$whl_tmp_dir" -C--plat-name=${mac_version}
 
 echo "Finished -m build --wheel --no-isolation at $(date)"
 
