#!/usr/bin/env bash
set -ex
SOURCE_DIR="$( cd "$( dirname "${BASH_SOURCE[0]}" )" >/dev/null && pwd )"

# Env variables that should be set:
#   DESIRED_PYTHON
#     Which Python version to build for in format 'Maj.min' e.g. '2.7' or '3.6'
#
#   PYTORCH_FINAL_PACKAGE_DIR
#     **absolute** path to folder where final whl packages will be stored. The
#     default should not be used when calling this from a script. The default
#     is 'whl', and corresponds to the default in the wheel/upload.sh script.
#
#   MAC_PACKAGE_WORK_DIR
#     absolute path to a workdir in which to clone an isolated conda
#     installation and pytorch checkout. If the pytorch checkout already exists
#     then it will not be overwritten.

# Function to retry functions that sometimes timeout or have flaky failures
retry () {
    $*  || (sleep 1 && $*) || (sleep 2 && $*) || (sleep 4 && $*) || (sleep 8 && $*)
}

# Parameters
if [[ -n "$DESIRED_PYTHON" && -n "$PYTORCH_BUILD_VERSION" && -n "$PYTORCH_BUILD_NUMBER" ]]; then
    desired_python="$DESIRED_PYTHON"
    build_version="$PYTORCH_BUILD_VERSION"
    build_number="$PYTORCH_BUILD_NUMBER"
else
    if [ "$#" -ne 3 ]; then
        echo "illegal number of parameters. Need PY_VERSION BUILD_VERSION BUILD_NUMBER"
        echo "for example: build_wheel.sh 2.7 0.1.6 20"
        echo "Python version should be in format 'M.m'"
        exit 1
    fi
    desired_python=$1
    build_version=$2
    build_number=$3
fi

echo "Building for Python: $desired_python Version: $build_version Build: $build_number"
python_nodot="$(echo $desired_python | tr -d m.u)"

# Version: setup.py uses $PYTORCH_BUILD_VERSION.post$PYTORCH_BUILD_NUMBER if
# PYTORCH_BUILD_NUMBER > 1
if [[ -n "$OVERRIDE_PACKAGE_VERSION" ]]; then
    # This will be the *exact* version, since build_number<1
    build_version="$OVERRIDE_PACKAGE_VERSION"
    build_number=0
    build_number_prefix=''
else
    if [[ $build_number -eq 1 ]]; then
        build_number_prefix=""
    else
        build_number_prefix=".post$build_number"
    fi
fi
export PYTORCH_BUILD_VERSION=$build_version
export PYTORCH_BUILD_NUMBER=$build_number

package_type="${PACKAGE_TYPE:-wheel}"
# Fill in empty parameters with defaults
if [[ -z "$TORCH_PACKAGE_NAME" ]]; then
    TORCH_PACKAGE_NAME='torch'
fi
TORCH_PACKAGE_NAME="$(echo $TORCH_PACKAGE_NAME | tr '-' '_')"
if [[ -z "$PYTORCH_REPO" ]]; then
    PYTORCH_REPO='pytorch'
fi
if [[ -z "$PYTORCH_BRANCH" ]]; then
    PYTORCH_BRANCH="v${build_version}"
fi
if [[ -z "$RUN_TEST_PARAMS" ]]; then
    RUN_TEST_PARAMS=()
fi
if [[ -z "$PYTORCH_FINAL_PACKAGE_DIR" ]]; then
    if [[ -n "$BUILD_PYTHONLESS" ]]; then
        PYTORCH_FINAL_PACKAGE_DIR='libtorch'
    else
        PYTORCH_FINAL_PACKAGE_DIR='whl'
    fi
fi
mkdir -p "$PYTORCH_FINAL_PACKAGE_DIR" || true

# Create an isolated directory to store this builds pytorch checkout and conda
# installation
if [[ -z "$MAC_PACKAGE_WORK_DIR" ]]; then
    MAC_PACKAGE_WORK_DIR="$(pwd)/tmp_wheel_conda_${DESIRED_PYTHON}_$(date +%H%M%S)"
fi
mkdir -p "$MAC_PACKAGE_WORK_DIR" || true
if [[ -n ${GITHUB_ACTIONS} ]]; then
    pytorch_rootdir="${PYTORCH_ROOT:-${MAC_PACKAGE_WORK_DIR}/pytorch}"
else
    pytorch_rootdir="${MAC_PACKAGE_WORK_DIR}/pytorch"
fi
whl_tmp_dir="${MAC_PACKAGE_WORK_DIR}/dist"
mkdir -p "$whl_tmp_dir"

mac_version='macosx_11_0_arm64'
libtorch_arch='arm64'

# Create a consistent wheel package name to rename the wheel to
wheel_filename_new="${TORCH_PACKAGE_NAME}-${build_version}${build_number_prefix}-cp${python_nodot}-none-${mac_version}.whl"

###########################################################

# Have a separate Pytorch repo clone
if [[ ! -d "$pytorch_rootdir" ]]; then
    git clone "https://github.com/${PYTORCH_REPO}/pytorch" "$pytorch_rootdir"
    pushd "$pytorch_rootdir"
    if ! git checkout "$PYTORCH_BRANCH" ; then
        echo "Could not checkout $PYTORCH_BRANCH, so trying tags/v${build_version}"
        git checkout tags/v${build_version}
    fi
    popd
fi
pushd "$pytorch_rootdir"
git submodule update --init --recursive
popd

##########################
# now build the binary


export TH_BINARY_BUILD=1
export INSTALL_TEST=0 # dont install test binaries into site-packages
export MACOSX_DEPLOYMENT_TARGET=10.15
export CMAKE_PREFIX_PATH=${CONDA_PREFIX:-"$(dirname $(which conda))/../"}

SETUPTOOLS_PINNED_VERSION="=46.0.0"
PYYAML_PINNED_VERSION="=5.3"
EXTRA_CONDA_INSTALL_FLAGS=""
CONDA_ENV_CREATE_FLAGS=""
RENAME_WHEEL=true
case $desired_python in
    3.13t)
        echo "Using 3.13 deps"
        SETUPTOOLS_PINNED_VERSION=">=68.0.0"
        PYYAML_PINNED_VERSION=">=6.0.1"
        NUMPY_PINNED_VERSION="=2.1.0"
        CONDA_ENV_CREATE_FLAGS="python-freethreading"
        EXTRA_CONDA_INSTALL_FLAGS="-c conda-forge"
        desired_python="3.13"
        RENAME_WHEEL=false
        ;;
    3.13)
        echo "Using 3.13 deps"
        SETUPTOOLS_PINNED_VERSION=">=68.0.0"
        PYYAML_PINNED_VERSION=">=6.0.1"
        NUMPY_PINNED_VERSION="=2.1.0"
        ;;
    3.12)
        echo "Using 3.12 deps"
        SETUPTOOLS_PINNED_VERSION=">=68.0.0"
        PYYAML_PINNED_VERSION=">=6.0.1"
        NUMPY_PINNED_VERSION="=2.0.2"
        ;;
    3.11)
        echo "Using 3.11 deps"
        SETUPTOOLS_PINNED_VERSION=">=46.0.0"
        PYYAML_PINNED_VERSION=">=5.3"
        NUMPY_PINNED_VERSION="=2.0.2"
        ;;
    3.10)
        echo "Using 3.10 deps"
        SETUPTOOLS_PINNED_VERSION=">=46.0.0"
        PYYAML_PINNED_VERSION=">=5.3"
        NUMPY_PINNED_VERSION="=2.0.2"
        ;;
    3.9)
        echo "Using 3.9 deps"
        SETUPTOOLS_PINNED_VERSION=">=46.0.0"
        PYYAML_PINNED_VERSION=">=5.3"
        NUMPY_PINNED_VERSION="=2.0.2"
        ;;
    *)
        echo "Using default deps"
        NUMPY_PINNED_VERSION="=1.11.3"
        ;;
esac

# Install into a fresh env
tmp_env_name="wheel_py$python_nodot"
conda create ${EXTRA_CONDA_INSTALL_FLAGS} -yn "$tmp_env_name" python="$desired_python" ${CONDA_ENV_CREATE_FLAGS}
source activate "$tmp_env_name"

pip install "numpy=${NUMPY_PINNED_VERSION}"  "pyyaml${PYYAML_PINNED_VERSION}" requests ninja "setuptools${SETUPTOOLS_PINNED_VERSION}" typing_extensions
retry pip install -r "${pytorch_rootdir}/requirements.txt" || true
retry brew install libomp

# For USE_DISTRIBUTED=1 on macOS, need libuv, which is build as part of tensorpipe submodule
export USE_DISTRIBUTED=1

if [[ -n "$CROSS_COMPILE_ARM64" ]]; then
    export CMAKE_OSX_ARCHITECTURES=arm64
fi
export USE_MKLDNN=OFF
export USE_QNNPACK=OFF
export BUILD_TEST=OFF

pushd "$pytorch_rootdir"
echo "Calling -m build --wheel --no-isolation at $(date)"

if [[ "$USE_SPLIT_BUILD" == "true" ]]; then
<<<<<<< HEAD
    echo "Calling -m build --wheel --no-isolation for split build (BUILD_LIBTORCH_WHL)"
    BUILD_LIBTORCH_WHL=1 BUILD_PYTHON_ONLY=0 python -m build --wheel --no-isolation --outdir "$whl_tmp_dir"
    echo "Finished -m build --wheel --no-isolation for split build (BUILD_LIBTORCH_WHL)"
    echo "Calling -m build --wheel --no-isolation for split build (BUILD_PYTHON_ONLY)"
    BUILD_PYTHON_ONLY=1 BUILD_LIBTORCH_WHL=0 python -m build --wheel --no-isolation --outdir "$whl_tmp_dir" -C--build-option=--cmake
    echo "Finished -m build --wheel --no-isolation for split build (BUILD_PYTHON_ONLY)"
=======
    echo "Calling setup.py bdist_wheel for split build (BUILD_LIBTORCH_WHL)"
    BUILD_LIBTORCH_WHL=1 BUILD_PYTHON_ONLY=0 python setup.py bdist_wheel -d "$whl_tmp_dir"
    echo "Finished setup.py bdist_wheel for split build (BUILD_LIBTORCH_WHL)"
    echo "Calling setup.py bdist_wheel for split build (BUILD_PYTHON_ONLY)"
    BUILD_LIBTORCH_WHL=0 BUILD_PYTHON_ONLY=1 CMAKE_FRESH=1 python setup.py bdist_wheel -d "$whl_tmp_dir"
    echo "Finished setup.py bdist_wheel for split build (BUILD_PYTHON_ONLY)"
>>>>>>> 864dcb61
else
    python -m build --wheel --no-isolation --outdir "$whl_tmp_dir"
fi

echo "Finished -m build --wheel --no-isolation at $(date)"

if [[ $package_type != 'libtorch' ]]; then
    echo "delocating wheel dependencies"
    retry pip install https://github.com/matthew-brett/delocate/archive/refs/tags/0.10.4.zip
    echo "found the following wheels:"
    find $whl_tmp_dir -name "*.whl"
    echo "running delocate"
    find $whl_tmp_dir -name "*.whl" | xargs -I {} delocate-wheel -v {}
    find $whl_tmp_dir -name "*.whl"
    find $whl_tmp_dir -name "*.whl" | xargs -I {} delocate-listdeps {}
    echo "Finished delocating wheels at $(date)"
fi

echo "The wheel is in $(find $whl_tmp_dir -name '*.whl')"

wheel_filename_gen=$(find $whl_tmp_dir -name '*.whl' | head -n1 | xargs -I {} basename {})
popd

if [[ -z "$BUILD_PYTHONLESS" && $RENAME_WHEEL == true  ]]; then
    # Copy the whl to a final destination before tests are run
    echo "Renaming Wheel file: $wheel_filename_gen to $wheel_filename_new"
    cp "$whl_tmp_dir/$wheel_filename_gen" "$PYTORCH_FINAL_PACKAGE_DIR/$wheel_filename_new"
elif [[ $RENAME_WHEEL == false ]]; then
    echo "Copying Wheel file: $wheel_filename_gen to $PYTORCH_FINAL_PACKAGE_DIR"
    cp "$whl_tmp_dir/$wheel_filename_gen" "$PYTORCH_FINAL_PACKAGE_DIR/$wheel_filename_gen"
else
    pushd "$pytorch_rootdir"

    mkdir -p libtorch/{lib,bin,include,share}
    cp -r "$(pwd)/build/lib" "$(pwd)/libtorch/"

    # for now, the headers for the libtorch package will just be
    # copied in from the wheel
    unzip -d any_wheel "$whl_tmp_dir/$wheel_filename_gen"
    if [[ -d $(pwd)/any_wheel/torch/include ]]; then
        cp -r "$(pwd)/any_wheel/torch/include" "$(pwd)/libtorch/"
    else
        cp -r "$(pwd)/any_wheel/torch/lib/include" "$(pwd)/libtorch/"
    fi
    cp -r "$(pwd)/any_wheel/torch/share/cmake" "$(pwd)/libtorch/share/"
    if [[ "${libtorch_arch}" == "x86_64" ]]; then
      if [[ -x "$(pwd)/any_wheel/torch/.dylibs/libiomp5.dylib" ]]; then
          cp -r "$(pwd)/any_wheel/torch/.dylibs/libiomp5.dylib" "$(pwd)/libtorch/lib/"
      else
          cp -r "$(pwd)/any_wheel/torch/lib/libiomp5.dylib" "$(pwd)/libtorch/lib/"
      fi
    else
      cp -r "$(pwd)/any_wheel/torch/lib/libomp.dylib" "$(pwd)/libtorch/lib/"
    fi
    rm -rf "$(pwd)/any_wheel"

    echo $PYTORCH_BUILD_VERSION > libtorch/build-version
    echo "$(pushd $pytorch_rootdir && git rev-parse HEAD)" > libtorch/build-hash

    zip -rq "$PYTORCH_FINAL_PACKAGE_DIR/libtorch-macos-${libtorch_arch}-$PYTORCH_BUILD_VERSION.zip" libtorch
    cp "$PYTORCH_FINAL_PACKAGE_DIR/libtorch-macos-${libtorch_arch}-$PYTORCH_BUILD_VERSION.zip"  \
       "$PYTORCH_FINAL_PACKAGE_DIR/libtorch-macos-${libtorch_arch}-latest.zip"
fi<|MERGE_RESOLUTION|>--- conflicted
+++ resolved
@@ -202,21 +202,12 @@
 echo "Calling -m build --wheel --no-isolation at $(date)"
 
 if [[ "$USE_SPLIT_BUILD" == "true" ]]; then
-<<<<<<< HEAD
     echo "Calling -m build --wheel --no-isolation for split build (BUILD_LIBTORCH_WHL)"
     BUILD_LIBTORCH_WHL=1 BUILD_PYTHON_ONLY=0 python -m build --wheel --no-isolation --outdir "$whl_tmp_dir"
     echo "Finished -m build --wheel --no-isolation for split build (BUILD_LIBTORCH_WHL)"
     echo "Calling -m build --wheel --no-isolation for split build (BUILD_PYTHON_ONLY)"
-    BUILD_PYTHON_ONLY=1 BUILD_LIBTORCH_WHL=0 python -m build --wheel --no-isolation --outdir "$whl_tmp_dir" -C--build-option=--cmake
+    BUILD_PYTHON_ONLY=1 BUILD_LIBTORCH_WHL=0 CMAKE_FRESH=1 python -m build --wheel --no-isolation --outdir "$whl_tmp_dir"
     echo "Finished -m build --wheel --no-isolation for split build (BUILD_PYTHON_ONLY)"
-=======
-    echo "Calling setup.py bdist_wheel for split build (BUILD_LIBTORCH_WHL)"
-    BUILD_LIBTORCH_WHL=1 BUILD_PYTHON_ONLY=0 python setup.py bdist_wheel -d "$whl_tmp_dir"
-    echo "Finished setup.py bdist_wheel for split build (BUILD_LIBTORCH_WHL)"
-    echo "Calling setup.py bdist_wheel for split build (BUILD_PYTHON_ONLY)"
-    BUILD_LIBTORCH_WHL=0 BUILD_PYTHON_ONLY=1 CMAKE_FRESH=1 python setup.py bdist_wheel -d "$whl_tmp_dir"
-    echo "Finished setup.py bdist_wheel for split build (BUILD_PYTHON_ONLY)"
->>>>>>> 864dcb61
 else
     python -m build --wheel --no-isolation --outdir "$whl_tmp_dir"
 fi
