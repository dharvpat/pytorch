--- conflicted
+++ resolved
@@ -127,7 +127,7 @@
 export MACOSX_DEPLOYMENT_TARGET=10.15
 export CMAKE_PREFIX_PATH=${CONDA_PREFIX:-"$(dirname $(which conda))/../"}
 
-SETUPTOOLS_PINNED_VERSION="=46.0.0"
+SETUPTOOLS_PINNED_VERSION="==70.1.0"
 PYYAML_PINNED_VERSION="=5.3"
 EXTRA_CONDA_INSTALL_FLAGS=""
 CONDA_ENV_CREATE_FLAGS=""
@@ -135,7 +135,7 @@
 case $desired_python in
     3.13t)
         echo "Using 3.13 deps"
-        SETUPTOOLS_PINNED_VERSION=">=68.0.0"
+        SETUPTOOLS_PINNED_VERSION=">=70.1.0"
         PYYAML_PINNED_VERSION=">=6.0.1"
         NUMPY_PINNED_VERSION="=2.1.0"
         CONDA_ENV_CREATE_FLAGS="python-freethreading"
@@ -145,31 +145,31 @@
         ;;
     3.13)
         echo "Using 3.13 deps"
-        SETUPTOOLS_PINNED_VERSION=">=68.0.0"
+        SETUPTOOLS_PINNED_VERSION=">=70.1.0"
         PYYAML_PINNED_VERSION=">=6.0.1"
         NUMPY_PINNED_VERSION="=2.1.0"
         ;;
     3.12)
         echo "Using 3.12 deps"
-        SETUPTOOLS_PINNED_VERSION=">=68.0.0"
+        SETUPTOOLS_PINNED_VERSION=">=70.1.0"
         PYYAML_PINNED_VERSION=">=6.0.1"
         NUMPY_PINNED_VERSION="=2.0.2"
         ;;
     3.11)
         echo "Using 3.11 deps"
-        SETUPTOOLS_PINNED_VERSION=">=46.0.0"
+        SETUPTOOLS_PINNED_VERSION=">=70.1.0"
         PYYAML_PINNED_VERSION=">=5.3"
         NUMPY_PINNED_VERSION="=2.0.2"
         ;;
     3.10)
         echo "Using 3.10 deps"
-        SETUPTOOLS_PINNED_VERSION=">=46.0.0"
+        SETUPTOOLS_PINNED_VERSION=">=70.1.0"
         PYYAML_PINNED_VERSION=">=5.3"
         NUMPY_PINNED_VERSION="=2.0.2"
         ;;
     3.9)
         echo "Using 3.9 deps"
-        SETUPTOOLS_PINNED_VERSION=">=46.0.0"
+        SETUPTOOLS_PINNED_VERSION=">=70.1.0"
         PYYAML_PINNED_VERSION=">=5.3"
         NUMPY_PINNED_VERSION="=2.0.2"
         ;;
@@ -184,7 +184,8 @@
 conda create ${EXTRA_CONDA_INSTALL_FLAGS} -yn "$tmp_env_name" python="$desired_python" ${CONDA_ENV_CREATE_FLAGS}
 source activate "$tmp_env_name"
 
-pip install "numpy=${NUMPY_PINNED_VERSION}"  "pyyaml${PYYAML_PINNED_VERSION}" requests ninja "setuptools${SETUPTOOLS_PINNED_VERSION}" typing_extensions
+retry pip install -r "${pytorch_rootdir}/requirements-build.txt"
+pip install "numpy=${NUMPY_PINNED_VERSION}"  "pyyaml${PYYAML_PINNED_VERSION}" requests ninja "setuptools${SETUPTOOLS_PINNED_VERSION}" typing-extensions
 retry pip install -r "${pytorch_rootdir}/requirements.txt" || true
 retry brew install libomp
 
@@ -198,20 +199,7 @@
 pushd "$pytorch_rootdir"
 echo "Calling setup.py bdist_wheel at $(date)"
 
-<<<<<<< HEAD
-if [[ "$USE_SPLIT_BUILD" == "true" ]]; then
-    echo "Calling setup.py bdist_wheel for split build (BUILD_LIBTORCH_WHL)"
-    BUILD_LIBTORCH_WHL=1 BUILD_PYTHON_ONLY=0 python setup.py bdist_wheel -d "$whl_tmp_dir"
-    echo "Finished setup.py bdist_wheel for split build (BUILD_LIBTORCH_WHL)"
-    echo "Calling setup.py bdist_wheel for split build (BUILD_PYTHON_ONLY)"
-    BUILD_PYTHON_ONLY=1 BUILD_LIBTORCH_WHL=0 python setup.py bdist_wheel -d "$whl_tmp_dir" --cmake
-    echo "Finished setup.py bdist_wheel for split build (BUILD_PYTHON_ONLY)"
-else
-    python setup.py bdist_wheel -d "$whl_tmp_dir"
-fi
-=======
 python setup.py bdist_wheel -d "$whl_tmp_dir"
->>>>>>> eaa5d9d3
 
 echo "Finished setup.py bdist_wheel at $(date)"
 
