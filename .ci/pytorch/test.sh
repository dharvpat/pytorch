--- conflicted
+++ resolved
@@ -1630,12 +1630,7 @@
   # pip uninstall -y torch
   # pip install torch==2.8.0 --force-reinstall
 
-<<<<<<< HEAD
-  cd "${TEST_DIR}"/benchmarks/operator_benchmark
-  for OP_BENCHMARK_TESTS in matmul mm add bmm; do
-=======
   for OP_BENCHMARK_TESTS in matmul mm addmm bmm; do
->>>>>>> 682d542b
     $TASKSET python -m pt.${OP_BENCHMARK_TESTS}_test --tag-filter long \
       --output-json-for-dashboard "${TEST_REPORTS_DIR}/operator_microbenchmark_${OP_BENCHMARK_TESTS}_compile.json" \
       --benchmark-name "PyTorch operator microbenchmark" --use-compile
