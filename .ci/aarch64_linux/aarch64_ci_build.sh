#!/bin/bash
set -eux -o pipefail

GPU_ARCH_VERSION=${GPU_ARCH_VERSION:-}

if [[ "$GPU_ARCH_VERSION" == *"12.9"* ]]; then
  export TORCH_CUDA_ARCH_LIST="8.0;9.0;10.0;12.0"
fi

<<<<<<< HEAD
SCRIPTPATH="$(
  cd -- "$(dirname "$0")" >/dev/null 2>&1
  pwd -P
)"
=======
if [[ "$GPU_ARCH_VERSION" == *"13.0"* ]]; then
    export TORCH_CUDA_ARCH_LIST="8.0;9.0;10.0;11.0;12.0"
fi

# Compress the fatbin with -compress-mode=size for CUDA 13
if [[ "$DESIRED_CUDA" == *"13"* ]]; then
    export TORCH_NVCC_FLAGS="-compress-mode=size"
fi

SCRIPTPATH="$( cd -- "$(dirname "$0")" >/dev/null 2>&1 ; pwd -P )"
>>>>>>> 9aedb3cd
source $SCRIPTPATH/aarch64_ci_setup.sh

###############################################################################
# Run aarch64 builder python
###############################################################################
cd /
# adding safe directory for git as the permissions will be
# on the mounted pytorch repo
git config --global --add safe.directory /pytorch
pip install -r /pytorch/requirements.txt
pip install auditwheel==6.2.0
if [ "$DESIRED_CUDA" = "cpu" ]; then
  echo "BASE_CUDA_VERSION is not set. Building cpu wheel."
  #USE_PRIORITIZED_TEXT_FOR_LD for enable linker script optimization https://github.com/pytorch/pytorch/pull/121975/files
  USE_PRIORITIZED_TEXT_FOR_LD=1 python /pytorch/.ci/aarch64_linux/aarch64_wheel_ci_build.py --enable-mkldnn
else
  echo "BASE_CUDA_VERSION is set to: $DESIRED_CUDA"
  export USE_SYSTEM_NCCL=1
  #USE_PRIORITIZED_TEXT_FOR_LD for enable linker script optimization https://github.com/pytorch/pytorch/pull/121975/files
  USE_PRIORITIZED_TEXT_FOR_LD=1 python /pytorch/.ci/aarch64_linux/aarch64_wheel_ci_build.py --enable-mkldnn --enable-cuda
fi<|MERGE_RESOLUTION|>--- conflicted
+++ resolved
@@ -7,23 +7,19 @@
   export TORCH_CUDA_ARCH_LIST="8.0;9.0;10.0;12.0"
 fi
 
-<<<<<<< HEAD
+if [[ "$GPU_ARCH_VERSION" == *"13.0"* ]]; then
+  export TORCH_CUDA_ARCH_LIST="8.0;9.0;10.0;11.0;12.0"
+fi
+
+# Compress the fatbin with -compress-mode=size for CUDA 13
+if [[ "$DESIRED_CUDA" == *"13"* ]]; then
+  export TORCH_NVCC_FLAGS="-compress-mode=size"
+fi
+
 SCRIPTPATH="$(
   cd -- "$(dirname "$0")" >/dev/null 2>&1
   pwd -P
 )"
-=======
-if [[ "$GPU_ARCH_VERSION" == *"13.0"* ]]; then
-    export TORCH_CUDA_ARCH_LIST="8.0;9.0;10.0;11.0;12.0"
-fi
-
-# Compress the fatbin with -compress-mode=size for CUDA 13
-if [[ "$DESIRED_CUDA" == *"13"* ]]; then
-    export TORCH_NVCC_FLAGS="-compress-mode=size"
-fi
-
-SCRIPTPATH="$( cd -- "$(dirname "$0")" >/dev/null 2>&1 ; pwd -P )"
->>>>>>> 9aedb3cd
 source $SCRIPTPATH/aarch64_ci_setup.sh
 
 ###############################################################################
