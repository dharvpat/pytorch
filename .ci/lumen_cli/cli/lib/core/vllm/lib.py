from ast import List, Tuple
import logging
<<<<<<< HEAD
from pathlib import Path
import re
from typing import Any, Optional
=======
from typing import Any
>>>>>>> 0ed8baaf

from cli.lib.common.git_helper import clone_external_repo
from cli.lib.common.pip_helper import pip_install_packages
from cli.lib.common.utils import (
    attach_junitxml_if_pytest,
    ensure_dir_exists,
    run_command,
    temp_environ,
    working_directory,
)
from cli.lib.common.gh_summary import md_heading, write_gh_step_summary

logger = logging.getLogger(__name__)


def sample_vllm_test_library():
    """
    Simple sample to unblock the vllm ci development, which is mimic to
    https://github.com/vllm-project/vllm/blob/main/.buildkite/test-pipeline.yaml
    see run_test_plan for more details
    """
    # TODO(elainewy): Read from yaml file to handle the env and tests for vllm
    return {
        "vllm_basic_correctness_test": {
            "title": "Basic Correctness Test",
            "id": "vllm_basic_correctness_test",
            "env_vars": {
                "VLLM_WORKER_MULTIPROC_METHOD": "spawn",
            },
            "steps": [
                "pytest -v -s basic_correctness/test_cumem.py",
                "pytest -v -s basic_correctness/test_basic_correctness.py",
                "pytest -v -s basic_correctness/test_cpu_offload.py",
                "VLLM_TEST_ENABLE_ARTIFICIAL_PREEMPT=1 pytest -v -s basic_correctness/test_preemption.py",
            ],
        },
        "vllm_basic_models_test": {
            "title": "Basic models test",
            "id": "vllm_basic_models_test",
            "steps": [
                "pytest -v -s models/test_transformers.py",
                "pytest -v -s models/test_registry.py",
                "pytest -v -s models/test_utils.py",
                "pytest -v -s models/test_vision.py",
                "pytest -v -s models/test_initialization.py",
            ],
        },
        "vllm_entrypoints_test": {
            "title": "Entrypoints Test ",
            "id": "vllm_entrypoints_test",
            "env_vars": {
                "VLLM_WORKER_MULTIPROC_METHOD": "spawn",
            },
            "steps": [
                " ".join(
                    [
                        "pytest",
                        "-v",
                        "-s",
                        "entrypoints/llm",
                        "--ignore=entrypoints/llm/test_lazy_outlines.py",
                        "--ignore=entrypoints/llm/test_generate.py",
                        "--ignore=entrypoints/llm/test_generate_multiple_loras.py",
                        "--ignore=entrypoints/llm/test_collective_rpc.py",
                    ]
                ),
                "pytest -v -s entrypoints/llm/test_lazy_outlines.py",
                "pytest -v -s entrypoints/llm/test_generate.py ",
                "pytest -v -s entrypoints/llm/test_generate_multiple_loras.py",
                "VLLM_USE_V1=0 pytest -v -s entrypoints/offline_mode",
            ],
        },
        "vllm_regression_test": {
            "title": "Regression Test",
            "id": "vllm_regression_test",
            "package_install": ["modelscope"],
            "steps": [
                "pytest -v -s test_regression.py",
            ],
        },
        "vllm_lora_tp_test_distributed": {
            "title": "LoRA TP Test (Distributed)",
            "id": "vllm_lora_tp_test_distributed",
            "env_vars": {
                "VLLM_WORKER_MULTIPROC_METHOD": "spawn",
            },
            "num_gpus": 4,
            "steps": [
                "pytest -v -s -x lora/test_chatglm3_tp.py",
                "echo $VLLM_WORKER_MULTIPROC_METHOD",
                "pytest -v -s -x lora/test_llama_tp.py",
                "pytest -v -s -x lora/test_multi_loras_with_tp.py",
            ],
        },
        "vllm_lora_280_failure_test": {
            "title": "LoRA 280 failure test",
            "id": "vllm_lora_280_failure_test",
            "steps": ["pytest -v lora/test_quant_model.py"],
        },
        "vllm_multi_model_processor_test": {
            "title": "Multi-Modal Processor Test",
            "id": "vllm_multi_model_processor_test",
            "package_install": ["git+https://github.com/TIGER-AI-Lab/Mantis.git"],
            "steps": [
                "pytest -v -s models/multimodal/processing --ignore models/multimodal/processing/test_tensor_schema.py",
            ],
        },
        "vllm_pytorch_compilation_unit_tests": {
            "title": "PyTorch Compilation Unit Tests",
            "id": "vllm_pytorch_compilation_unit_tests",
            "steps": [
                "pytest -v -s compile/test_pass_manager.py",
                "pytest -v -s compile/test_fusion.py",
                "pytest -v -s compile/test_fusion_attn.py",
                "pytest -v -s compile/test_silu_mul_quant_fusion.py",
                "pytest -v -s compile/test_sequence_parallelism.py",
                "pytest -v -s compile/test_async_tp.py",
                "pytest -v -s compile/test_fusion_all_reduce.py",
                "pytest -v -s compile/test_decorator.py",
            ],
        },
        # TODO(elainewy):need to add g6 with 4 gpus to run this test
        "vllm_lora_test": {
            "title": "LoRA Test %N",
            "id": "lora_test",
            "parallelism": 4,
            "steps": [
                "echo '[checking] list sharded lora tests:'",
                " ".join(
                    [
                        "pytest -q --collect-only lora",
                        "--shard-id=$$BUILDKITE_PARALLEL_JOB",
                        "--num-shards=$$BUILDKITE_PARALLEL_JOB_COUNT",
                        "--ignore=lora/test_chatglm3_tp.py --ignore=lora/test_llama_tp.py",
                    ]
                ),
                "echo '[checking] Done. list lora tests'",
                " ".join(
                    [
                        "pytest -v -s lora --shard-id=$$BUILDKITE_PARALLEL_JOB",
                        "--num-shards=$$BUILDKITE_PARALLEL_JOB_COUNT",
                        "--ignore=lora/test_chatglm3_tp.py --ignore=lora/test_llama_tp.py",
                    ]
                ),
            ],
        },
    }


def check_parallelism(tests: Any, title: str, shard_id: int = 0, num_shards: int = 0):
    """
    a method to check if the test plan is parallelism or not.
    """
    parallelism = int(tests.get("parallelism", "0"))
    is_parallel = parallelism and parallelism > 1

    if not is_parallel:
        return False

    if shard_id > num_shards:
        raise RuntimeError(
            f"Test {title} expects {num_shards} shards, but invalid {shard_id} is provided"
        )

    if num_shards != parallelism:
        raise RuntimeError(
            f"Test {title} expects {parallelism} shards, but invalid {num_shards} is provided"
        )

    return True


def run_test_plan(
    test_plan: str,
    test_target: str,
    tests_map: dict[str, Any],
    shard_id: int = 0,
    num_shards: int = 0,
    *,
    test_summary_path: Optional[Path] = None,
    test_summary_result: list[tuple[str, str]] = [],
):
    """
    a method to run list of tests based on the test plan.
    """
    logger.info("run %s tests.....", test_target)
    if test_plan not in tests_map:
        raise RuntimeError(
            f"test {test_plan} not found, please add it to test plan pool"
        )
    tests = tests_map[test_plan]
    pkgs = tests.get("package_install", [])
    title = tests.get("title", "unknown test")
    is_parallel = check_parallelism(tests, title, shard_id, num_shards)
    if is_parallel:
        title = title.replace("%N", f"{shard_id}/{num_shards}")

    logger.info("Running tests: %s", title)
    if pkgs:
        logger.info("Installing packages: %s", pkgs)
        pip_install_packages(packages=pkgs, prefer_uv=True)
    with (
        working_directory(tests.get("working_directory", "tests")),
        temp_environ(tests.get("env_vars", {})),
    ):
        failures = []
        for idx, step in enumerate(tests["steps"]):
            # genrate xml report for each test for test summary if needed
            step, xml_file_path = attach_junitxml_if_pytest(
                cmd=step, dir=test_summary_path, prefix=f"{test_plan}_{idx}"
            )
            if xml_file_path and xml_file_path.exists():
                test_summary_result.append((title, str(xml_file_path)))
            else:
                logger.info("No test report will be generate for %s", step)
            logger.info("Running step: %s", step)
            if is_parallel:
                step = replace_buildkite_placeholders(step, shard_id, num_shards)
                logger.info("Running parallel step: %s", step)
            code = run_command(cmd=step, check=False, use_shell=True)
            if code != 0:
                failures.append(step)
            logger.info("Finish running step: %s", step)
        if failures:
            logger.error("Failed tests: %s", failures)
            raise RuntimeError(f"{len(failures)} pytest runs failed: {failures}")
        logger.info("Done. All tests passed")


def clone_vllm(dst: str = "vllm"):
    _, commit = clone_external_repo(
        target="vllm",
        repo="https://github.com/vllm-project/vllm.git",
        dst=dst,
        update_submodules=True,
    )
    return commit


def replace_buildkite_placeholders(step: str, shard_id: int, num_shards: int) -> str:
    mapping = {
        "$$BUILDKITE_PARALLEL_JOB_COUNT": str(num_shards),
        "$$BUILDKITE_PARALLEL_JOB": str(shard_id),
    }
    for k in sorted(mapping, key=len, reverse=True):
        step = step.replace(k, mapping[k])
    return step<|MERGE_RESOLUTION|>--- conflicted
+++ resolved
@@ -1,23 +1,16 @@
-from ast import List, Tuple
 import logging
-<<<<<<< HEAD
 from pathlib import Path
-import re
 from typing import Any, Optional
-=======
-from typing import Any
->>>>>>> 0ed8baaf
 
 from cli.lib.common.git_helper import clone_external_repo
 from cli.lib.common.pip_helper import pip_install_packages
 from cli.lib.common.utils import (
     attach_junitxml_if_pytest,
-    ensure_dir_exists,
     run_command,
     temp_environ,
     working_directory,
 )
-from cli.lib.common.gh_summary import md_heading, write_gh_step_summary
+
 
 logger = logging.getLogger(__name__)
 
@@ -187,7 +180,7 @@
     num_shards: int = 0,
     *,
     test_summary_path: Optional[Path] = None,
-    test_summary_result: list[tuple[str, str]] = [],
+    test_summary_result: Optional[list[tuple[str, str]]] = None,
 ):
     """
     a method to run list of tests based on the test plan.
@@ -214,11 +207,11 @@
     ):
         failures = []
         for idx, step in enumerate(tests["steps"]):
-            # genrate xml report for each test for test summary if needed
+            # generate xml report for each test for test summary if needed
             step, xml_file_path = attach_junitxml_if_pytest(
                 cmd=step, dir=test_summary_path, prefix=f"{test_plan}_{idx}"
             )
-            if xml_file_path and xml_file_path.exists():
+            if xml_file_path and xml_file_path.exists() and test_summary_result:
                 test_summary_result.append((title, str(xml_file_path)))
             else:
                 logger.info("No test report will be generate for %s", step)
