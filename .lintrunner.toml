--- conflicted
+++ resolved
@@ -1162,17 +1162,11 @@
     # These files are all grandfathered in, feel free to remove from this list
     # as necessary
     # NOTE: remove the patterns in the order they are listed
-    'aten/**',
     'aten/src/ATen/native/**',
     'aten/src/ATen/native/q*/**',
     'aten/src/ATen/native/[a-pA-P]*/**',
     'aten/src/ATen/[a-mA-M]*/**',
     'test/**',
-    'test/[a-hA-h]*/**',
-<<<<<<< HEAD
-=======
-    'torch/distributed/tensor/**',
->>>>>>> bcf50636
 ]
 init_command = [
     'python3',
