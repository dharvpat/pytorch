from __future__ import annotations

import dis
import inspect
import sys
from collections.abc import Sequence
from typing import List, Optional, Union

import torch
from torch.utils._pytree import tree_flatten, tree_map, tree_unflatten

from ._dim_entry import _match_levels, DimEntry, ndim_of_levels
from ._enable_all_layers import EnableAllLayers
from ._py_inst_decoder import _PyInstDecoder
from ._tensor_info import TensorInfo


POINTWISE_OPTIMIZE = True

# Global dimension level counter (similar to C++ n_dims_created)
_n_dims_created = 0


def _relevant_op(opcode):
    """Check if opcode is relevant for variable assignment."""
    return opcode and opcode.startswith("STORE_")


def handle_from_tensor(tensor: torch.Tensor) -> torch.Tensor:
    """Handle tensor conversion for torch function integration."""
    return tensor


def _create_dim(name: str, size: Optional[int] = None):
    """Create a new Dim object."""
    return Dim(name, size if size is not None else -1)


def dims(
    n: Optional[int] = None, sizes: Optional[list[Optional[int]]] = None
) -> Union[Dim, tuple[Dim, ...]]:
    """
    Create and return one or more Dim objects.

    Uses bytecode inspection to determine variable names when possible,
    following the algorithm from functorch/csrc/dim/dim_creation.cpp

    Args:
        n (int, optional): The number of dimensions to create. Can be omitted if sizes is specified.
        sizes (List[Optional[int]], optional): A list the same size as the number of dimensions to be
          created, specifying each dimensions size, or None to leave the size unset.

    Returns:
        Union[Dim, Tuple[Dim, ...]]: Single Dim if n=1, tuple of Dims otherwise.

    Examples:
        >>> batch, channel, width, height = dims(4)
        >>> batch, channel, width, height = dims(sizes=[None, 3, 224, 224])
        >>> single_dim = dims(1)
    """
    specified_ndims = -1
    found_ndims = 0

    # Parse arguments (equivalent to C++ argument parsing)
    if sizes is not None:
        specified_ndims = len(sizes)
    if n is not None:
        specified_ndims = n

    # Use bytecode inspection following C++ PyInstDecoder logic
    frame = inspect.currentframe().f_back
    try:
        code = frame.f_code
        lasti = frame.f_lasti

        # Create decoder following C++ pattern
        decoder = _PyInstDecoder(code, lasti)

        # Handle Python 3.11+ PRECALL instruction (like C++)
        if sys.version_info >= (3, 11):
            if decoder.opcode() == "PRECALL":
                decoder.next()

        # Move to next instruction after the call
        decoder.next()

        # Determine number of dimensions from bytecode
        if _relevant_op(decoder.opcode()):
            found_ndims = 1
        elif decoder.opcode() == "UNPACK_SEQUENCE":
            found_ndims = decoder.oparg()
            decoder.next()  # Move past UNPACK_SEQUENCE

        # Determine final ndims (following C++ logic exactly)
        if specified_ndims == -1:
            if found_ndims == 0:
                raise SyntaxError(
                    "dims() must be assigned to a sequence of variable names or have argument n specified"
                )
            specified_ndims = found_ndims

        if found_ndims != specified_ndims:
            found_ndims = 0  # avoid taking the wrong names for dimensions

        # Generator function following C++ genobject lambda
        def genobject(i: int) -> Dim:
            nonlocal found_ndims
            name = None
            if i < found_ndims:
                name = decoder.name()

            if not name:
                name = f"d{i}"
                found_ndims = (
                    0  # once we fail at finding a name, we can't find any more
                )
            else:
                decoder.next()  # Move to next STORE instruction

            size = sizes[i] if sizes is not None else None
            return _create_dim(name, size)

        # Validate sizes parameter
        if sizes is not None and len(sizes) != specified_ndims:
            raise ValueError(f"expected {specified_ndims} sizes but found {len(sizes)}")

        # Create dimensions following C++ pattern
        if specified_ndims == 1:
            return genobject(0)

        result = []
        for i in range(specified_ndims):
            result.append(genobject(i))

        return tuple(result)

    finally:
        del frame


class DimList:
    """
    A list of first-class dimensions that can be bound to tensor dimensions.

    This is the Python port of the C++ DimList class from functorch/csrc/dim/dimlist_class.cpp.

    A DimList can be in one of two states:
    1. Unbound: Created with just a name, no specific dimensions yet
    2. Bound: Either created with specific dimensions/sizes, or bound later via bind() or bind_len()
    """

    _name: str
    _dims: list[Dim]
    _bound: bool

    def __init__(
        self,
        len_or_dims: Optional[Union[int, Sequence]] = None,
        name: Optional[str] = None,
    ):
        """
        Initialize a new DimList object.

        Args:
            len_or_dims: Optional length (int) or sequence of dimensions/sizes
            name: Optional name for the dimension list
        """
        # Initialize attributes
        self._name = name
        self._dims: List = []
        self._bound = False

        if isinstance(len_or_dims, int):
            self.bind_len(len_or_dims)
        elif len_or_dims is not None:
            dims = []
            for i, item in enumerate(len_or_dims):
                if isinstance(item, int):
                    dim_name = f"{self._name}{i}" if self._name else f"dim{i}"
                    dims.append(Dim(dim_name, item))
                else:
                    dims.append(Dim(item))
            self._set_dims(dims)

    def _set_dims(self, dims: List) -> None:
        """Set the dimensions and mark as bound."""
        self._bound = True
        self._dims = dims

    def bind_len(self, size: int) -> None:
        """
        Bind this DimList to a specific length.

        Args:
            size: Number of dimensions to bind to

        Raises:
            DimensionBindError: If already bound to a different size
        """
        if self._bound:
            if len(self._dims) != size:
                raise DimensionBindError(
                    f"Dimlist has size {len(self._dims)} but it is being bound to size {size}"
                )
        else:
            self._bound = True
            self._dims = []
            for i in range(size):
                dim_name = f"{self._name}{i}" if self._name else f"dim{i}"
                self._dims.append(Dim(dim_name))

    def bind(self, sizes: Sequence[int]) -> None:
        """
        Bind this DimList to specific sizes.

        Args:
            sizes: Sequence of sizes for each dimension

        Raises:
            ValueError: If sizes is not a sequence
        """
        if not hasattr(sizes, "__len__") or not hasattr(sizes, "__getitem__"):
            raise ValueError("expected a sequence")

        size = len(sizes)
        self.bind_len(size)

        for i, dim_size in enumerate(sizes):
            self._dims[i].size = int(dim_size)

    def _size(self) -> int:
        if not self._bound:
            raise DimensionBindError("DimList not bound")
        return len(self._dims)

    def size(self) -> int:
        """Return the size (number of dimensions) of this DimList."""
        return self._size()

    def _set_bound(self, b: bool) -> None:
        """Set the bound status (for internal use)."""
        self._bound = b

    @property
    def is_bound(self) -> bool:
        """Property to check if DimList is bound."""
        return self._bound

    def __len__(self) -> int:
        """Return the length of the DimList."""
        return self.size()

    def __getitem__(self, key: Union[int, slice]):
        if not self._bound:
            raise DimensionBindError("DimList not bound")

        if isinstance(key, int):
            if key < 0 or key >= len(self._dims):
                raise IndexError("index out of bounds")
            return self._dims[key]
        elif isinstance(key, slice):
            start, stop, step = key.indices(len(self._dims))
            result = []
            for i in range(start, stop, step):
                result.append(self._dims[i])
            return tuple(result)
        else:
            raise ValueError("expected an int or a slice")

    def __repr__(self) -> str:
        """Return string representation of the DimList."""
        if self._bound:
            # Show as tuple representation
            return f"({', '.join(repr(dim) for dim in self._dims)})"
        elif self._name is not None:
            # Show as *name for unbound with name
            return f"*{self._name}"
        else:
            # Show as <unbound_dimlist> for unbound without name
            return "<unbound_dimlist>"

    def __str__(self) -> str:
        """Return string representation of the DimList."""
        return self.__repr__()

    @classmethod
    def __torch_function__(cls, func, types, args=(), kwargs=None):
        """
        if func is torch.Tensor.__getitem__:
            from functorch.dim._getsetitem import getitem

            return getitem(cls, func, types, args, kwargs)
        """
        return NotImplemented


def _create_dimlist(
    name: str, size: Optional[Union[int, List[Optional[int]]]] = None
) -> DimList:
    """Create a DimList object with the given name and optional size."""
    dimlist = DimList(name=name)
    if size is not None:
        if isinstance(size, int):
            dimlist.bind_len(size)
        else:
            # size is a list of optional ints
            dimlist.bind_len(len(size))
            for i, s in enumerate(size):
                if s is not None:
                    dimlist._dims[i].size = s
    return dimlist


def dimlists(
    n: Optional[int] = None, sizes: Optional[List[Optional[int]]] = None
) -> Union[DimList, Tuple[DimList, ...]]:
    """
    Create and return one or more DimList objects.

    Similar to dims() but creates DimList objects instead.
    """
    specified_ndims = -1
    found_ndims = 0

    # Parse arguments
    if sizes is not None:
        specified_ndims = len(sizes)
    if n is not None:
        specified_ndims = n

    # Use bytecode inspection following dims() pattern
    frame = inspect.currentframe().f_back
    try:
        code = frame.f_code
        lasti = frame.f_lasti

        # Create decoder following C++ pattern
        decoder = _PyInstDecoder(code, lasti)

        # Handle Python 3.11+ PRECALL instruction (like C++)
        if sys.version_info >= (3, 11):
            if decoder.opcode() == "PRECALL":
                decoder.next()

        # Move to next instruction after the call
        decoder.next()

        # Determine number of dimensions from bytecode
        if _relevant_op(decoder.opcode()):
            found_ndims = 1
        elif decoder.opcode() == "UNPACK_SEQUENCE":
            found_ndims = decoder.oparg()
            decoder.next()  # Move past UNPACK_SEQUENCE

        # Determine final ndims (following C++ logic exactly)
        if specified_ndims == -1:
            if found_ndims == 0:
                raise SyntaxError(
                    "dimlists() must be assigned to a sequence of variable names or have argument n specified"
                )
            specified_ndims = found_ndims

        if found_ndims != specified_ndims:
            found_ndims = 0

        # Generator function for dimlist names
        def genobject(i: int) -> str:
            nonlocal found_ndims
            name = None
            if i < found_ndims:
                name = decoder.name()

            if not name:
                name = f"d{i}"
                found_ndims = (
                    0  # once we fail at finding a name, we can't find any more
                )
            else:
                decoder.next()  # Move to next STORE instruction

            return name

        # Validate sizes
        if sizes is not None and len(sizes) != specified_ndims:
            raise ValueError(f"expected {specified_ndims} sizes but found {len(sizes)}")

        # Create dimlists
        if specified_ndims == 1:
            name = genobject(0)
            return _create_dimlist(name, sizes[0] if sizes is not None else None)

        result = []
        for i in range(specified_ndims):
            name = genobject(i)
            size = sizes[i] if sizes is not None else None
            result.append(_create_dimlist(name, size))

        return tuple(result)

    finally:
        del frame


class DimensionMismatchError(Exception):
    pass


class DimensionBindError(Exception):
    pass


from . import op_properties


"""
def _levels_to_tuple(levels):
    return tuple(l.position() if l.is_positional() else l.dim() for l in levels)
"""



class _Tensor:
    # fast path around slow wrapping/unwrapping logic for simply queries used
    # by the implementation...

    @property
    def dims(self):
        return tuple(l.dim() for l in self._get_levels() if not l.is_positional())

    def dim(self):
        return self.ndim

    @classmethod
    def __torch_function__(cls, func, types, args=(), kwargs=None):
        if kwargs is None:
            kwargs = {}

        if func is torch.Tensor.__getitem__:
            from functorch.dim._getsetitem import getitem

            return getitem(cls, func, types, args, kwargs)

        is_pointwise = POINTWISE_OPTIMIZE and func in op_properties.pointwise
        # TODO: optimize pytree here
        flat_args, spec = tree_flatten((args, kwargs))
        device_holding_tensor = None

        infos: list[TensorInfo] = []
        result_levels: list[DimEntry] = []

        for f in flat_args:
            info = TensorInfo.create(f, not is_pointwise, False)
            infos.append(info)
            if info:
                assert is_pointwise or info.batchedtensor is not None
                if device_holding_tensor is None and info.has_device:
                    device_holding_tensor = info.tensor
                # Collect all unique levels
                for level in info.levels:
                    if level not in result_levels:
                        result_levels.append(level)

        if is_pointwise:
            # Pointwise operation: match all tensors to common levels
            for i, info in enumerate(infos):
                if info:
                    tensor = info.tensor
                    if device_holding_tensor is not None and not info.has_device:
                        tensor = tensor.to(device_holding_tensor.device)
                    ml = _match_levels(tensor, info.levels, result_levels)
                    flat_args[i] = handle_from_tensor(ml)

            unflat_args, unflat_kwargs = tree_unflatten(flat_args, spec)
            result = func(*unflat_args, **unflat_kwargs)

            # Wrap tensor results
            def wrap_tensor(obj):
                if isinstance(obj, torch.Tensor):
                    return Tensor.from_positional(
                        obj, result_levels, device_holding_tensor is not None
                    )
                return obj

            # Small fastpath
            if isinstance(result, torch.Tensor):
                return wrap_tensor(result)
            else:
                return tree_map(wrap_tensor, result)

        # Non-pointwise operation: use functorch vmap layers
        with EnableAllLayers(result_levels) as guard:
            # Update arguments with batched tensors
            for i, info in enumerate(infos):
                if info:
                    batched = info.batchedtensor
                    if device_holding_tensor is not None and not info.has_device:
                        batched = batched.to(device_holding_tensor.device)
                    guard.inplace_update_layers(batched, info.levels)
                    flat_args[i] = handle_from_tensor(batched)

            breakpoint()

            unflat_args, unflat_kwargs = tree_unflatten(flat_args, spec)
            result = func(*unflat_args, **unflat_kwargs)

            # Unwrap results from functorch layers
            def unwrap_tensor(obj):
                if isinstance(obj, torch.Tensor):
                    return guard.from_batched(obj, device_holding_tensor is not None)
                return obj

            if isinstance(result, torch.Tensor):
                return unwrap_tensor(result)
            else:
                return tree_map(unwrap_tensor, result)

    def split():
        pass

    def expand():
        pass

    def index():
        pass

    def __repr__(self):
        tensor, levels, ndim = self._get_tensor(), self._get_levels(), self.ndim
        dims_repr = []
        for l in levels:
            if hasattr(l, "is_positional") and l.is_positional():
                # Convert negative positional to positive: -1 -> ndim-1, -2 -> ndim-2, etc.
                dims_repr.append(l.position() + ndim)
            elif hasattr(l, "dim"):
                dims_repr.append(l.dim())
            elif hasattr(l, "data"):
                dims_repr.append(l.data)
            else:
                dims_repr.append(l)
        return f"{tensor}\nwith dims={tuple(dims_repr)} sizes={tuple(tensor.size())}"


TensorLike = (_Tensor, torch.Tensor)


class Dim(_Tensor):
    _level: int
    _name: str
    _size: int
    _range: Optional[torch.Tensor]
    _batchtensor: Optional[torch.Tensor]

    def __init__(self, name, s: int = -1):
        global _n_dims_created
        self._name = name
        self._size = s
        self._level = _n_dims_created
        _n_dims_created += 1
        self._range = None
        self._batchtensor = None

    @classmethod
    def check_exact(cls, obj):
        return type(obj) is cls

    @property
    def size(self):
        if self._size == -1:
            raise ValueError(f"dimension {self._name} is unbound")
        return self._size

    @size.setter
    def size(self, v):
        if self._size == -1:
            self._size = v
        elif self._size != v:
            raise DimensionBindError(
                f"Dim '{repr(self)}' previously bound to a dimension of size {self._size} "
                f"cannot bind to a dimension of size {v}"
            )

    @property
    def is_bound(self) -> bool:
        """Return True if this dimension is bound to a size."""
        return self._size != -1

    def _get_range(self) -> torch.Tensor:
        """
        Get a tensor representing the range [0, size) for this dimension.

        Returns:
            A 1D tensor with values [0, 1, 2, ..., size-1]
        """
        if self._range is None:
            self._range = torch.arange(self.size)
        return self._range

    def _get_batchtensor(self) -> torch.Tensor:
        """
        Get a batched tensor representation of this dimension.

        Returns:
            A batched tensor created from the range tensor
        """
        if self._batchtensor is None:
            self._batchtensor = torch._C._functorch._add_batch_dim(
                self._get_range(), 0, self._level
            )
        return self._batchtensor

    def __repr__(self):
        """String representation of a Dim object."""
        return self._name

    # note that _C.Dim comes before tensor because we want the Dim API for things like size to take precedence.
    # Tensor defines format, but we want to print Dims with special formatting
    __format__ = object.__format__


class Tensor(_Tensor):
    _tensor: torch.Tensor
    _batchtensor: torch.Tensor
    _levels: list[DimEntry]
    _has_device: bool
    _delayed: callable[[], torch.Tensor]

    # NB: capture_levels is just assign to _levels

    @classmethod
    def check_exact(cls, other):
        return type(other) is cls

    @classmethod
    def from_positional(
        cls, tensor: torch.Tensor, levels: list[DimEntry], has_device: bool
    ):
        """
        Create a functorch Tensor from a regular PyTorch tensor with specified dimension levels.

        This is the primary way to create Tensor objects with first-class dimensions.

        Args:
            tensor: The underlying PyTorch tensor
            levels: List of DimEntry objects specifying the dimension structure
            has_device: Whether the tensor is on a device (not CPU)

        Returns:
            A new Tensor instance with the specified dimensions, or a regular torch.Tensor
            if there are no named dimensions
        """
        seen_dims = 0
        last = 0

        # Validate levels and count named dimensions (following C++ logic)
        for i, l in enumerate(levels):
            if l.is_positional():
                # Validate consecutive positional dimensions
                assert last == 0 or last + 1 == l.position(), (
                    f"Positional dimensions must be consecutive, got {last} then {l.position()}"
                )
                last = l.position()
            else:
                # This is a named dimension
                seen_dims += 1

        # Validate final positional dimension
        assert last == 0 or last == -1, (
            f"Final positional dimension must be 0 or -1, got {last}"
        )

        # If no named dimensions, return regular PyTorch tensor (optimization from C++)
        if not seen_dims:
            return tensor

        # Create Tensor object with proper level management
        result = cls()
        result._tensor = tensor
        result._levels = levels
        result._has_device = has_device
        result._batchtensor = None  # Will be created lazily if needed
        result._delayed = None

        # Validate tensor dimensionality matches levels
        assert tensor.dim() == len(levels), (
            f"Tensor has {tensor.dim()} dimensions but {len(levels)} levels provided"
        )

        # Add the ndim property that __repr__ expects
        result.ndim = ndim_of_levels(levels)

        return result

    def _get_tensor(self):
        """Get the underlying tensor, handling delayed operations if needed."""
        if hasattr(self, "_delayed") and self._delayed is not None:
            # Handle delayed operations (simplified version of C++ logic)
            # In a full implementation, this would execute the delayed operation
            pass
        return self._tensor

    def _get_levels(self):
        """Get the dimension levels."""
        return self._levels

    def _get_has_device(self):
        """Get whether this tensor has device information."""
        return self._has_device

    def _get_batchtensor(self):
        """Get the batched tensor representation, creating it lazily if needed."""
        if self._batchtensor is None:
            self._batchtensor = self._add_batch_dims(
                self._get_tensor(), self._get_levels()
            )
        return self._batchtensor

    def _add_batch_dims(self, t, levels_):
        levels = list(levels_)

        while True:
            min_real_index = -1
            min_index = -1
            min_value = float("inf")  # INT_MAX equivalent
            i = 0
            r = 0

            # Direct port of the C++ for loop
            for l in levels:
                if not l.is_none():
                    if not l.is_positional() and l.dim()._level < min_value:
                        min_value = l.dim()._level
                        min_index = i
                        min_real_index = r
                    i += 1
                r += 1

            if min_index == -1:
                return t

            # at::functorch::addBatchDim(std::move(t), min_index, min_value)
            t = torch._C._functorch._add_batch_dim(t, min_index, min_value)

            # levels[min_real_index] = DimEntry() (set to None as equivalent)
            levels[min_real_index] = DimEntry()
        return None

    def sum():
        pass

    def order(self, *dims):
        """Reorder the dimensions of this tensor."""
        from ._order import order

        return order(self, *dims)


def stack(tensors, new_dim, dim):
    """Stack tensors along a new dimension."""


def cat(tensors, dim, new_dim):
    n = dims()
    return stack(tensors, n, dim).index([n, dim], new_dim)


from functorch.dim._wrap import _wrap
from functorch.dim.wrap_type import wrap_type


<<<<<<< HEAD
=======

def _def(name, *args, **kwargs):
    orig = getattr(torch.Tensor, name)
    setattr(_Tensor, name, _C._instancemethod(_wrap(orig, *args, **kwargs)))


t__getitem__ = _C._instancemethod(_C.__getitem__)
stack = _C.stack
split = _C._instancemethod(_C.split)

# note: there is no python reference
t__setitem__ = _C._instancemethod(_C.__setitem__)
# this is patched in the C API because otherwise torch.Tensor will
# no longer be considered a sequence and things will break
# torch.Tensor.__getitem__ = t__getitem__

_Tensor.__getitem__ = t__getitem__
# torch.Tensor.__setitem__ = t__setitem__
_Tensor.__setitem__ = t__setitem__

torch.Tensor.split = split
_Tensor.split = split
torch.Tensor.expand = _C._instancemethod(_C.expand)
torch.Tensor.index = _C._instancemethod(_C.index)
>>>>>>> 44bdd3cd
wrap_type(_Tensor, torch.Tensor, _Tensor.__torch_function__)
del _Tensor.ndim


def _def(name, *args, **kwargs):
    orig = getattr(torch.Tensor, name)
    setattr(_Tensor, name, _wrap(orig, *args, **kwargs))


_def("mean")
_def("sum")
_def("all")
_def("amax")
_def("amin")
_def("aminmax")
_def("any")
_def("count_nonzero")
_def("logsumexp")
_def("nanmean")
_def("nansum")
_def("prod")
_def("std", keepdim_offset=2)
_def("var", keepdim_offset=2)
_def("max", single_dim=True)
_def("min", single_dim=True)
_def("argmax", single_dim=True)
_def("argmin", single_dim=True)
_def("kthvalue", single_dim=True)
_def("median", single_dim=True)
_def("nanmedian", single_dim=True)
_def("mode", single_dim=True)
_def("sort", reduce=False)
_def("argsort", reduce=False)
_def("unbind", single_dim=True)
_def("chunk", dim_offset=1, reduce=False)
_def("cummax", single_dim=True, reduce=False)
_def("cummin", single_dim=True, reduce=False)
_def("cumprod", single_dim=True, reduce=False)
_def("cumprod_", single_dim=True, reduce=False)
_def("cumsum", single_dim=True, reduce=False)
_def("cumsum_", single_dim=True, reduce=False)
_def("logcumsumexp", single_dim=True, reduce=False)
_def("renorm", dim_offset=1, single_dim=True, reduce=False)
_def("softmax", single_dim=True, reduce=False)
softmax = _wrap(torch.nn.functional.softmax, single_dim=True, reduce=False)

# stuff to handle in the future, because they require special
# binding logic for dims
# cross
# diag_embed
# diagonal
# diagonal_scatter
# diff
# nanquantile
# quantile
# roll
# rot90
# topk (new dimes on output)
# should these all be subsumed by inplace indexing?
# index_add_
# index_add
# index_copy
# index_copy_
# index_fill
# index_fill_
# index_select
# scatter
# scatter_
# scatter_add
# scatter_add_
# scatter_reduce<|MERGE_RESOLUTION|>--- conflicted
+++ resolved
@@ -4,7 +4,7 @@
 import inspect
 import sys
 from collections.abc import Sequence
-from typing import List, Optional, Union
+from typing import Any, Callable, List, Optional, Tuple, Union
 
 import torch
 from torch.utils._pytree import tree_flatten, tree_map, tree_unflatten
@@ -21,9 +21,9 @@
 _n_dims_created = 0
 
 
-def _relevant_op(opcode):
+def _relevant_op(opcode: Optional[str]) -> bool:
     """Check if opcode is relevant for variable assignment."""
-    return opcode and opcode.startswith("STORE_")
+    return bool(opcode and opcode.startswith("STORE_"))
 
 
 def handle_from_tensor(tensor: torch.Tensor) -> torch.Tensor:
@@ -31,7 +31,7 @@
     return tensor
 
 
-def _create_dim(name: str, size: Optional[int] = None):
+def _create_dim(name: str, size: Optional[int] = None) -> Dim:
     """Create a new Dim object."""
     return Dim(name, size if size is not None else -1)
 
@@ -68,8 +68,13 @@
         specified_ndims = n
 
     # Use bytecode inspection following C++ PyInstDecoder logic
-    frame = inspect.currentframe().f_back
+    frame = inspect.currentframe()
+    if frame is None:
+        raise RuntimeError("Unable to get current frame")
+    frame = frame.f_back
     try:
+        if frame is None:
+            raise RuntimeError("Unable to get caller frame")
         code = frame.f_code
         lasti = frame.f_lasti
 
@@ -250,7 +255,7 @@
         """Return the length of the DimList."""
         return self.size()
 
-    def __getitem__(self, key: Union[int, slice]):
+    def __getitem__(self, key: Union[int, slice]) -> Union[Dim, tuple[Dim, ...]]:
         if not self._bound:
             raise DimensionBindError("DimList not bound")
 
@@ -284,14 +289,14 @@
         return self.__repr__()
 
     @classmethod
-    def __torch_function__(cls, func, types, args=(), kwargs=None):
-        """
-        if func is torch.Tensor.__getitem__:
-            from functorch.dim._getsetitem import getitem
-
-            return getitem(cls, func, types, args, kwargs)
-        """
-        return NotImplemented
+    def __torch_function__(
+        cls,
+        func: Callable,
+        types: tuple,
+        args: tuple = (),
+        kwargs: Optional[dict] = None,
+    ) -> Any:
+        return _Tensor.__torch_function__(func, types, args, kwargs)
 
 
 def _create_dimlist(
@@ -329,8 +334,13 @@
         specified_ndims = n
 
     # Use bytecode inspection following dims() pattern
-    frame = inspect.currentframe().f_back
+    frame = inspect.currentframe()
+    if frame is None:
+        raise RuntimeError("Unable to get current frame")
+    frame = frame.f_back
     try:
+        if frame is None:
+            raise RuntimeError("Unable to get caller frame")
         code = frame.f_code
         lasti = frame.f_lasti
 
@@ -412,26 +422,59 @@
 from . import op_properties
 
 
+def _safe_print(*args, **kwargs):
+    """Safe print that avoids recursive torch function dispatches."""
+    import sys
+
+    # Convert any torch objects to basic representations
+    safe_args = []
+    for arg in args:
+        if hasattr(arg, "__class__") and "torch" in str(type(arg)):
+            safe_args.append(f"<{type(arg).__name__}>")
+        else:
+            safe_args.append(str(arg))
+
+    print(*safe_args, **kwargs, file=sys.stderr)
+
+
 """
-def _levels_to_tuple(levels):
+def _levels_to_tuple(levels: List[DimEntry]) -> tuple[Any, ...]:
     return tuple(l.position() if l.is_positional() else l.dim() for l in levels)
 """
-
 
 
 class _Tensor:
     # fast path around slow wrapping/unwrapping logic for simply queries used
     # by the implementation...
 
+    def _get_levels(self) -> List[Any]:
+        # Abstract method - must be implemented by subclasses
+        raise NotImplementedError("_get_levels must be implemented by subclass")
+
+    def _get_tensor(self) -> torch.Tensor:
+        # Abstract method - must be implemented by subclasses
+        raise NotImplementedError("_get_tensor must be implemented by subclass")
+
     @property
-    def dims(self):
+    def ndim(self) -> int:
+        # Abstract method - must be implemented by subclasses
+        raise NotImplementedError("ndim must be implemented by subclass")
+
+    @property
+    def dims(self) -> tuple[Any, ...]:
         return tuple(l.dim() for l in self._get_levels() if not l.is_positional())
 
-    def dim(self):
+    def dim(self) -> int:
         return self.ndim
 
     @classmethod
-    def __torch_function__(cls, func, types, args=(), kwargs=None):
+    def __torch_function__(
+        cls,
+        func: Callable,
+        types: tuple,
+        args: tuple = (),
+        kwargs: Optional[dict] = None,
+    ) -> Any:
         if kwargs is None:
             kwargs = {}
 
@@ -440,6 +483,41 @@
 
             return getitem(cls, func, types, args, kwargs)
 
+        if func is torch.Tensor.__setitem__:
+            from functorch.dim._getsetitem import setitem
+
+            # args should be (tensor, index, value)
+            if len(args) == 3:
+                setitem(args[0], args[1], args[2])
+                return None
+            else:
+                raise ValueError(f"Expected 3 args for __setitem__, got {len(args)}")
+
+        # Fast-path for len; mostly to avoid infinite loop in TestMinFunctorchOnly.test_softmax_split
+        if func is torch.Tensor.__len__:
+            return args[0].size(0)
+
+        # Special handling for torch.softmax - use the pre-wrapped version
+        if func is torch.softmax:
+            return softmax(*args, **kwargs)
+
+        # Special handling for torch.stack - use the custom stack function
+        if func is torch.stack:
+            return stack(*args, **kwargs)
+
+        if (
+            func is torch.Tensor.split
+            or func is torch._VF.split
+            or func is torch._VF.split_with_sizes
+            or func is torch.split
+        ):
+            return split(*args, **kwargs)
+
+        return _Tensor._torch_function_fallback(func, types, args, kwargs)
+
+    @staticmethod
+    def _torch_function_fallback(func, types, args, kwargs):
+        """Fallback torch function implementation for non-special-cased functions."""
         is_pointwise = POINTWISE_OPTIMIZE and func in op_properties.pointwise
         # TODO: optimize pytree here
         flat_args, spec = tree_flatten((args, kwargs))
@@ -457,6 +535,7 @@
                     device_holding_tensor = info.tensor
                 # Collect all unique levels
                 for level in info.levels:
+                    assert isinstance(level, DimEntry)
                     if level not in result_levels:
                         result_levels.append(level)
 
@@ -474,7 +553,7 @@
             result = func(*unflat_args, **unflat_kwargs)
 
             # Wrap tensor results
-            def wrap_tensor(obj):
+            def wrap_tensor(obj: Any) -> Any:
                 if isinstance(obj, torch.Tensor):
                     return Tensor.from_positional(
                         obj, result_levels, device_holding_tensor is not None
@@ -498,13 +577,11 @@
                     guard.inplace_update_layers(batched, info.levels)
                     flat_args[i] = handle_from_tensor(batched)
 
-            breakpoint()
-
             unflat_args, unflat_kwargs = tree_unflatten(flat_args, spec)
             result = func(*unflat_args, **unflat_kwargs)
 
             # Unwrap results from functorch layers
-            def unwrap_tensor(obj):
+            def unwrap_tensor(obj: Any) -> Any:
                 if isinstance(obj, torch.Tensor):
                     return guard.from_batched(obj, device_holding_tensor is not None)
                 return obj
@@ -514,16 +591,245 @@
             else:
                 return tree_map(unwrap_tensor, result)
 
-    def split():
-        pass
-
-    def expand():
-        pass
-
-    def index():
-        pass
-
-    def __repr__(self):
+    def __setitem__(self, index, value):
+        """Set values in tensor using first-class dimensions."""
+        from functorch.dim._getsetitem import setitem
+
+        return setitem(self, index, value)
+
+    # expand and index are OK to be methods because they don't have torch.*
+    # versions, but if they did they need the stack/cat treatment
+
+    def expand(self, *args) -> _Tensor:
+        """
+        Expand tensor by adding new dimensions or expanding existing dimensions.
+
+        If all arguments are Dim objects, adds new named dimensions.
+        Otherwise, falls back to regular tensor expansion behavior.
+
+        Args:
+            args: Either Dim objects for new dimensions or sizes for regular expansion
+
+        Returns:
+            New tensor with expanded dimensions
+
+        Example:
+            >>> i, j = dims()
+            >>> t = torch.randn(3, 4)
+            >>> expanded = t[i].expand(j, k)  # Add j, k dimensions
+            >>> expanded2 = t[i].expand(2, 4)  # Regular expand with sizes
+        """
+        # Create TensorInfo first (following C++ order)
+        info = TensorInfo.create(self, ensure_batched=False, ensure_present=False)
+
+        # Check if any args are not Dim objects
+        for arg in args:
+            if not isinstance(arg, Dim):
+                # Not all args are Dims, fallback to regular expand
+                # THPVariable_Check equivalent - check if this is a regular torch.Tensor
+                if isinstance(self, torch.Tensor) and not isinstance(self, _Tensor):
+                    return torch.Tensor.expand(self, *args)
+                else:
+                    return self.__torch_function__(
+                        torch.Tensor.expand, (type(self),), (self,) + args
+                    )
+
+        # All args are Dim objects - proceed with first-class dimension expansion
+        if not info:
+            # No tensor info available, fallback
+            return self.__torch_function__(
+                torch.Tensor.expand, (type(self),), (self,) + args
+            )
+
+        # First-class dimension expansion - all args are Dim objects
+        data = info.tensor
+        levels = info.levels
+
+        # Build new levels list - new dims come first (following C++ logic)
+        new_levels = []
+        new_sizes = []
+        new_strides = []
+
+        # Add new dimensions with stride 0, checking for duplicates as we go (following C++)
+        for d in args:
+            # Check if dimension already exists in current levels or new_levels
+            for level in levels:
+                if not level.is_positional() and level.dim() is d:
+                    raise DimensionBindError(
+                        f"expanding dimension {d} already exists in tensor with dims"
+                    )
+            for new_level in new_levels:
+                if not new_level.is_positional() and new_level.dim() is d:
+                    raise DimensionBindError(
+                        f"expanding dimension {d} already exists in tensor with dims"
+                    )
+
+            new_levels.append(DimEntry(d))
+            new_sizes.append(d.size)
+            new_strides.append(0)
+
+        # Add existing levels
+        new_levels.extend(levels)
+
+        # Add existing sizes and strides
+        orig_sizes = list(data.size())
+        orig_strides = list(data.stride())
+        new_sizes.extend(orig_sizes)
+        new_strides.extend(orig_strides)
+
+        # Create expanded tensor using as_strided
+        expanded_data = data.as_strided(new_sizes, new_strides, data.storage_offset())
+
+        # Return new tensor with expanded dimensions
+        return Tensor.from_positional(expanded_data, new_levels, info.has_device)
+
+    def index(self, dims, indices):
+        """
+        Index tensor using first-class dimensions.
+
+        Faithful port of the C++ mpy::object index() function.
+        """
+        from ._dim_entry import _match_levels
+        from ._getsetitem import getsetitem_flat, invoke_getitem
+        from ._wrap import _wrap_dim
+
+        # Helper to check if obj is a dimpack (tuple/list) and extract items
+        def maybe_dimpack(obj, check_first=False):
+            if isinstance(obj, (tuple, list)):
+                return list(obj), True
+            return None, False
+
+        # Helper to parse dimension entry matching C++ _wrap_dim
+        def parse_dim_entry(s):
+            d = _wrap_dim(s, self.ndim, False)
+            if d.is_none():
+                raise TypeError(f"expected a dimension specifyer but found {repr(s)}")
+            return d
+
+        # Helper for dimension not present errors
+        def dim_not_present(d):
+            if d.is_positional():
+                raise TypeError(
+                    f"dimension {d.position() + self.ndim} not in tensor of {self.ndim} dimensions"
+                )
+            else:
+                raise TypeError(f"dimension {repr(d.dim())} not in tensor")
+
+        # Normalize dims and indices to lists (faithful to C++ logic)
+        dims_list = []
+        indices_list = []
+
+        lhs_list = isinstance(dims, (tuple, list))
+        rhs_list = isinstance(indices, (tuple, list))
+
+        if lhs_list and rhs_list:
+            if len(dims) != len(indices):
+                raise TypeError(
+                    f"dims ({len(dims)}) and indices ({len(indices)}) must have the same length"
+                )
+            for d in dims:
+                dims_list.append(d)
+            for idx in indices:
+                indices_list.append(idx)
+        else:
+            dims_list.append(dims)
+            indices_list.append(indices)
+
+        # Create tensor info
+        self_info = TensorInfo.create(self, False, False)
+        ndim = self_info.ndim()
+
+        new_levels = []
+        to_flatten = []
+        dims_list_flat = []
+
+        # Process each dim specification
+        for i in range(len(dims_list)):
+            m, is_dimpack = maybe_dimpack(dims_list[i], check_first=False)
+            if is_dimpack:
+                if len(m) == 0:
+                    dims_list_flat.append(DimEntry())  # Empty dimpack
+                    continue
+
+                first = parse_dim_entry(m[0])
+                dims_list_flat.append(first)
+
+                if len(m) == 1:
+                    continue
+
+                # Multi-element dimpack requires flattening
+                if len(to_flatten) == 0:
+                    new_levels.extend(self_info.levels)
+
+                rest = []
+                for j in range(1, len(m)):
+                    d = parse_dim_entry(m[j])
+                    # Remove from new_levels using faithful C++ remove logic
+                    removed = False
+                    for k in range(len(new_levels)):
+                        if new_levels[k] == d:
+                            new_levels.pop(k)
+                            removed = True
+                            break
+                    if not removed:
+                        dim_not_present(d)
+                    rest.append(d)
+
+                # Find first in new_levels
+                first_idx = None
+                for k in range(len(new_levels)):
+                    if new_levels[k] == first:
+                        first_idx = k
+                        break
+                if first_idx is None:
+                    dim_not_present(first)
+
+                # Insert rest after first (faithful to C++ slice insertion)
+                for j, r in enumerate(rest):
+                    new_levels.insert(first_idx + 1 + j, r)
+                to_flatten.extend(rest)
+            else:
+                dims_list_flat.append(parse_dim_entry(dims_list[i]))
+
+        # Handle dimension flattening if needed
+        if len(to_flatten) > 0:
+            rearranged = _match_levels(self_info.tensor, self_info.levels, new_levels)
+            sizes = rearranged.size()
+            new_sizes = []
+            reshape_levels = []
+
+            for i in range(len(new_levels)):
+                if new_levels[i] in to_flatten:
+                    if len(new_sizes) == 0:
+                        new_sizes.append(sizes[i])
+                    else:
+                        new_sizes[-1] *= sizes[i]
+                else:
+                    new_sizes.append(sizes[i])
+                    reshape_levels.append(new_levels[i])
+
+            self_info.tensor = rearranged.reshape(new_sizes)
+            self_info.levels = reshape_levels
+
+        # Check for dimpacks in indices
+        has_dimpacks = False
+        for idx in indices_list:
+            if isinstance(idx, (tuple, list)):
+                has_dimpacks = True
+                break
+
+        # Call getsetitem_flat with correct parameters
+        info = getsetitem_flat(
+            self_info,
+            [],  # empty input_list
+            dims_list_flat,  # keys
+            indices_list,  # values
+            has_dimpacks,
+        )
+
+        return invoke_getitem(info)
+
+    def __repr__(self) -> str:
         tensor, levels, ndim = self._get_tensor(), self._get_levels(), self.ndim
         dims_repr = []
         for l in levels:
@@ -559,17 +865,17 @@
         self._batchtensor = None
 
     @classmethod
-    def check_exact(cls, obj):
+    def check_exact(cls, obj: Any) -> bool:
         return type(obj) is cls
 
     @property
-    def size(self):
+    def size(self) -> int:
         if self._size == -1:
             raise ValueError(f"dimension {self._name} is unbound")
         return self._size
 
     @size.setter
-    def size(self, v):
+    def size(self, v: int) -> None:
         if self._size == -1:
             self._size = v
         elif self._size != v:
@@ -607,7 +913,7 @@
             )
         return self._batchtensor
 
-    def __repr__(self):
+    def __repr__(self) -> str:
         """String representation of a Dim object."""
         return self._name
 
@@ -621,7 +927,7 @@
     _batchtensor: torch.Tensor
     _levels: list[DimEntry]
     _has_device: bool
-    _delayed: callable[[], torch.Tensor]
+    _delayed: Callable[[], torch.Tensor]
 
     # NB: capture_levels is just assign to _levels
 
@@ -739,12 +1045,8 @@
             # at::functorch::addBatchDim(std::move(t), min_index, min_value)
             t = torch._C._functorch._add_batch_dim(t, min_index, min_value)
 
-            # levels[min_real_index] = DimEntry() (set to None as equivalent)
             levels[min_real_index] = DimEntry()
         return None
-
-    def sum():
-        pass
 
     def order(self, *dims):
         """Reorder the dimensions of this tensor."""
@@ -753,8 +1055,202 @@
         return order(self, *dims)
 
 
-def stack(tensors, new_dim, dim):
-    """Stack tensors along a new dimension."""
+def stack(tensors, new_dim, dim=0):
+    """
+    Stack tensors along a new dimension.
+
+    Faithful port of the C++ py_stack function.
+
+    Args:
+        tensors: Sequence of tensors to stack
+        new_dim: The new Dim to create for stacking
+        dim: The dimension position to insert the new dimension (default: 0)
+
+    Returns:
+        Stacked tensor with the new dimension
+    """
+    if not tensors:
+        raise ValueError("stack expects a non-empty sequence of tensors")
+
+    # Check if new_dim is a Dim object
+    if not isinstance(new_dim, Dim):
+        # Fall back to regular torch.stack
+        return torch.stack(tensors, dim=dim)
+
+    # Collect all result_levels from input tensors
+    result_levels = []
+    infos = []
+
+    for t in tensors:
+        info = TensorInfo.create(t, ensure_batched=False, ensure_present=False)
+        infos.append(info)
+        for level in info.levels:
+            if level not in result_levels:
+                result_levels.append(level)
+
+    # Set the new_dim size to match number of tensors
+    new_dim.size = len(tensors)
+
+    # Match all tensors to the common level structure using _match_levels
+    inputs = []
+    for info in infos:
+        matched_tensor = _match_levels(info.tensor, info.levels, result_levels)
+        inputs.append(matched_tensor)
+
+    # Calculate ndim and resolve the dim parameter
+    ndim = ndim_of_levels(result_levels)
+    rawdim = 0
+    if dim is not None and not (isinstance(dim, int) and dim == 0):
+        from ._wrap import _wrap_dim
+
+        d = _wrap_dim(dim, ndim, False)
+        try:
+            idx = result_levels.index(d)
+        except ValueError:
+            raise TypeError(f"Dimension {dim} does not exist in inputs")
+        rawdim = idx
+
+    # Stack tensors at the resolved dimension
+    result = torch.stack(inputs, rawdim)
+
+    # Insert new dimension entry at the correct position
+    result_levels.insert(rawdim, DimEntry(new_dim))
+
+    # Return as a first-class tensor
+    return Tensor.from_positional(
+        result, result_levels, infos[0].has_device if infos else True
+    )
+
+
+def split(tensor, split_size_or_sections, dim=None):
+    """
+    Split tensor along a dimension.
+
+    Can handle both regular integer sizes and Dim objects for split sizes.
+    When Dim objects are used, they get bound to the resulting tensor dimensions.
+    """
+    from ._wrap import _wrap_dim
+
+    # Check if dim is a Dim object
+    dim_is_object = isinstance(dim, Dim)
+
+    # Parse split_size_or_sections
+    if isinstance(split_size_or_sections, int):
+        # Single integer - use regular split
+        if dim_is_object:
+            raise TypeError(
+                "when dim is specified as a Dim object, split sizes must also be dimensions."
+            )
+        return _Tensor._torch_function_fallback(
+            torch.Tensor.split,
+            (type(tensor),),
+            (tensor, split_size_or_sections),
+            {"dim": dim},
+        )
+
+    # Check if it's a sequence
+    sizes = []
+    all_dims = True
+    all_ints = True
+
+    for item in split_size_or_sections:
+        sizes.append(item)
+        if isinstance(item, Dim):
+            all_ints = False
+        else:
+            all_dims = False
+
+    if all_ints:
+        # All integers - use regular split
+        if dim_is_object:
+            raise TypeError(
+                "when dim is specified as a Dim object, split sizes must also be dimensions."
+            )
+        return _Tensor._torch_function_fallback(
+            torch.Tensor.split,
+            (type(tensor),),
+            (tensor, split_size_or_sections),
+            {"dim": dim},
+        )
+
+    if not all_dims:
+        raise TypeError("split list must be ints or dims but got a mix")
+
+    # All are Dim objects - handle first-class dimension split
+    self_info = TensorInfo.create(tensor, ensure_batched=False, ensure_present=False)
+    ndim = self_info.ndim()
+
+    if not dim_is_object and ndim == 0:
+        raise TypeError("split expects at least a 1-dimension tensor")
+
+    # Wrap the dimension
+    dim_l = (
+        _wrap_dim(dim, ndim, False)
+        if dim is not None
+        else DimEntry.from_positional(-ndim)
+    )
+
+    # Find the index of the dimension in levels
+    idx = None
+    for i, level in enumerate(self_info.levels):
+        if level == dim_l:
+            idx = i
+            break
+
+    if idx is None:
+        if dim is None:
+            dim = 0
+        raise TypeError(f"tensor does not contain dimension {dim}")
+
+    # Calculate split indices
+    indices = []
+    total_size = 0
+    unbound = []
+
+    for i, size_dim in enumerate(sizes):
+        if size_dim.is_bound:
+            indices.append(size_dim.size)
+            total_size += indices[-1]
+        else:
+            indices.append(0)
+            unbound.append(i)
+
+    tensor_size = self_info.tensor.size(idx)
+
+    # Handle unbound dimensions
+    if unbound:
+        if total_size > tensor_size:
+            raise TypeError(
+                f"sizes of target dimensions add up to more ({total_size}) than source dim ({tensor_size})"
+            )
+        remaining_size = tensor_size - total_size
+        chunk_size = (remaining_size + len(unbound) - 1) // len(unbound)
+        for u in unbound:
+            sz = min(chunk_size, remaining_size)
+            sizes[u].size = sz
+            indices[u] = sz
+            remaining_size -= sz
+    elif tensor_size != total_size:
+        raise TypeError(
+            f"sum of sizes of target dimensions ({total_size}) do not match the source dim ({tensor_size})"
+        )
+
+    # Perform the split
+    result_tensors = self_info.tensor.split_with_sizes(indices, idx)
+
+    # Create result with new levels
+    result = []
+    new_levels = list(self_info.levels)
+
+    for i, (result_tensor, size_dim) in enumerate(zip(result_tensors, sizes)):
+        new_levels[idx] = DimEntry(size_dim)
+        result.append(
+            Tensor.from_positional(
+                result_tensor, list(new_levels), self_info.has_device
+            )
+        )
+
+    return tuple(result)
 
 
 def cat(tensors, dim, new_dim):
@@ -766,35 +1262,36 @@
 from functorch.dim.wrap_type import wrap_type
 
 
-<<<<<<< HEAD
-=======
-
-def _def(name, *args, **kwargs):
-    orig = getattr(torch.Tensor, name)
-    setattr(_Tensor, name, _C._instancemethod(_wrap(orig, *args, **kwargs)))
-
-
-t__getitem__ = _C._instancemethod(_C.__getitem__)
-stack = _C.stack
-split = _C._instancemethod(_C.split)
-
-# note: there is no python reference
-t__setitem__ = _C._instancemethod(_C.__setitem__)
-# this is patched in the C API because otherwise torch.Tensor will
-# no longer be considered a sequence and things will break
-# torch.Tensor.__getitem__ = t__getitem__
-
-_Tensor.__getitem__ = t__getitem__
-# torch.Tensor.__setitem__ = t__setitem__
-_Tensor.__setitem__ = t__setitem__
-
-torch.Tensor.split = split
-_Tensor.split = split
-torch.Tensor.expand = _C._instancemethod(_C.expand)
-torch.Tensor.index = _C._instancemethod(_C.index)
->>>>>>> 44bdd3cd
 wrap_type(_Tensor, torch.Tensor, _Tensor.__torch_function__)
 del _Tensor.ndim
+
+
+def index(self, positions, dims):
+    """
+    Index a regular tensor by binding specified positions to dims.
+
+    This converts a regular tensor to a first-class tensor by binding
+    the specified positional dimensions to Dim objects.
+
+    Args:
+        positions: Tuple of dimension positions to bind
+        dims: Dim objects or tuple of Dim objects to bind to
+
+    Returns:
+        First-class tensor with specified dimensions bound
+    """
+    # If this is already a first-class tensor (_Tensor), call its index method directly
+    if isinstance(self, _Tensor):
+        return _Tensor.index(self, positions, dims)
+
+    # Convert regular tensor to first-class tensor
+    info = TensorInfo.create(self, ensure_batched=False, ensure_present=False)
+
+    # Create the first-class tensor
+    result = Tensor.from_positional(info.tensor, info.levels, info.has_device)
+
+    # Now call the index method on the first-class tensor
+    return _Tensor.index(result, positions, dims)
 
 
 def _def(name, *args, **kwargs):
